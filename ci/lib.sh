# Library of functions shared by all CI scripts

if test true != "$GITHUB_ACTIONS"
then
	begin_group () { :; }
	end_group () { :; }

	group () {
		shift
		"$@"
	}
	set -x
else
	begin_group () {
		need_to_end_group=t
		echo "::group::$1" >&2
		set -x
	}

	end_group () {
		test -n "$need_to_end_group" || return 0
		set +x
		need_to_end_group=
		echo '::endgroup::' >&2
	}
	trap end_group EXIT

	group () {
		set +x
		begin_group "$1"
		shift
		# work around `dash` not supporting `set -o pipefail`
		(
			"$@" 2>&1
			echo $? >exit.status
		) |
		sed 's/^\(\([^ ]*\):\([0-9]*\):\([0-9]*:\) \)\(error\|warning\): /::\5 file=\2,line=\3::\1/'
		res=$(cat exit.status)
		rm exit.status
		end_group
		return $res
	}

	begin_group "CI setup"
fi

# Set 'exit on error' for all CI scripts to let the caller know that
# something went wrong.
#
# We already enabled tracing executed commands earlier. This helps by showing
# how # environment variables are set and and dependencies are installed.
set -e

skip_branch_tip_with_tag () {
	# Sometimes, a branch is pushed at the same time the tag that points
	# at the same commit as the tip of the branch is pushed, and building
	# both at the same time is a waste.
	#
	# When the build is triggered by a push to a tag, $CI_BRANCH will
	# have that tagname, e.g. v2.14.0.  Let's see if $CI_BRANCH is
	# exactly at a tag, and if so, if it is different from $CI_BRANCH.
	# That way, we can tell if we are building the tip of a branch that
	# is tagged and we can skip the build because we won't be skipping a
	# build of a tag.

	if TAG=$(git describe --exact-match "$CI_BRANCH" 2>/dev/null) &&
		test "$TAG" != "$CI_BRANCH"
	then
		echo "$(tput setaf 2)Tip of $CI_BRANCH is exactly at $TAG$(tput sgr0)"
		exit 0
	fi
}

# Save some info about the current commit's tree, so we can skip the build
# job if we encounter the same tree again and can provide a useful info
# message.
save_good_tree () {
	echo "$(git rev-parse $CI_COMMIT^{tree}) $CI_COMMIT $CI_JOB_NUMBER $CI_JOB_ID" >>"$good_trees_file"
	# limit the file size
	tail -1000 "$good_trees_file" >"$good_trees_file".tmp
	mv "$good_trees_file".tmp "$good_trees_file"
}

# Skip the build job if the same tree has already been built and tested
# successfully before (e.g. because the branch got rebased, changing only
# the commit messages).
skip_good_tree () {
	if test true = "$GITHUB_ACTIONS"
	then
		return
	fi

	if ! good_tree_info="$(grep "^$(git rev-parse $CI_COMMIT^{tree}) " "$good_trees_file")"
	then
		# Haven't seen this tree yet, or no cached good trees file yet.
		# Continue the build job.
		return
	fi

	echo "$good_tree_info" | {
		read tree prev_good_commit prev_good_job_number prev_good_job_id

		if test "$CI_JOB_ID" = "$prev_good_job_id"
		then
			cat <<-EOF
			$(tput setaf 2)Skipping build job for commit $CI_COMMIT.$(tput sgr0)
			This commit has already been built and tested successfully by this build job.
			To force a re-build delete the branch's cache and then hit 'Restart job'.
			EOF
		else
			cat <<-EOF
			$(tput setaf 2)Skipping build job for commit $CI_COMMIT.$(tput sgr0)
			This commit's tree has already been built and tested successfully in build job $prev_good_job_number for commit $prev_good_commit.
			The log of that build job is available at $SYSTEM_TASKDEFINITIONSURI$SYSTEM_TEAMPROJECT/_build/results?buildId=$prev_good_job_id
			To force a re-build delete the branch's cache and then hit 'Restart job'.
			EOF
		fi
	}

	exit 0
}

check_unignored_build_artifacts () {
	! git ls-files --other --exclude-standard --error-unmatch \
		-- ':/*' 2>/dev/null ||
	{
		echo "$(tput setaf 1)error: found unignored build artifacts$(tput sgr0)"
		false
	}
}

handle_failed_tests () {
	return 1
}

# GitHub Action doesn't set TERM, which is required by tput
export TERM=${TERM:-dumb}

# Clear MAKEFLAGS that may come from the outside world.
export MAKEFLAGS=

if test -n "$SYSTEM_COLLECTIONURI" || test -n "$SYSTEM_TASKDEFINITIONSURI"
then
	CI_TYPE=azure-pipelines
	# We are running in Azure Pipelines
	CI_BRANCH="$BUILD_SOURCEBRANCH"
	CI_COMMIT="$BUILD_SOURCEVERSION"
	CI_JOB_ID="$BUILD_BUILDID"
	CI_JOB_NUMBER="$BUILD_BUILDNUMBER"
	CI_OS_NAME="$(echo "$AGENT_OS" | tr A-Z a-z)"
	test darwin != "$CI_OS_NAME" || CI_OS_NAME=osx
	CI_REPO_SLUG="$(expr "$BUILD_REPOSITORY_URI" : '.*/\([^/]*/[^/]*\)$')"
	CC="${CC:-gcc}"

	# use a subdirectory of the cache dir (because the file share is shared
	# among *all* phases)
	cache_dir="$HOME/test-cache/$SYSTEM_PHASENAME"

	export GIT_PROVE_OPTS="--timer --jobs 10 --state=failed,slow,save"
	export GIT_TEST_OPTS="--verbose-log -x --write-junit-xml"
	MAKEFLAGS="$MAKEFLAGS --jobs=10"
	test windows_nt != "$CI_OS_NAME" ||
	GIT_TEST_OPTS="--no-chain-lint --no-bin-wrappers $GIT_TEST_OPTS"
elif test true = "$GITHUB_ACTIONS"
then
	CI_TYPE=github-actions
	CI_BRANCH="$GITHUB_REF"
	CI_COMMIT="$GITHUB_SHA"
	CI_OS_NAME="$(echo "$RUNNER_OS" | tr A-Z a-z)"
	test macos != "$CI_OS_NAME" || CI_OS_NAME=osx
	CI_REPO_SLUG="$GITHUB_REPOSITORY"
	CI_JOB_ID="$GITHUB_RUN_ID"
	CC="${CC_PACKAGE:-${CC:-gcc}}"
	DONT_SKIP_TAGS=t
	handle_failed_tests () {
		mkdir -p t/failed-test-artifacts
		echo "FAILED_TEST_ARTIFACTS=t/failed-test-artifacts" >>$GITHUB_ENV

		for test_exit in t/test-results/*.exit
		do
			test 0 != "$(cat "$test_exit")" || continue

			test_name="${test_exit%.exit}"
			test_name="${test_name##*/}"
			printf "\\e[33m\\e[1m=== Failed test: ${test_name} ===\\e[m\\n"
			echo "The full logs are in the 'print test failures' step below."
			echo "See also the 'failed-tests-*' artifacts attached to this run."
			cat "t/test-results/$test_name.markup"

			trash_dir="t/trash directory.$test_name"
			cp "t/test-results/$test_name.out" t/failed-test-artifacts/
			tar czf t/failed-test-artifacts/"$test_name".trash.tar.gz "$trash_dir"
		done
		return 1
	}

	cache_dir="$HOME/none"

	export GIT_PROVE_OPTS="--timer --jobs 10"
	export GIT_TEST_OPTS="--verbose-log -x --github-workflow-markup"
	MAKEFLAGS="$MAKEFLAGS --jobs=10"
	test windows != "$CI_OS_NAME" ||
	GIT_TEST_OPTS="--no-chain-lint --no-bin-wrappers $GIT_TEST_OPTS"
else
	echo "Could not identify CI type" >&2
	env >&2
	exit 1
fi

good_trees_file="$cache_dir/good-trees"

mkdir -p "$cache_dir"

test -n "${DONT_SKIP_TAGS-}" ||
skip_branch_tip_with_tag
skip_good_tree

if test -z "$jobname"
then
	jobname="$CI_OS_NAME-$CC"
fi

export DEVELOPER=1
export DEFAULT_TEST_TARGET=prove
export GIT_TEST_CLONE_2GB=true
export SKIP_DASHED_BUILT_INS=YesPlease

case "$runs_on_pool" in
ubuntu-*)
	if test "$jobname" = "linux-gcc-default"
	then
		break
	fi

	PYTHON_PACKAGE=python2
	if test "$jobname" = linux-gcc
	then
		PYTHON_PACKAGE=python3
	fi
	MAKEFLAGS="$MAKEFLAGS PYTHON_PATH=/usr/bin/$PYTHON_PACKAGE"

	export GIT_TEST_HTTPD=true

	# The Linux build installs the defined dependency versions below.
	# The OS X build installs much more recent versions, whichever
	# were recorded in the Homebrew database upon creating the OS X
	# image.
	# Keep that in mind when you encounter a broken OS X build!
	export LINUX_GIT_LFS_VERSION="1.5.2"

	P4_PATH="$HOME/custom/p4"
	GIT_LFS_PATH="$HOME/custom/git-lfs"
	export PATH="$GIT_LFS_PATH:$P4_PATH:$PATH"
	;;
macos-*)
<<<<<<< HEAD
	if [ "$jobname" = osx-gcc ]
	then
		MAKEFLAGS="$MAKEFLAGS PYTHON_PATH=$(which python3)"
	else
		MAKEFLAGS="$MAKEFLAGS PYTHON_PATH=$(which python2)"
=======
	MAKEFLAGS="$MAKEFLAGS PYTHON_PATH=$(which python3)"
	if [ "$jobname" != osx-gcc ]
	then
>>>>>>> 0f158320
		MAKEFLAGS="$MAKEFLAGS APPLE_COMMON_CRYPTO_SHA1=Yes"
	fi
	;;
esac

case "$jobname" in
linux32)
	CC=gcc
	;;
linux-musl)
	CC=gcc
	MAKEFLAGS="$MAKEFLAGS PYTHON_PATH=/usr/bin/python3 USE_LIBPCRE2=Yes"
	MAKEFLAGS="$MAKEFLAGS NO_REGEX=Yes ICONV_OMITS_BOM=Yes"
	MAKEFLAGS="$MAKEFLAGS GIT_TEST_UTF8_LOCALE=C.UTF-8"
	;;
linux-leaks)
	export SANITIZE=leak
	export GIT_TEST_PASSING_SANITIZE_LEAK=true
	export GIT_TEST_SANITIZE_LEAK_LOG=true
	;;
<<<<<<< HEAD
linux-asan-ubsan)
	export SANITIZE=address,undefined
=======
linux-asan)
	export SANITIZE=address
	export NO_SVN_TESTS=LetsSaveSomeTime
	MAKEFLAGS="$MAKEFLAGS NO_PYTHON=YepBecauseP4FlakesTooOften"
	;;
linux-ubsan)
	export SANITIZE=undefined
>>>>>>> 0f158320
	export NO_SVN_TESTS=LetsSaveSomeTime
	MAKEFLAGS="$MAKEFLAGS NO_PYTHON=YepBecauseP4FlakesTooOften"
	;;
esac

MAKEFLAGS="$MAKEFLAGS CC=${CC:-cc}"

end_group
set -x<|MERGE_RESOLUTION|>--- conflicted
+++ resolved
@@ -253,17 +253,9 @@
 	export PATH="$GIT_LFS_PATH:$P4_PATH:$PATH"
 	;;
 macos-*)
-<<<<<<< HEAD
-	if [ "$jobname" = osx-gcc ]
-	then
-		MAKEFLAGS="$MAKEFLAGS PYTHON_PATH=$(which python3)"
-	else
-		MAKEFLAGS="$MAKEFLAGS PYTHON_PATH=$(which python2)"
-=======
 	MAKEFLAGS="$MAKEFLAGS PYTHON_PATH=$(which python3)"
 	if [ "$jobname" != osx-gcc ]
 	then
->>>>>>> 0f158320
 		MAKEFLAGS="$MAKEFLAGS APPLE_COMMON_CRYPTO_SHA1=Yes"
 	fi
 	;;
@@ -284,21 +276,11 @@
 	export GIT_TEST_PASSING_SANITIZE_LEAK=true
 	export GIT_TEST_SANITIZE_LEAK_LOG=true
 	;;
-<<<<<<< HEAD
 linux-asan-ubsan)
 	export SANITIZE=address,undefined
-=======
-linux-asan)
-	export SANITIZE=address
 	export NO_SVN_TESTS=LetsSaveSomeTime
 	MAKEFLAGS="$MAKEFLAGS NO_PYTHON=YepBecauseP4FlakesTooOften"
 	;;
-linux-ubsan)
-	export SANITIZE=undefined
->>>>>>> 0f158320
-	export NO_SVN_TESTS=LetsSaveSomeTime
-	MAKEFLAGS="$MAKEFLAGS NO_PYTHON=YepBecauseP4FlakesTooOften"
-	;;
 esac
 
 MAKEFLAGS="$MAKEFLAGS CC=${CC:-cc}"
