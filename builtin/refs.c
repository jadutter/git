#define USE_THE_REPOSITORY_VARIABLE
#include "builtin.h"
#include "config.h"
#include "fsck.h"
#include "pack-refs.h"
#include "parse-options.h"
#include "refs.h"
#include "strbuf.h"
#include "worktree.h"
#include "for-each-ref.h"
#include "refs/refs-internal.h"

#define REFS_MIGRATE_USAGE \
	N_("git refs migrate --ref-format=<format> [--no-reflog] [--dry-run]")

#define REFS_VERIFY_USAGE \
	N_("git refs verify [--strict] [--verbose]")

<<<<<<< HEAD
#define REFS_EXISTS_USAGE \
	N_("git refs exists <ref>")
=======
#define REFS_OPTIMIZE_USAGE \
	N_("git refs optimize " PACK_REFS_OPTS)
>>>>>>> c44afd67

static int cmd_refs_migrate(int argc, const char **argv, const char *prefix,
			    struct repository *repo UNUSED)
{
	const char * const migrate_usage[] = {
		REFS_MIGRATE_USAGE,
		NULL,
	};
	const char *format_str = NULL;
	enum ref_storage_format format;
	unsigned int flags = 0;
	struct option options[] = {
		OPT_STRING_F(0, "ref-format", &format_str, N_("format"),
			N_("specify the reference format to convert to"),
			PARSE_OPT_NONEG),
		OPT_BIT(0, "dry-run", &flags,
			N_("perform a non-destructive dry-run"),
			REPO_MIGRATE_REF_STORAGE_FORMAT_DRYRUN),
		OPT_BIT(0, "no-reflog", &flags,
			N_("drop reflogs entirely during the migration"),
			REPO_MIGRATE_REF_STORAGE_FORMAT_SKIP_REFLOG),
		OPT_END(),
	};
	struct strbuf errbuf = STRBUF_INIT;
	int err;

	argc = parse_options(argc, argv, prefix, options, migrate_usage, 0);
	if (argc)
		usage(_("too many arguments"));
	if (!format_str)
		usage(_("missing --ref-format=<format>"));

	format = ref_storage_format_by_name(format_str);
	if (format == REF_STORAGE_FORMAT_UNKNOWN) {
		err = error(_("unknown ref storage format '%s'"), format_str);
		goto out;
	}

	if (the_repository->ref_storage_format == format) {
		err = error(_("repository already uses '%s' format"),
			    ref_storage_format_to_name(format));
		goto out;
	}

	if (repo_migrate_ref_storage_format(the_repository, format, flags, &errbuf) < 0) {
		err = error("%s", errbuf.buf);
		goto out;
	}

	err = 0;

out:
	strbuf_release(&errbuf);
	return err;
}

static int cmd_refs_verify(int argc, const char **argv, const char *prefix,
			   struct repository *repo UNUSED)
{
	struct fsck_options fsck_refs_options = FSCK_REFS_OPTIONS_DEFAULT;
	struct worktree **worktrees;
	const char * const verify_usage[] = {
		REFS_VERIFY_USAGE,
		NULL,
	};
	struct option options[] = {
		OPT_BOOL(0, "verbose", &fsck_refs_options.verbose, N_("be verbose")),
		OPT_BOOL(0, "strict", &fsck_refs_options.strict, N_("enable strict checking")),
		OPT_END(),
	};
	int ret = 0;

	argc = parse_options(argc, argv, prefix, options, verify_usage, 0);
	if (argc)
		usage(_("'git refs verify' takes no arguments"));

	repo_config(the_repository, git_fsck_config, &fsck_refs_options);
	prepare_repo_settings(the_repository);

	worktrees = get_worktrees_without_reading_head();
	for (size_t i = 0; worktrees[i]; i++)
		ret |= refs_fsck(get_worktree_ref_store(worktrees[i]),
				 &fsck_refs_options, worktrees[i]);

	fsck_options_clear(&fsck_refs_options);
	free_worktrees(worktrees);
	return ret;
}

static int cmd_refs_list(int argc, const char **argv, const char *prefix,
			   struct repository *repo)
{
	static char const * const refs_list_usage[] = {
		N_("git refs list " COMMON_USAGE_FOR_EACH_REF),
		NULL
	};

	return for_each_ref_core(argc, argv, prefix, repo, refs_list_usage);
}

<<<<<<< HEAD
static int cmd_refs_exists(int argc, const char **argv, const char *prefix,
			   struct repository *repo UNUSED)
{
	struct strbuf unused_referent = STRBUF_INIT;
	struct object_id unused_oid;
	unsigned int unused_type;
	int failure_errno = 0;
	const char *ref;
	int ret = 0;
	const char * const exists_usage[] = {
		REFS_EXISTS_USAGE,
		NULL,
	};
	struct option options[] = {
		OPT_END(),
	};

	argc = parse_options(argc, argv, prefix, options, exists_usage, 0);
	if (argc != 1)
		die(_("'git refs exists' requires a reference"));

	ref = *argv++;
	if (refs_read_raw_ref(get_main_ref_store(the_repository), ref,
			      &unused_oid, &unused_referent, &unused_type,
			      &failure_errno)) {
		if (failure_errno == ENOENT || failure_errno == EISDIR) {
			error(_("reference does not exist"));
			ret = 2;
		} else {
			errno = failure_errno;
			error_errno(_("failed to look up reference"));
			ret = 1;
		}

		goto out;
	}

out:
	strbuf_release(&unused_referent);
	return ret;
=======
static int cmd_refs_optimize(int argc, const char **argv, const char *prefix,
			     struct repository *repo)
{
	static char const * const refs_optimize_usage[] = {
		REFS_OPTIMIZE_USAGE,
		NULL
	};

	return pack_refs_core(argc, argv, prefix, repo, refs_optimize_usage);
>>>>>>> c44afd67
}

int cmd_refs(int argc,
	     const char **argv,
	     const char *prefix,
	     struct repository *repo)
{
	const char * const refs_usage[] = {
		REFS_MIGRATE_USAGE,
		REFS_VERIFY_USAGE,
		"git refs list " COMMON_USAGE_FOR_EACH_REF,
<<<<<<< HEAD
		REFS_EXISTS_USAGE,
=======
		REFS_OPTIMIZE_USAGE,
>>>>>>> c44afd67
		NULL,
	};
	parse_opt_subcommand_fn *fn = NULL;
	struct option opts[] = {
		OPT_SUBCOMMAND("migrate", &fn, cmd_refs_migrate),
		OPT_SUBCOMMAND("verify", &fn, cmd_refs_verify),
		OPT_SUBCOMMAND("list", &fn, cmd_refs_list),
<<<<<<< HEAD
		OPT_SUBCOMMAND("exists", &fn, cmd_refs_exists),
=======
		OPT_SUBCOMMAND("optimize", &fn, cmd_refs_optimize),
>>>>>>> c44afd67
		OPT_END(),
	};

	argc = parse_options(argc, argv, prefix, opts, refs_usage, 0);
	return fn(argc, argv, prefix, repo);
}<|MERGE_RESOLUTION|>--- conflicted
+++ resolved
@@ -16,13 +16,11 @@
 #define REFS_VERIFY_USAGE \
 	N_("git refs verify [--strict] [--verbose]")
 
-<<<<<<< HEAD
 #define REFS_EXISTS_USAGE \
 	N_("git refs exists <ref>")
-=======
+
 #define REFS_OPTIMIZE_USAGE \
 	N_("git refs optimize " PACK_REFS_OPTS)
->>>>>>> c44afd67
 
 static int cmd_refs_migrate(int argc, const char **argv, const char *prefix,
 			    struct repository *repo UNUSED)
@@ -123,7 +121,6 @@
 	return for_each_ref_core(argc, argv, prefix, repo, refs_list_usage);
 }
 
-<<<<<<< HEAD
 static int cmd_refs_exists(int argc, const char **argv, const char *prefix,
 			   struct repository *repo UNUSED)
 {
@@ -164,7 +161,8 @@
 out:
 	strbuf_release(&unused_referent);
 	return ret;
-=======
+}
+
 static int cmd_refs_optimize(int argc, const char **argv, const char *prefix,
 			     struct repository *repo)
 {
@@ -174,7 +172,6 @@
 	};
 
 	return pack_refs_core(argc, argv, prefix, repo, refs_optimize_usage);
->>>>>>> c44afd67
 }
 
 int cmd_refs(int argc,
@@ -186,11 +183,8 @@
 		REFS_MIGRATE_USAGE,
 		REFS_VERIFY_USAGE,
 		"git refs list " COMMON_USAGE_FOR_EACH_REF,
-<<<<<<< HEAD
 		REFS_EXISTS_USAGE,
-=======
 		REFS_OPTIMIZE_USAGE,
->>>>>>> c44afd67
 		NULL,
 	};
 	parse_opt_subcommand_fn *fn = NULL;
@@ -198,11 +192,8 @@
 		OPT_SUBCOMMAND("migrate", &fn, cmd_refs_migrate),
 		OPT_SUBCOMMAND("verify", &fn, cmd_refs_verify),
 		OPT_SUBCOMMAND("list", &fn, cmd_refs_list),
-<<<<<<< HEAD
 		OPT_SUBCOMMAND("exists", &fn, cmd_refs_exists),
-=======
 		OPT_SUBCOMMAND("optimize", &fn, cmd_refs_optimize),
->>>>>>> c44afd67
 		OPT_END(),
 	};
 
