#define USE_THE_REPOSITORY_VARIABLE
#define DISABLE_SIGN_COMPARE_WARNINGS

#include "builtin.h"
#include "config.h"
#include "delta.h"
#include "environment.h"
#include "gettext.h"
#include "hex.h"
#include "pack.h"
#include "csum-file.h"
#include "blob.h"
#include "commit.h"
#include "tag.h"
#include "tree.h"
#include "progress.h"
#include "fsck.h"
#include "strbuf.h"
#include "streaming.h"
#include "thread-utils.h"
#include "packfile.h"
#include "pack-revindex.h"
#include "object-file.h"
#include "object-store-ll.h"
#include "oid-array.h"
#include "oidset.h"
#include "path.h"
#include "replace-object.h"
#include "tree-walk.h"
#include "promisor-remote.h"
#include "run-command.h"
#include "setup.h"
#include "strvec.h"

static const char index_pack_usage[] =
"git index-pack [-v] [-o <index-file>] [--keep | --keep=<msg>] [--[no-]rev-index] [--verify] [--strict[=<msg-id>=<severity>...]] [--fsck-objects[=<msg-id>=<severity>...]] (<pack-file> | --stdin [--fix-thin] [<pack-file>])";

struct object_entry {
	struct pack_idx_entry idx;
	unsigned long size;
	unsigned char hdr_size;
	signed char type;
	signed char real_type;
};

struct object_stat {
	unsigned delta_depth;
	int base_object_no;
};

struct base_data {
	/* Initialized by make_base(). */
	struct base_data *base;
	struct object_entry *obj;
	int ref_first, ref_last;
	int ofs_first, ofs_last;
	/*
	 * Threads should increment retain_data if they are about to call
	 * patch_delta() using this struct's data as a base, and decrement this
	 * when they are done. While retain_data is nonzero, this struct's data
	 * will not be freed even if the delta base cache limit is exceeded.
	 */
	int retain_data;
	/*
	 * The number of direct children that have not been fully processed
	 * (entered work_head, entered done_head, left done_head). When this
	 * number reaches zero, this struct base_data can be freed.
	 */
	int children_remaining;

	/* Not initialized by make_base(). */
	struct list_head list;
	void *data;
	unsigned long size;
};

/*
 * Stack of struct base_data that have unprocessed children.
 * threaded_second_pass() uses this as a source of work (the other being the
 * objects array).
 *
 * Guarded by work_mutex.
 */
static LIST_HEAD(work_head);

/*
 * Stack of struct base_data that have children, all of whom have been
 * processed or are being processed, and at least one child is being processed.
 * These struct base_data must be kept around until the last child is
 * processed.
 *
 * Guarded by work_mutex.
 */
static LIST_HEAD(done_head);

/*
 * All threads share one delta base cache.
 *
 * base_cache_used is guarded by work_mutex, and base_cache_limit is read-only
 * in a thread.
 */
static size_t base_cache_used;
static size_t base_cache_limit;

struct thread_local_data {
	pthread_t thread;
	int pack_fd;
};

/* Remember to update object flag allocation in object.h */
#define FLAG_LINK (1u<<20)
#define FLAG_CHECKED (1u<<21)

struct ofs_delta_entry {
	off_t offset;
	int obj_no;
};

struct ref_delta_entry {
	struct object_id oid;
	int obj_no;
};

static struct object_entry *objects;
static struct object_stat *obj_stat;
static struct ofs_delta_entry *ofs_deltas;
static struct ref_delta_entry *ref_deltas;
static struct thread_local_data nothread_data;
static int nr_objects;
static int nr_ofs_deltas;
static int nr_ref_deltas;
static int ref_deltas_alloc;
static int nr_resolved_deltas;
static int nr_threads;

static int from_stdin;
static int strict;
static int do_fsck_object;
static struct fsck_options fsck_options = FSCK_OPTIONS_MISSING_GITMODULES;
static int verbose;
static const char *progress_title;
static int show_resolving_progress;
static int show_stat;
static int check_self_contained_and_connected;

static struct progress *progress;

/* We always read in 4kB chunks. */
static unsigned char input_buffer[4096];
static unsigned int input_offset, input_len;
static off_t consumed_bytes;
static off_t max_input_size;
static unsigned deepest_delta;
static git_hash_ctx input_ctx;
static uint32_t input_crc32;
static int input_fd, output_fd;
static const char *curr_pack;

/*
<<<<<<< HEAD
 * local_links is guarded by read_mutex, and record_local_links is read-only in
 * a thread.
 */
static struct oidset local_links = OIDSET_INIT;
static int record_local_links;
=======
 * outgoing_links is guarded by read_mutex, and record_outgoing_links is
 * read-only in a thread.
 */
static struct oidset outgoing_links = OIDSET_INIT;
static int record_outgoing_links;
>>>>>>> bc204b74

static struct thread_local_data *thread_data;
static int nr_dispatched;
static int threads_active;

static pthread_mutex_t read_mutex;
#define read_lock()		lock_mutex(&read_mutex)
#define read_unlock()		unlock_mutex(&read_mutex)

static pthread_mutex_t counter_mutex;
#define counter_lock()		lock_mutex(&counter_mutex)
#define counter_unlock()	unlock_mutex(&counter_mutex)

static pthread_mutex_t work_mutex;
#define work_lock()		lock_mutex(&work_mutex)
#define work_unlock()		unlock_mutex(&work_mutex)

static pthread_mutex_t deepest_delta_mutex;
#define deepest_delta_lock()	lock_mutex(&deepest_delta_mutex)
#define deepest_delta_unlock()	unlock_mutex(&deepest_delta_mutex)

static pthread_key_t key;

static inline void lock_mutex(pthread_mutex_t *mutex)
{
	if (threads_active)
		pthread_mutex_lock(mutex);
}

static inline void unlock_mutex(pthread_mutex_t *mutex)
{
	if (threads_active)
		pthread_mutex_unlock(mutex);
}

/*
 * Mutex and conditional variable can't be statically-initialized on Windows.
 */
static void init_thread(void)
{
	int i;
	init_recursive_mutex(&read_mutex);
	pthread_mutex_init(&counter_mutex, NULL);
	pthread_mutex_init(&work_mutex, NULL);
	if (show_stat)
		pthread_mutex_init(&deepest_delta_mutex, NULL);
	pthread_key_create(&key, NULL);
	CALLOC_ARRAY(thread_data, nr_threads);
	for (i = 0; i < nr_threads; i++) {
		thread_data[i].pack_fd = xopen(curr_pack, O_RDONLY);
	}

	threads_active = 1;
}

static void cleanup_thread(void)
{
	int i;
	if (!threads_active)
		return;
	threads_active = 0;
	pthread_mutex_destroy(&read_mutex);
	pthread_mutex_destroy(&counter_mutex);
	pthread_mutex_destroy(&work_mutex);
	if (show_stat)
		pthread_mutex_destroy(&deepest_delta_mutex);
	for (i = 0; i < nr_threads; i++)
		close(thread_data[i].pack_fd);
	pthread_key_delete(key);
	free(thread_data);
}

static int mark_link(struct object *obj, enum object_type type,
		     void *data UNUSED,
		     struct fsck_options *options UNUSED)
{
	if (!obj)
		return -1;

	if (type != OBJ_ANY && obj->type != type)
		die(_("object type mismatch at %s"), oid_to_hex(&obj->oid));

	obj->flags |= FLAG_LINK;
	return 0;
}

/* The content of each linked object must have been checked
   or it must be already present in the object database */
static unsigned check_object(struct object *obj)
{
	if (!obj)
		return 0;

	if (!(obj->flags & FLAG_LINK))
		return 0;

	if (!(obj->flags & FLAG_CHECKED)) {
		unsigned long size;
		int type = oid_object_info(the_repository, &obj->oid, &size);
		if (type <= 0)
			die(_("did not receive expected object %s"),
			      oid_to_hex(&obj->oid));
		if (type != obj->type)
			die(_("object %s: expected type %s, found %s"),
			    oid_to_hex(&obj->oid),
			    type_name(obj->type), type_name(type));
		obj->flags |= FLAG_CHECKED;
		return 1;
	}

	return 0;
}

static unsigned check_objects(void)
{
	unsigned i, max, foreign_nr = 0;

	max = get_max_object_index();

	if (verbose)
		progress = start_delayed_progress(the_repository,
						  _("Checking objects"), max);

	for (i = 0; i < max; i++) {
		foreign_nr += check_object(get_indexed_object(i));
		display_progress(progress, i + 1);
	}

	stop_progress(&progress);
	return foreign_nr;
}


/* Discard current buffer used content. */
static void flush(void)
{
	if (input_offset) {
		if (output_fd >= 0)
			write_or_die(output_fd, input_buffer, input_offset);
		the_hash_algo->update_fn(&input_ctx, input_buffer, input_offset);
		memmove(input_buffer, input_buffer + input_offset, input_len);
		input_offset = 0;
	}
}

/*
 * Make sure at least "min" bytes are available in the buffer, and
 * return the pointer to the buffer.
 */
static void *fill(int min)
{
	if (min <= input_len)
		return input_buffer + input_offset;
	if (min > sizeof(input_buffer))
		die(Q_("cannot fill %d byte",
		       "cannot fill %d bytes",
		       min),
		    min);
	flush();
	do {
		ssize_t ret = xread(input_fd, input_buffer + input_len,
				sizeof(input_buffer) - input_len);
		if (ret <= 0) {
			if (!ret)
				die(_("early EOF"));
			die_errno(_("read error on input"));
		}
		input_len += ret;
		if (from_stdin)
			display_throughput(progress, consumed_bytes + input_len);
	} while (input_len < min);
	return input_buffer;
}

static void use(int bytes)
{
	if (bytes > input_len)
		die(_("used more bytes than were available"));
	input_crc32 = crc32(input_crc32, input_buffer + input_offset, bytes);
	input_len -= bytes;
	input_offset += bytes;

	/* make sure off_t is sufficiently large not to wrap */
	if (signed_add_overflows(consumed_bytes, bytes))
		die(_("pack too large for current definition of off_t"));
	consumed_bytes += bytes;
	if (max_input_size && consumed_bytes > max_input_size) {
		struct strbuf size_limit = STRBUF_INIT;
		strbuf_humanise_bytes(&size_limit, max_input_size);
		die(_("pack exceeds maximum allowed size (%s)"),
		    size_limit.buf);
	}
}

static const char *open_pack_file(const char *pack_name)
{
	if (from_stdin) {
		input_fd = 0;
		if (!pack_name) {
			struct strbuf tmp_file = STRBUF_INIT;
			output_fd = odb_mkstemp(&tmp_file,
						"pack/tmp_pack_XXXXXX");
			pack_name = strbuf_detach(&tmp_file, NULL);
		} else {
			output_fd = xopen(pack_name, O_CREAT|O_EXCL|O_RDWR, 0600);
		}
		nothread_data.pack_fd = output_fd;
	} else {
		input_fd = xopen(pack_name, O_RDONLY);
		output_fd = -1;
		nothread_data.pack_fd = input_fd;
	}
	the_hash_algo->init_fn(&input_ctx);
	return pack_name;
}

static void parse_pack_header(void)
{
	unsigned char *hdr = fill(sizeof(struct pack_header));

	/* Header consistency check */
	if (get_be32(hdr) != PACK_SIGNATURE)
		die(_("pack signature mismatch"));
	hdr += 4;
	if (!pack_version_ok_native(get_be32(hdr)))
		die(_("pack version %"PRIu32" unsupported"),
		    get_be32(hdr));
	hdr += 4;

	nr_objects = get_be32(hdr);
	use(sizeof(struct pack_header));
}

__attribute__((format (printf, 2, 3)))
static NORETURN void bad_object(off_t offset, const char *format, ...)
{
	va_list params;
	char buf[1024];

	va_start(params, format);
	vsnprintf(buf, sizeof(buf), format, params);
	va_end(params);
	die(_("pack has bad object at offset %"PRIuMAX": %s"),
	    (uintmax_t)offset, buf);
}

static inline struct thread_local_data *get_thread_data(void)
{
	if (HAVE_THREADS) {
		if (threads_active)
			return pthread_getspecific(key);
		assert(!threads_active &&
		       "This should only be reached when all threads are gone");
	}
	return &nothread_data;
}

static void set_thread_data(struct thread_local_data *data)
{
	if (threads_active)
		pthread_setspecific(key, data);
}

static void free_base_data(struct base_data *c)
{
	if (c->data) {
		FREE_AND_NULL(c->data);
		base_cache_used -= c->size;
	}
}

static void prune_base_data(struct base_data *retain)
{
	struct list_head *pos;

	if (base_cache_used <= base_cache_limit)
		return;

	list_for_each_prev(pos, &done_head) {
		struct base_data *b = list_entry(pos, struct base_data, list);
		if (b->retain_data || b == retain)
			continue;
		if (b->data) {
			free_base_data(b);
			if (base_cache_used <= base_cache_limit)
				return;
		}
	}

	list_for_each_prev(pos, &work_head) {
		struct base_data *b = list_entry(pos, struct base_data, list);
		if (b->retain_data || b == retain)
			continue;
		if (b->data) {
			free_base_data(b);
			if (base_cache_used <= base_cache_limit)
				return;
		}
	}
}

static int is_delta_type(enum object_type type)
{
	return (type == OBJ_REF_DELTA || type == OBJ_OFS_DELTA);
}

static void *unpack_entry_data(off_t offset, unsigned long size,
			       enum object_type type, struct object_id *oid)
{
	static char fixed_buf[8192];
	int status;
	git_zstream stream;
	void *buf;
	git_hash_ctx c;
	char hdr[32];
	int hdrlen;

	if (!is_delta_type(type)) {
		hdrlen = format_object_header(hdr, sizeof(hdr), type, size);
		the_hash_algo->init_fn(&c);
		the_hash_algo->update_fn(&c, hdr, hdrlen);
	} else
		oid = NULL;
	if (type == OBJ_BLOB && size > big_file_threshold)
		buf = fixed_buf;
	else
		buf = xmallocz(size);

	memset(&stream, 0, sizeof(stream));
	git_inflate_init(&stream);
	stream.next_out = buf;
	stream.avail_out = buf == fixed_buf ? sizeof(fixed_buf) : size;

	do {
		unsigned char *last_out = stream.next_out;
		stream.next_in = fill(1);
		stream.avail_in = input_len;
		status = git_inflate(&stream, 0);
		use(input_len - stream.avail_in);
		if (oid)
			the_hash_algo->update_fn(&c, last_out, stream.next_out - last_out);
		if (buf == fixed_buf) {
			stream.next_out = buf;
			stream.avail_out = sizeof(fixed_buf);
		}
	} while (status == Z_OK);
	if (stream.total_out != size || status != Z_STREAM_END)
		bad_object(offset, _("inflate returned %d"), status);
	git_inflate_end(&stream);
	if (oid)
		the_hash_algo->final_oid_fn(oid, &c);
	return buf == fixed_buf ? NULL : buf;
}

static void *unpack_raw_entry(struct object_entry *obj,
			      off_t *ofs_offset,
			      struct object_id *ref_oid,
			      struct object_id *oid)
{
	unsigned char *p;
	unsigned long size, c;
	off_t base_offset;
	unsigned shift;
	void *data;

	obj->idx.offset = consumed_bytes;
	input_crc32 = crc32(0, NULL, 0);

	p = fill(1);
	c = *p;
	use(1);
	obj->type = (c >> 4) & 7;
	size = (c & 15);
	shift = 4;
	while (c & 0x80) {
		p = fill(1);
		c = *p;
		use(1);
		size += (c & 0x7f) << shift;
		shift += 7;
	}
	obj->size = size;

	switch (obj->type) {
	case OBJ_REF_DELTA:
		oidread(ref_oid, fill(the_hash_algo->rawsz),
			the_repository->hash_algo);
		use(the_hash_algo->rawsz);
		break;
	case OBJ_OFS_DELTA:
		p = fill(1);
		c = *p;
		use(1);
		base_offset = c & 127;
		while (c & 128) {
			base_offset += 1;
			if (!base_offset || MSB(base_offset, 7))
				bad_object(obj->idx.offset, _("offset value overflow for delta base object"));
			p = fill(1);
			c = *p;
			use(1);
			base_offset = (base_offset << 7) + (c & 127);
		}
		*ofs_offset = obj->idx.offset - base_offset;
		if (*ofs_offset <= 0 || *ofs_offset >= obj->idx.offset)
			bad_object(obj->idx.offset, _("delta base offset is out of bound"));
		break;
	case OBJ_COMMIT:
	case OBJ_TREE:
	case OBJ_BLOB:
	case OBJ_TAG:
		break;
	default:
		bad_object(obj->idx.offset, _("unknown object type %d"), obj->type);
	}
	obj->hdr_size = consumed_bytes - obj->idx.offset;

	data = unpack_entry_data(obj->idx.offset, obj->size, obj->type, oid);
	obj->idx.crc32 = input_crc32;
	return data;
}

static void *unpack_data(struct object_entry *obj,
			 int (*consume)(const unsigned char *, unsigned long, void *),
			 void *cb_data)
{
	off_t from = obj[0].idx.offset + obj[0].hdr_size;
	off_t len = obj[1].idx.offset - from;
	unsigned char *data, *inbuf;
	git_zstream stream;
	int status;

	data = xmallocz(consume ? 64*1024 : obj->size);
	inbuf = xmalloc((len < 64*1024) ? (int)len : 64*1024);

	memset(&stream, 0, sizeof(stream));
	git_inflate_init(&stream);
	stream.next_out = data;
	stream.avail_out = consume ? 64*1024 : obj->size;

	do {
		ssize_t n = (len < 64*1024) ? (ssize_t)len : 64*1024;
		n = xpread(get_thread_data()->pack_fd, inbuf, n, from);
		if (n < 0)
			die_errno(_("cannot pread pack file"));
		if (!n)
			die(Q_("premature end of pack file, %"PRIuMAX" byte missing",
			       "premature end of pack file, %"PRIuMAX" bytes missing",
			       len),
			    (uintmax_t)len);
		from += n;
		len -= n;
		stream.next_in = inbuf;
		stream.avail_in = n;
		if (!consume)
			status = git_inflate(&stream, 0);
		else {
			do {
				status = git_inflate(&stream, 0);
				if (consume(data, stream.next_out - data, cb_data)) {
					free(inbuf);
					free(data);
					return NULL;
				}
				stream.next_out = data;
				stream.avail_out = 64*1024;
			} while (status == Z_OK && stream.avail_in);
		}
	} while (len && status == Z_OK && !stream.avail_in);

	/* This has been inflated OK when first encountered, so... */
	if (status != Z_STREAM_END || stream.total_out != obj->size)
		die(_("serious inflate inconsistency"));

	git_inflate_end(&stream);
	free(inbuf);
	if (consume) {
		FREE_AND_NULL(data);
	}
	return data;
}

static void *get_data_from_pack(struct object_entry *obj)
{
	return unpack_data(obj, NULL, NULL);
}

static int compare_ofs_delta_bases(off_t offset1, off_t offset2,
				   enum object_type type1,
				   enum object_type type2)
{
	int cmp = type1 - type2;
	if (cmp)
		return cmp;
	return offset1 < offset2 ? -1 :
	       offset1 > offset2 ?  1 :
	       0;
}

static int find_ofs_delta(const off_t offset)
{
	int first = 0, last = nr_ofs_deltas;

	while (first < last) {
		int next = first + (last - first) / 2;
		struct ofs_delta_entry *delta = &ofs_deltas[next];
		int cmp;

		cmp = compare_ofs_delta_bases(offset, delta->offset,
					      OBJ_OFS_DELTA,
					      objects[delta->obj_no].type);
		if (!cmp)
			return next;
		if (cmp < 0) {
			last = next;
			continue;
		}
		first = next+1;
	}
	return -first-1;
}

static void find_ofs_delta_children(off_t offset,
				    int *first_index, int *last_index)
{
	int first = find_ofs_delta(offset);
	int last = first;
	int end = nr_ofs_deltas - 1;

	if (first < 0) {
		*first_index = 0;
		*last_index = -1;
		return;
	}
	while (first > 0 && ofs_deltas[first - 1].offset == offset)
		--first;
	while (last < end && ofs_deltas[last + 1].offset == offset)
		++last;
	*first_index = first;
	*last_index = last;
}

static int compare_ref_delta_bases(const struct object_id *oid1,
				   const struct object_id *oid2,
				   enum object_type type1,
				   enum object_type type2)
{
	int cmp = type1 - type2;
	if (cmp)
		return cmp;
	return oidcmp(oid1, oid2);
}

static int find_ref_delta(const struct object_id *oid)
{
	int first = 0, last = nr_ref_deltas;

	while (first < last) {
		int next = first + (last - first) / 2;
		struct ref_delta_entry *delta = &ref_deltas[next];
		int cmp;

		cmp = compare_ref_delta_bases(oid, &delta->oid,
					      OBJ_REF_DELTA,
					      objects[delta->obj_no].type);
		if (!cmp)
			return next;
		if (cmp < 0) {
			last = next;
			continue;
		}
		first = next+1;
	}
	return -first-1;
}

static void find_ref_delta_children(const struct object_id *oid,
				    int *first_index, int *last_index)
{
	int first = find_ref_delta(oid);
	int last = first;
	int end = nr_ref_deltas - 1;

	if (first < 0) {
		*first_index = 0;
		*last_index = -1;
		return;
	}
	while (first > 0 && oideq(&ref_deltas[first - 1].oid, oid))
		--first;
	while (last < end && oideq(&ref_deltas[last + 1].oid, oid))
		++last;
	*first_index = first;
	*last_index = last;
}

struct compare_data {
	struct object_entry *entry;
	struct git_istream *st;
	unsigned char *buf;
	unsigned long buf_size;
};

static int compare_objects(const unsigned char *buf, unsigned long size,
			   void *cb_data)
{
	struct compare_data *data = cb_data;

	if (data->buf_size < size) {
		free(data->buf);
		data->buf = xmalloc(size);
		data->buf_size = size;
	}

	while (size) {
		ssize_t len = read_istream(data->st, data->buf, size);
		if (len == 0)
			die(_("SHA1 COLLISION FOUND WITH %s !"),
			    oid_to_hex(&data->entry->idx.oid));
		if (len < 0)
			die(_("unable to read %s"),
			    oid_to_hex(&data->entry->idx.oid));
		if (memcmp(buf, data->buf, len))
			die(_("SHA1 COLLISION FOUND WITH %s !"),
			    oid_to_hex(&data->entry->idx.oid));
		size -= len;
		buf += len;
	}
	return 0;
}

static int check_collison(struct object_entry *entry)
{
	struct compare_data data;
	enum object_type type;
	unsigned long size;

	if (entry->size <= big_file_threshold || entry->type != OBJ_BLOB)
		return -1;

	memset(&data, 0, sizeof(data));
	data.entry = entry;
	data.st = open_istream(the_repository, &entry->idx.oid, &type, &size,
			       NULL);
	if (!data.st)
		return -1;
	if (size != entry->size || type != entry->type)
		die(_("SHA1 COLLISION FOUND WITH %s !"),
		    oid_to_hex(&entry->idx.oid));
	unpack_data(entry, compare_objects, &data);
	close_istream(data.st);
	free(data.buf);
	return 0;
}

<<<<<<< HEAD
static void record_if_local_object(const struct object_id *oid)
{
	struct object_info info = OBJECT_INFO_INIT;
	if (oid_object_info_extended(the_repository, oid, &info, 0))
		/* Missing; assume it is a promisor object */
		return;
	if (info.whence == OI_PACKED && info.u.packed.pack->pack_promisor)
		return;
	oidset_insert(&local_links, oid);
}

static void do_record_local_links(struct object *obj)
=======
static void record_outgoing_link(const struct object_id *oid)
{
	oidset_insert(&outgoing_links, oid);
}

static void maybe_record_name_entry(const struct name_entry *entry)
{
	/*
	 * Checking only trees here results in a significantly faster packfile
	 * indexing, but the drawback is that if the packfile to be indexed
	 * references a local blob only directly (that is, never through a
	 * local tree), that local blob is in danger of being garbage
	 * collected. Such a situation may arise if we push local commits,
	 * including one with a change to a blob in the root tree, and then the
	 * server incorporates them into its main branch through a "rebase" or
	 * "squash" merge strategy, and then we fetch the new main branch from
	 * the server.
	 *
	 * This situation has not been observed yet - we have only noticed
	 * missing commits, not missing trees or blobs. (In fact, if it were
	 * believed that only missing commits are problematic, one could argue
	 * that we should also exclude trees during the outgoing link check;
	 * but it is safer to include them.)
	 *
	 * Due to the rarity of the situation (it has not been observed to
	 * happen in real life), and because the "penalty" in such a situation
	 * is merely to refetch the missing blob when it's needed (and this
	 * happens only once - when refetched, the blob goes into a promisor
	 * pack, so it won't be GC-ed, the tradeoff seems worth it.
	*/
	if (S_ISDIR(entry->mode))
		record_outgoing_link(&entry->oid);
}

static void do_record_outgoing_links(struct object *obj)
>>>>>>> bc204b74
{
	if (obj->type == OBJ_TREE) {
		struct tree *tree = (struct tree *)obj;
		struct tree_desc desc;
		struct name_entry entry;
		if (init_tree_desc_gently(&desc, &tree->object.oid,
					  tree->buffer, tree->size, 0))
			/*
			 * Error messages are given when packs are
			 * verified, so do not print any here.
			 */
			return;
		while (tree_entry_gently(&desc, &entry))
<<<<<<< HEAD
			record_if_local_object(&entry.oid);
=======
			maybe_record_name_entry(&entry);
>>>>>>> bc204b74
	} else if (obj->type == OBJ_COMMIT) {
		struct commit *commit = (struct commit *) obj;
		struct commit_list *parents = commit->parents;

<<<<<<< HEAD
		for (; parents; parents = parents->next)
			record_if_local_object(&parents->item->object.oid);
	} else if (obj->type == OBJ_TAG) {
		struct tag *tag = (struct tag *) obj;
		record_if_local_object(get_tagged_oid(tag));
=======
		record_outgoing_link(get_commit_tree_oid(commit));
		for (; parents; parents = parents->next)
			record_outgoing_link(&parents->item->object.oid);
	} else if (obj->type == OBJ_TAG) {
		struct tag *tag = (struct tag *) obj;
		record_outgoing_link(get_tagged_oid(tag));
>>>>>>> bc204b74
	}
}

static void sha1_object(const void *data, struct object_entry *obj_entry,
			unsigned long size, enum object_type type,
			const struct object_id *oid)
{
	void *new_data = NULL;
	int collision_test_needed = 0;

	assert(data || obj_entry);

	if (startup_info->have_repository) {
		read_lock();
		collision_test_needed =
			repo_has_object_file_with_flags(the_repository, oid,
							OBJECT_INFO_QUICK);
		read_unlock();
	}

	if (collision_test_needed && !data) {
		read_lock();
		if (!check_collison(obj_entry))
			collision_test_needed = 0;
		read_unlock();
	}
	if (collision_test_needed) {
		void *has_data;
		enum object_type has_type;
		unsigned long has_size;
		read_lock();
		has_type = oid_object_info(the_repository, oid, &has_size);
		if (has_type < 0)
			die(_("cannot read existing object info %s"), oid_to_hex(oid));
		if (has_type != type || has_size != size)
			die(_("SHA1 COLLISION FOUND WITH %s !"), oid_to_hex(oid));
		has_data = repo_read_object_file(the_repository, oid,
						 &has_type, &has_size);
		read_unlock();
		if (!data)
			data = new_data = get_data_from_pack(obj_entry);
		if (!has_data)
			die(_("cannot read existing object %s"), oid_to_hex(oid));
		if (size != has_size || type != has_type ||
		    memcmp(data, has_data, size) != 0)
			die(_("SHA1 COLLISION FOUND WITH %s !"), oid_to_hex(oid));
		free(has_data);
	}

<<<<<<< HEAD
	if (strict || do_fsck_object || record_local_links) {
=======
	if (strict || do_fsck_object || record_outgoing_links) {
>>>>>>> bc204b74
		read_lock();
		if (type == OBJ_BLOB) {
			struct blob *blob = lookup_blob(the_repository, oid);
			if (blob)
				blob->object.flags |= FLAG_CHECKED;
			else
				die(_("invalid blob object %s"), oid_to_hex(oid));
			if (do_fsck_object &&
			    fsck_object(&blob->object, (void *)data, size, &fsck_options))
				die(_("fsck error in packed object"));
		} else {
			struct object *obj;
			int eaten;
			void *buf = (void *) data;

			assert(data && "data can only be NULL for large _blobs_");

			/*
			 * we do not need to free the memory here, as the
			 * buf is deleted by the caller.
			 */
			obj = parse_object_buffer(the_repository, oid, type,
						  size, buf,
						  &eaten);
			if (!obj)
				die(_("invalid %s"), type_name(type));
			if (do_fsck_object &&
			    fsck_object(obj, buf, size, &fsck_options))
				die(_("fsck error in packed object"));
			if (strict && fsck_walk(obj, NULL, &fsck_options))
				die(_("Not all child objects of %s are reachable"), oid_to_hex(&obj->oid));
<<<<<<< HEAD
			if (record_local_links)
				do_record_local_links(obj);
=======
			if (record_outgoing_links)
				do_record_outgoing_links(obj);
>>>>>>> bc204b74

			if (obj->type == OBJ_TREE) {
				struct tree *item = (struct tree *) obj;
				item->buffer = NULL;
				obj->parsed = 0;
			}
			if (obj->type == OBJ_COMMIT) {
				struct commit *commit = (struct commit *) obj;
				if (detach_commit_buffer(commit, NULL) != data)
					BUG("parse_object_buffer transmogrified our buffer");
			}
			obj->flags |= FLAG_CHECKED;
		}
		read_unlock();
	}

	free(new_data);
}

/*
 * Ensure that this node has been reconstructed and return its contents.
 *
 * In the typical and best case, this node would already be reconstructed
 * (through the invocation to resolve_delta() in threaded_second_pass()) and it
 * would not be pruned. However, if pruning of this node was necessary due to
 * reaching delta_base_cache_limit, this function will find the closest
 * ancestor with reconstructed data that has not been pruned (or if there is
 * none, the ultimate base object), and reconstruct each node in the delta
 * chain in order to generate the reconstructed data for this node.
 */
static void *get_base_data(struct base_data *c)
{
	if (!c->data) {
		struct object_entry *obj = c->obj;
		struct base_data **delta = NULL;
		int delta_nr = 0, delta_alloc = 0;

		while (is_delta_type(c->obj->type) && !c->data) {
			ALLOC_GROW(delta, delta_nr + 1, delta_alloc);
			delta[delta_nr++] = c;
			c = c->base;
		}
		if (!delta_nr) {
			c->data = get_data_from_pack(obj);
			c->size = obj->size;
			base_cache_used += c->size;
			prune_base_data(c);
		}
		for (; delta_nr > 0; delta_nr--) {
			void *base, *raw;
			c = delta[delta_nr - 1];
			obj = c->obj;
			base = get_base_data(c->base);
			raw = get_data_from_pack(obj);
			c->data = patch_delta(
				base, c->base->size,
				raw, obj->size,
				&c->size);
			free(raw);
			if (!c->data)
				bad_object(obj->idx.offset, _("failed to apply delta"));
			base_cache_used += c->size;
			prune_base_data(c);
		}
		free(delta);
	}
	return c->data;
}

static struct base_data *make_base(struct object_entry *obj,
				   struct base_data *parent)
{
	struct base_data *base = xcalloc(1, sizeof(struct base_data));
	base->base = parent;
	base->obj = obj;
	find_ref_delta_children(&obj->idx.oid,
				&base->ref_first, &base->ref_last);
	find_ofs_delta_children(obj->idx.offset,
				&base->ofs_first, &base->ofs_last);
	base->children_remaining = base->ref_last - base->ref_first +
		base->ofs_last - base->ofs_first + 2;
	return base;
}

static struct base_data *resolve_delta(struct object_entry *delta_obj,
				       struct base_data *base)
{
	void *delta_data, *result_data;
	struct base_data *result;
	unsigned long result_size;

	if (show_stat) {
		int i = delta_obj - objects;
		int j = base->obj - objects;
		obj_stat[i].delta_depth = obj_stat[j].delta_depth + 1;
		deepest_delta_lock();
		if (deepest_delta < obj_stat[i].delta_depth)
			deepest_delta = obj_stat[i].delta_depth;
		deepest_delta_unlock();
		obj_stat[i].base_object_no = j;
	}
	delta_data = get_data_from_pack(delta_obj);
	assert(base->data);
	result_data = patch_delta(base->data, base->size,
				  delta_data, delta_obj->size, &result_size);
	free(delta_data);
	if (!result_data)
		bad_object(delta_obj->idx.offset, _("failed to apply delta"));
	hash_object_file(the_hash_algo, result_data, result_size,
			 delta_obj->real_type, &delta_obj->idx.oid);
	sha1_object(result_data, NULL, result_size, delta_obj->real_type,
		    &delta_obj->idx.oid);

	result = make_base(delta_obj, base);
	result->data = result_data;
	result->size = result_size;

	counter_lock();
	nr_resolved_deltas++;
	counter_unlock();

	return result;
}

static int compare_ofs_delta_entry(const void *a, const void *b)
{
	const struct ofs_delta_entry *delta_a = a;
	const struct ofs_delta_entry *delta_b = b;

	return delta_a->offset < delta_b->offset ? -1 :
	       delta_a->offset > delta_b->offset ?  1 :
	       0;
}

static int compare_ref_delta_entry(const void *a, const void *b)
{
	const struct ref_delta_entry *delta_a = a;
	const struct ref_delta_entry *delta_b = b;

	return oidcmp(&delta_a->oid, &delta_b->oid);
}

static void *threaded_second_pass(void *data)
{
	if (data)
		set_thread_data(data);
	for (;;) {
		struct base_data *parent = NULL;
		struct object_entry *child_obj;
		struct base_data *child;

		counter_lock();
		display_progress(progress, nr_resolved_deltas);
		counter_unlock();

		work_lock();
		if (list_empty(&work_head)) {
			/*
			 * Take an object from the object array.
			 */
			while (nr_dispatched < nr_objects &&
			       is_delta_type(objects[nr_dispatched].type))
				nr_dispatched++;
			if (nr_dispatched >= nr_objects) {
				work_unlock();
				break;
			}
			child_obj = &objects[nr_dispatched++];
		} else {
			/*
			 * Peek at the top of the stack, and take a child from
			 * it.
			 */
			parent = list_first_entry(&work_head, struct base_data,
						  list);

			if (parent->ref_first <= parent->ref_last) {
				int offset = ref_deltas[parent->ref_first++].obj_no;
				child_obj = objects + offset;
				if (child_obj->real_type != OBJ_REF_DELTA)
					die("REF_DELTA at offset %"PRIuMAX" already resolved (duplicate base %s?)",
					    (uintmax_t) child_obj->idx.offset,
					    oid_to_hex(&parent->obj->idx.oid));
				child_obj->real_type = parent->obj->real_type;
			} else {
				child_obj = objects +
					ofs_deltas[parent->ofs_first++].obj_no;
				assert(child_obj->real_type == OBJ_OFS_DELTA);
				child_obj->real_type = parent->obj->real_type;
			}

			if (parent->ref_first > parent->ref_last &&
			    parent->ofs_first > parent->ofs_last) {
				/*
				 * This parent has run out of children, so move
				 * it to done_head.
				 */
				list_del(&parent->list);
				list_add(&parent->list, &done_head);
			}

			/*
			 * Ensure that the parent has data, since we will need
			 * it later.
			 *
			 * NEEDSWORK: If parent data needs to be reloaded, this
			 * prolongs the time that the current thread spends in
			 * the mutex. A mitigating factor is that parent data
			 * needs to be reloaded only if the delta base cache
			 * limit is exceeded, so in the typical case, this does
			 * not happen.
			 */
			get_base_data(parent);
			parent->retain_data++;
		}
		work_unlock();

		if (parent) {
			child = resolve_delta(child_obj, parent);
			if (!child->children_remaining)
				FREE_AND_NULL(child->data);
		} else {
			child = make_base(child_obj, NULL);
			if (child->children_remaining) {
				/*
				 * Since this child has its own delta children,
				 * we will need this data in the future.
				 * Inflate now so that future iterations will
				 * have access to this object's data while
				 * outside the work mutex.
				 */
				child->data = get_data_from_pack(child_obj);
				child->size = child_obj->size;
			}
		}

		work_lock();
		if (parent)
			parent->retain_data--;
		if (child->data) {
			/*
			 * This child has its own children, so add it to
			 * work_head.
			 */
			list_add(&child->list, &work_head);
			base_cache_used += child->size;
			prune_base_data(NULL);
			free_base_data(child);
		} else {
			/*
			 * This child does not have its own children. It may be
			 * the last descendant of its ancestors; free those
			 * that we can.
			 */
			struct base_data *p = parent;

			while (p) {
				struct base_data *next_p;

				p->children_remaining--;
				if (p->children_remaining)
					break;

				next_p = p->base;
				free_base_data(p);
				list_del(&p->list);
				free(p);

				p = next_p;
			}
			FREE_AND_NULL(child);
		}
		work_unlock();
	}
	return NULL;
}

/*
 * First pass:
 * - find locations of all objects;
 * - calculate SHA1 of all non-delta objects;
 * - remember base (SHA1 or offset) for all deltas.
 */
static void parse_pack_objects(unsigned char *hash)
{
	int i, nr_delays = 0;
	struct ofs_delta_entry *ofs_delta = ofs_deltas;
	struct object_id ref_delta_oid;
	struct stat st;
	git_hash_ctx tmp_ctx;

	if (verbose)
		progress = start_progress(
				the_repository,
				progress_title ? progress_title :
				from_stdin ? _("Receiving objects") : _("Indexing objects"),
				nr_objects);
	for (i = 0; i < nr_objects; i++) {
		struct object_entry *obj = &objects[i];
		void *data = unpack_raw_entry(obj, &ofs_delta->offset,
					      &ref_delta_oid,
					      &obj->idx.oid);
		obj->real_type = obj->type;
		if (obj->type == OBJ_OFS_DELTA) {
			nr_ofs_deltas++;
			ofs_delta->obj_no = i;
			ofs_delta++;
		} else if (obj->type == OBJ_REF_DELTA) {
			ALLOC_GROW(ref_deltas, nr_ref_deltas + 1, ref_deltas_alloc);
			oidcpy(&ref_deltas[nr_ref_deltas].oid, &ref_delta_oid);
			ref_deltas[nr_ref_deltas].obj_no = i;
			nr_ref_deltas++;
		} else if (!data) {
			/* large blobs, check later */
			obj->real_type = OBJ_BAD;
			nr_delays++;
		} else
			sha1_object(data, NULL, obj->size, obj->type,
				    &obj->idx.oid);
		free(data);
		display_progress(progress, i+1);
	}
	objects[i].idx.offset = consumed_bytes;
	stop_progress(&progress);

	/* Check pack integrity */
	flush();
	the_hash_algo->init_fn(&tmp_ctx);
	the_hash_algo->clone_fn(&tmp_ctx, &input_ctx);
	the_hash_algo->final_fn(hash, &tmp_ctx);
	if (!hasheq(fill(the_hash_algo->rawsz), hash, the_repository->hash_algo))
		die(_("pack is corrupted (SHA1 mismatch)"));
	use(the_hash_algo->rawsz);

	/* If input_fd is a file, we should have reached its end now. */
	if (fstat(input_fd, &st))
		die_errno(_("cannot fstat packfile"));
	if (S_ISREG(st.st_mode) &&
			lseek(input_fd, 0, SEEK_CUR) - input_len != st.st_size)
		die(_("pack has junk at the end"));

	for (i = 0; i < nr_objects; i++) {
		struct object_entry *obj = &objects[i];
		if (obj->real_type != OBJ_BAD)
			continue;
		obj->real_type = obj->type;
		sha1_object(NULL, obj, obj->size, obj->type,
			    &obj->idx.oid);
		nr_delays--;
	}
	if (nr_delays)
		die(_("confusion beyond insanity in parse_pack_objects()"));
}

/*
 * Second pass:
 * - for all non-delta objects, look if it is used as a base for
 *   deltas;
 * - if used as a base, uncompress the object and apply all deltas,
 *   recursively checking if the resulting object is used as a base
 *   for some more deltas.
 */
static void resolve_deltas(struct pack_idx_option *opts)
{
	int i;

	if (!nr_ofs_deltas && !nr_ref_deltas)
		return;

	/* Sort deltas by base SHA1/offset for fast searching */
	QSORT(ofs_deltas, nr_ofs_deltas, compare_ofs_delta_entry);
	QSORT(ref_deltas, nr_ref_deltas, compare_ref_delta_entry);

	if (verbose || show_resolving_progress)
		progress = start_progress(the_repository,
					  _("Resolving deltas"),
					  nr_ref_deltas + nr_ofs_deltas);

	nr_dispatched = 0;
	base_cache_limit = opts->delta_base_cache_limit * nr_threads;
	if (nr_threads > 1 || getenv("GIT_FORCE_THREADS")) {
		init_thread();
		for (i = 0; i < nr_threads; i++) {
			int ret = pthread_create(&thread_data[i].thread, NULL,
						 threaded_second_pass, thread_data + i);
			if (ret)
				die(_("unable to create thread: %s"),
				    strerror(ret));
		}
		for (i = 0; i < nr_threads; i++)
			pthread_join(thread_data[i].thread, NULL);
		cleanup_thread();
		return;
	}
	threaded_second_pass(&nothread_data);
}

/*
 * Third pass:
 * - append objects to convert thin pack to full pack if required
 * - write the final pack hash
 */
static void fix_unresolved_deltas(struct hashfile *f);
static void conclude_pack(int fix_thin_pack, const char *curr_pack, unsigned char *pack_hash)
{
	if (nr_ref_deltas + nr_ofs_deltas == nr_resolved_deltas) {
		stop_progress(&progress);
		/* Flush remaining pack final hash. */
		flush();
		return;
	}

	if (fix_thin_pack) {
		struct hashfile *f;
		unsigned char read_hash[GIT_MAX_RAWSZ], tail_hash[GIT_MAX_RAWSZ];
		struct strbuf msg = STRBUF_INIT;
		int nr_unresolved = nr_ofs_deltas + nr_ref_deltas - nr_resolved_deltas;
		int nr_objects_initial = nr_objects;
		if (nr_unresolved <= 0)
			die(_("confusion beyond insanity"));
		REALLOC_ARRAY(objects, nr_objects + nr_unresolved + 1);
		memset(objects + nr_objects + 1, 0,
		       nr_unresolved * sizeof(*objects));
		f = hashfd(output_fd, curr_pack);
		fix_unresolved_deltas(f);
		strbuf_addf(&msg, Q_("completed with %d local object",
				     "completed with %d local objects",
				     nr_objects - nr_objects_initial),
			    nr_objects - nr_objects_initial);
		stop_progress_msg(&progress, msg.buf);
		strbuf_release(&msg);
		finalize_hashfile(f, tail_hash, FSYNC_COMPONENT_PACK, 0);
		hashcpy(read_hash, pack_hash, the_repository->hash_algo);
		fixup_pack_header_footer(the_hash_algo, output_fd, pack_hash,
					 curr_pack, nr_objects,
					 read_hash, consumed_bytes-the_hash_algo->rawsz);
		if (!hasheq(read_hash, tail_hash, the_repository->hash_algo))
			die(_("Unexpected tail checksum for %s "
			      "(disk corruption?)"), curr_pack);
	}
	if (nr_ofs_deltas + nr_ref_deltas != nr_resolved_deltas)
		die(Q_("pack has %d unresolved delta",
		       "pack has %d unresolved deltas",
		       nr_ofs_deltas + nr_ref_deltas - nr_resolved_deltas),
		    nr_ofs_deltas + nr_ref_deltas - nr_resolved_deltas);
}

static int write_compressed(struct hashfile *f, void *in, unsigned int size)
{
	git_zstream stream;
	int status;
	unsigned char outbuf[4096];

	git_deflate_init(&stream, zlib_compression_level);
	stream.next_in = in;
	stream.avail_in = size;

	do {
		stream.next_out = outbuf;
		stream.avail_out = sizeof(outbuf);
		status = git_deflate(&stream, Z_FINISH);
		hashwrite(f, outbuf, sizeof(outbuf) - stream.avail_out);
	} while (status == Z_OK);

	if (status != Z_STREAM_END)
		die(_("unable to deflate appended object (%d)"), status);
	size = stream.total_out;
	git_deflate_end(&stream);
	return size;
}

static struct object_entry *append_obj_to_pack(struct hashfile *f,
			       const unsigned char *sha1, void *buf,
			       unsigned long size, enum object_type type)
{
	struct object_entry *obj = &objects[nr_objects++];
	unsigned char header[10];
	unsigned long s = size;
	int n = 0;
	unsigned char c = (type << 4) | (s & 15);
	s >>= 4;
	while (s) {
		header[n++] = c | 0x80;
		c = s & 0x7f;
		s >>= 7;
	}
	header[n++] = c;
	crc32_begin(f);
	hashwrite(f, header, n);
	obj[0].size = size;
	obj[0].hdr_size = n;
	obj[0].type = type;
	obj[0].real_type = type;
	obj[1].idx.offset = obj[0].idx.offset + n;
	obj[1].idx.offset += write_compressed(f, buf, size);
	obj[0].idx.crc32 = crc32_end(f);
	hashflush(f);
	oidread(&obj->idx.oid, sha1, the_repository->hash_algo);
	return obj;
}

static int delta_pos_compare(const void *_a, const void *_b)
{
	struct ref_delta_entry *a = *(struct ref_delta_entry **)_a;
	struct ref_delta_entry *b = *(struct ref_delta_entry **)_b;
	return a->obj_no - b->obj_no;
}

static void fix_unresolved_deltas(struct hashfile *f)
{
	struct ref_delta_entry **sorted_by_pos;
	int i;

	/*
	 * Since many unresolved deltas may well be themselves base objects
	 * for more unresolved deltas, we really want to include the
	 * smallest number of base objects that would cover as much delta
	 * as possible by picking the
	 * trunc deltas first, allowing for other deltas to resolve without
	 * additional base objects.  Since most base objects are to be found
	 * before deltas depending on them, a good heuristic is to start
	 * resolving deltas in the same order as their position in the pack.
	 */
	ALLOC_ARRAY(sorted_by_pos, nr_ref_deltas);
	for (i = 0; i < nr_ref_deltas; i++)
		sorted_by_pos[i] = &ref_deltas[i];
	QSORT(sorted_by_pos, nr_ref_deltas, delta_pos_compare);

	if (repo_has_promisor_remote(the_repository)) {
		/*
		 * Prefetch the delta bases.
		 */
		struct oid_array to_fetch = OID_ARRAY_INIT;
		for (i = 0; i < nr_ref_deltas; i++) {
			struct ref_delta_entry *d = sorted_by_pos[i];
			if (!oid_object_info_extended(the_repository, &d->oid,
						      NULL,
						      OBJECT_INFO_FOR_PREFETCH))
				continue;
			oid_array_append(&to_fetch, &d->oid);
		}
		promisor_remote_get_direct(the_repository,
					   to_fetch.oid, to_fetch.nr);
		oid_array_clear(&to_fetch);
	}

	for (i = 0; i < nr_ref_deltas; i++) {
		struct ref_delta_entry *d = sorted_by_pos[i];
		enum object_type type;
		void *data;
		unsigned long size;

		if (objects[d->obj_no].real_type != OBJ_REF_DELTA)
			continue;
		data = repo_read_object_file(the_repository, &d->oid, &type,
					     &size);
		if (!data)
			continue;

		if (check_object_signature(the_repository, &d->oid, data, size,
					   type) < 0)
			die(_("local object %s is corrupt"), oid_to_hex(&d->oid));

		/*
		 * Add this as an object to the objects array and call
		 * threaded_second_pass() (which will pick up the added
		 * object).
		 */
		append_obj_to_pack(f, d->oid.hash, data, size, type);
		free(data);
		threaded_second_pass(NULL);

		display_progress(progress, nr_resolved_deltas);
	}
	free(sorted_by_pos);
}

static const char *derive_filename(const char *pack_name, const char *strip,
				   const char *suffix, struct strbuf *buf)
{
	size_t len;
	if (!strip_suffix(pack_name, strip, &len) || !len ||
	    pack_name[len - 1] != '.')
		die(_("packfile name '%s' does not end with '.%s'"),
		    pack_name, strip);
	strbuf_add(buf, pack_name, len);
	strbuf_addstr(buf, suffix);
	return buf->buf;
}

static void write_special_file(const char *suffix, const char *msg,
			       const char *pack_name, const unsigned char *hash,
			       const char **report)
{
	struct strbuf name_buf = STRBUF_INIT;
	const char *filename;
	int fd;
	int msg_len = strlen(msg);

	if (pack_name)
		filename = derive_filename(pack_name, "pack", suffix, &name_buf);
	else
		filename = odb_pack_name(the_repository, &name_buf, hash, suffix);

	fd = odb_pack_keep(filename);
	if (fd < 0) {
		if (errno != EEXIST)
			die_errno(_("cannot write %s file '%s'"),
				  suffix, filename);
	} else {
		if (msg_len > 0) {
			write_or_die(fd, msg, msg_len);
			write_or_die(fd, "\n", 1);
		}
		if (close(fd) != 0)
			die_errno(_("cannot close written %s file '%s'"),
				  suffix, filename);
		if (report)
			*report = suffix;
	}
	strbuf_release(&name_buf);
}

static void rename_tmp_packfile(const char **final_name,
				const char *curr_name,
				struct strbuf *name, unsigned char *hash,
				const char *ext, int make_read_only_if_same)
{
	if (!*final_name || strcmp(*final_name, curr_name)) {
		if (!*final_name)
			*final_name = odb_pack_name(the_repository, name, hash, ext);
		if (finalize_object_file(curr_name, *final_name))
			die(_("unable to rename temporary '*.%s' file to '%s'"),
			    ext, *final_name);
	} else if (make_read_only_if_same) {
		chmod(*final_name, 0444);
	}
}

static void final(const char *final_pack_name, const char *curr_pack_name,
		  const char *final_index_name, const char *curr_index_name,
		  const char *final_rev_index_name, const char *curr_rev_index_name,
		  const char *keep_msg, const char *promisor_msg,
		  unsigned char *hash)
{
	const char *report = "pack";
	struct strbuf pack_name = STRBUF_INIT;
	struct strbuf index_name = STRBUF_INIT;
	struct strbuf rev_index_name = STRBUF_INIT;

	if (!from_stdin) {
		close(input_fd);
	} else {
		fsync_component_or_die(FSYNC_COMPONENT_PACK, output_fd, curr_pack_name);
		if (close(output_fd))
			die_errno(_("error while closing pack file"));
	}

	if (keep_msg)
		write_special_file("keep", keep_msg, final_pack_name, hash,
				   &report);
	if (promisor_msg)
		write_special_file("promisor", promisor_msg, final_pack_name,
				   hash, NULL);

	rename_tmp_packfile(&final_pack_name, curr_pack_name, &pack_name,
			    hash, "pack", from_stdin);
	if (curr_rev_index_name)
		rename_tmp_packfile(&final_rev_index_name, curr_rev_index_name,
				    &rev_index_name, hash, "rev", 1);
	rename_tmp_packfile(&final_index_name, curr_index_name, &index_name,
			    hash, "idx", 1);

	if (do_fsck_object) {
		struct packed_git *p;
		p = add_packed_git(the_repository, final_index_name,
				   strlen(final_index_name), 0);
		if (p)
			install_packed_git(the_repository, p);
	}

	if (!from_stdin) {
		printf("%s\n", hash_to_hex(hash));
	} else {
		struct strbuf buf = STRBUF_INIT;

		strbuf_addf(&buf, "%s\t%s\n", report, hash_to_hex(hash));
		write_or_die(1, buf.buf, buf.len);
		strbuf_release(&buf);

		/* Write the last part of the buffer to stdout */
		write_in_full(1, input_buffer + input_offset, input_len);
	}

	strbuf_release(&rev_index_name);
	strbuf_release(&index_name);
	strbuf_release(&pack_name);
}

static int git_index_pack_config(const char *k, const char *v,
				 const struct config_context *ctx, void *cb)
{
	struct pack_idx_option *opts = cb;

	if (!strcmp(k, "pack.indexversion")) {
		opts->version = git_config_int(k, v, ctx->kvi);
		if (opts->version > 2)
			die(_("bad pack.indexVersion=%"PRIu32), opts->version);
		return 0;
	}
	if (!strcmp(k, "pack.threads")) {
		nr_threads = git_config_int(k, v, ctx->kvi);
		if (nr_threads < 0)
			die(_("invalid number of threads specified (%d)"),
			    nr_threads);
		if (!HAVE_THREADS && nr_threads != 1) {
			warning(_("no threads support, ignoring %s"), k);
			nr_threads = 1;
		}
		return 0;
	}
	if (!strcmp(k, "pack.writereverseindex")) {
		if (git_config_bool(k, v))
			opts->flags |= WRITE_REV;
		else
			opts->flags &= ~WRITE_REV;
	}
	if (!strcmp(k, "core.deltabasecachelimit")) {
		opts->delta_base_cache_limit = git_config_ulong(k, v, ctx->kvi);
		return 0;
	}
	return git_default_config(k, v, ctx, cb);
}

static int cmp_uint32(const void *a_, const void *b_)
{
	uint32_t a = *((uint32_t *)a_);
	uint32_t b = *((uint32_t *)b_);

	return (a < b) ? -1 : (a != b);
}

static void read_v2_anomalous_offsets(struct packed_git *p,
				      struct pack_idx_option *opts)
{
	const uint32_t *idx1, *idx2;
	uint32_t i;

	/* The address of the 4-byte offset table */
	idx1 = (((const uint32_t *)((const uint8_t *)p->index_data + p->crc_offset))
		+ (size_t)p->num_objects /* CRC32 table */
		);

	/* The address of the 8-byte offset table */
	idx2 = idx1 + p->num_objects;

	for (i = 0; i < p->num_objects; i++) {
		uint32_t off = ntohl(idx1[i]);
		if (!(off & 0x80000000))
			continue;
		off = off & 0x7fffffff;
		check_pack_index_ptr(p, &idx2[off * 2]);
		if (idx2[off * 2])
			continue;
		/*
		 * The real offset is ntohl(idx2[off * 2]) in high 4
		 * octets, and ntohl(idx2[off * 2 + 1]) in low 4
		 * octets.  But idx2[off * 2] is Zero!!!
		 */
		ALLOC_GROW(opts->anomaly, opts->anomaly_nr + 1, opts->anomaly_alloc);
		opts->anomaly[opts->anomaly_nr++] = ntohl(idx2[off * 2 + 1]);
	}

	QSORT(opts->anomaly, opts->anomaly_nr, cmp_uint32);
}

static void read_idx_option(struct pack_idx_option *opts, const char *pack_name)
{
	struct packed_git *p = add_packed_git(the_repository, pack_name,
					      strlen(pack_name), 1);

	if (!p)
		die(_("Cannot open existing pack file '%s'"), pack_name);
	if (open_pack_index(p))
		die(_("Cannot open existing pack idx file for '%s'"), pack_name);

	/* Read the attributes from the existing idx file */
	opts->version = p->index_version;

	if (opts->version == 2)
		read_v2_anomalous_offsets(p, opts);

	/*
	 * Get rid of the idx file as we do not need it anymore.
	 * NEEDSWORK: extract this bit from free_pack_by_name() in
	 * object-file.c, perhaps?  It shouldn't matter very much as we
	 * know we haven't installed this pack (hence we never have
	 * read anything from it).
	 */
	close_pack_index(p);
	free(p);
}

static void show_pack_info(int stat_only)
{
	int i, baseobjects = nr_objects - nr_ref_deltas - nr_ofs_deltas;
	unsigned long *chain_histogram = NULL;

	if (deepest_delta)
		CALLOC_ARRAY(chain_histogram, deepest_delta);

	for (i = 0; i < nr_objects; i++) {
		struct object_entry *obj = &objects[i];

		if (is_delta_type(obj->type))
			chain_histogram[obj_stat[i].delta_depth - 1]++;
		if (stat_only)
			continue;
		printf("%s %-6s %"PRIuMAX" %"PRIuMAX" %"PRIuMAX,
		       oid_to_hex(&obj->idx.oid),
		       type_name(obj->real_type), (uintmax_t)obj->size,
		       (uintmax_t)(obj[1].idx.offset - obj->idx.offset),
		       (uintmax_t)obj->idx.offset);
		if (is_delta_type(obj->type)) {
			struct object_entry *bobj = &objects[obj_stat[i].base_object_no];
			printf(" %u %s", obj_stat[i].delta_depth,
			       oid_to_hex(&bobj->idx.oid));
		}
		putchar('\n');
	}

	if (baseobjects)
		printf_ln(Q_("non delta: %d object",
			     "non delta: %d objects",
			     baseobjects),
			  baseobjects);
	for (i = 0; i < deepest_delta; i++) {
		if (!chain_histogram[i])
			continue;
		printf_ln(Q_("chain length = %d: %lu object",
			     "chain length = %d: %lu objects",
			     chain_histogram[i]),
			  i + 1,
			  chain_histogram[i]);
	}
	free(chain_histogram);
}

static void repack_local_links(void)
{
	struct child_process cmd = CHILD_PROCESS_INIT;
	FILE *out;
	struct strbuf line = STRBUF_INIT;
	struct oidset_iter iter;
	struct object_id *oid;
<<<<<<< HEAD
	char *base_name;

	if (!oidset_size(&local_links))
		return;

	base_name = mkpathdup("%s/pack/pack", repo_get_object_directory(the_repository));

	strvec_push(&cmd.args, "pack-objects");
	strvec_push(&cmd.args, "--exclude-promisor-objects-best-effort");
	strvec_push(&cmd.args, base_name);
	cmd.git_cmd = 1;
	cmd.in = -1;
	cmd.out = -1;
	if (start_command(&cmd))
		die(_("could not start pack-objects to repack local links"));

	oidset_iter_init(&local_links, &iter);
	while ((oid = oidset_iter_next(&iter))) {
=======
	char *base_name = NULL;

	if (!oidset_size(&outgoing_links))
		return;

	oidset_iter_init(&outgoing_links, &iter);
	while ((oid = oidset_iter_next(&iter))) {
		struct object_info info = OBJECT_INFO_INIT;
		if (oid_object_info_extended(the_repository, oid, &info, 0))
			/* Missing; assume it is a promisor object */
			continue;
		if (info.whence == OI_PACKED && info.u.packed.pack->pack_promisor)
			continue;

		if (!cmd.args.nr) {
			base_name = mkpathdup(
				"%s/pack/pack",
				repo_get_object_directory(the_repository));
			strvec_push(&cmd.args, "pack-objects");
			strvec_push(&cmd.args,
				    "--exclude-promisor-objects-best-effort");
			strvec_push(&cmd.args, base_name);
			cmd.git_cmd = 1;
			cmd.in = -1;
			cmd.out = -1;
			if (start_command(&cmd))
				die(_("could not start pack-objects to repack local links"));
		}

>>>>>>> bc204b74
		if (write_in_full(cmd.in, oid_to_hex(oid), the_hash_algo->hexsz) < 0 ||
		    write_in_full(cmd.in, "\n", 1) < 0)
			die(_("failed to feed local object to pack-objects"));
	}
<<<<<<< HEAD
=======

	if (!cmd.args.nr)
		return;

>>>>>>> bc204b74
	close(cmd.in);

	out = xfdopen(cmd.out, "r");
	while (strbuf_getline_lf(&line, out) != EOF) {
		unsigned char binary[GIT_MAX_RAWSZ];
		if (line.len != the_hash_algo->hexsz ||
		    !hex_to_bytes(binary, line.buf, line.len))
			die(_("index-pack: Expecting full hex object ID lines only from pack-objects."));

		/*
		 * pack-objects creates the .pack and .idx files, but not the
		 * .promisor file. Create the .promisor file, which is empty.
		 */
		write_special_file("promisor", "", NULL, binary, NULL);
	}

	fclose(out);
	if (finish_command(&cmd))
		die(_("could not finish pack-objects to repack local links"));
	strbuf_release(&line);
	free(base_name);
}

int cmd_index_pack(int argc,
		   const char **argv,
		   const char *prefix,
		   struct repository *repo UNUSED)
{
	int i, fix_thin_pack = 0, verify = 0, stat_only = 0, rev_index;
	const char *curr_index;
	char *curr_rev_index = NULL;
	const char *index_name = NULL, *pack_name = NULL, *rev_index_name = NULL;
	const char *keep_msg = NULL;
	const char *promisor_msg = NULL;
	struct strbuf index_name_buf = STRBUF_INIT;
	struct strbuf rev_index_name_buf = STRBUF_INIT;
	struct pack_idx_entry **idx_objects;
	struct pack_idx_option opts;
	unsigned char pack_hash[GIT_MAX_RAWSZ];
	unsigned foreign_nr = 1;	/* zero is a "good" value, assume bad */
	int report_end_of_input = 0;
	int hash_algo = 0;

	/*
	 * index-pack never needs to fetch missing objects except when
	 * REF_DELTA bases are missing (which are explicitly handled). It only
	 * accesses the repo to do hash collision checks and to check which
	 * REF_DELTA bases need to be fetched.
	 */
	fetch_if_missing = 0;

	show_usage_if_asked(argc, argv, index_pack_usage);

	disable_replace_refs();
	fsck_options.walk = mark_link;

	reset_pack_idx_option(&opts);
	opts.flags |= WRITE_REV;
	git_config(git_index_pack_config, &opts);
	if (prefix && chdir(prefix))
		die(_("Cannot come back to cwd"));

	if (git_env_bool(GIT_TEST_NO_WRITE_REV_INDEX, 0))
		rev_index = 0;
	else
		rev_index = !!(opts.flags & (WRITE_REV_VERIFY | WRITE_REV));

	for (i = 1; i < argc; i++) {
		const char *arg = argv[i];

		if (*arg == '-') {
			if (!strcmp(arg, "--stdin")) {
				from_stdin = 1;
			} else if (!strcmp(arg, "--fix-thin")) {
				fix_thin_pack = 1;
			} else if (skip_to_optional_arg(arg, "--strict", &arg)) {
				strict = 1;
				do_fsck_object = 1;
				fsck_set_msg_types(&fsck_options, arg);
			} else if (!strcmp(arg, "--check-self-contained-and-connected")) {
				strict = 1;
				check_self_contained_and_connected = 1;
			} else if (skip_to_optional_arg(arg, "--fsck-objects", &arg)) {
				do_fsck_object = 1;
				fsck_set_msg_types(&fsck_options, arg);
			} else if (!strcmp(arg, "--verify")) {
				verify = 1;
			} else if (!strcmp(arg, "--verify-stat")) {
				verify = 1;
				show_stat = 1;
			} else if (!strcmp(arg, "--verify-stat-only")) {
				verify = 1;
				show_stat = 1;
				stat_only = 1;
			} else if (skip_to_optional_arg(arg, "--keep", &keep_msg)) {
				; /* nothing to do */
			} else if (skip_to_optional_arg(arg, "--promisor", &promisor_msg)) {
<<<<<<< HEAD
				record_local_links = 1;
=======
				record_outgoing_links = 1;
>>>>>>> bc204b74
			} else if (starts_with(arg, "--threads=")) {
				char *end;
				nr_threads = strtoul(arg+10, &end, 0);
				if (!arg[10] || *end || nr_threads < 0)
					usage(index_pack_usage);
				if (!HAVE_THREADS && nr_threads != 1) {
					warning(_("no threads support, ignoring %s"), arg);
					nr_threads = 1;
				}
			} else if (skip_prefix(arg, "--pack_header=", &arg)) {
				if (parse_pack_header_option(arg,
							     input_buffer,
							     &input_len) < 0)
					die(_("bad --pack_header: %s"), arg);
			} else if (!strcmp(arg, "-v")) {
				verbose = 1;
			} else if (!strcmp(arg, "--progress-title")) {
				if (progress_title || (i+1) >= argc)
					usage(index_pack_usage);
				progress_title = argv[++i];
			} else if (!strcmp(arg, "--show-resolving-progress")) {
				show_resolving_progress = 1;
			} else if (!strcmp(arg, "--report-end-of-input")) {
				report_end_of_input = 1;
			} else if (!strcmp(arg, "-o")) {
				if (index_name || (i+1) >= argc)
					usage(index_pack_usage);
				index_name = argv[++i];
			} else if (starts_with(arg, "--index-version=")) {
				char *c;
				opts.version = strtoul(arg + 16, &c, 10);
				if (opts.version > 2)
					die(_("bad %s"), arg);
				if (*c == ',')
					opts.off32_limit = strtoul(c+1, &c, 0);
				if (*c || opts.off32_limit & 0x80000000)
					die(_("bad %s"), arg);
			} else if (skip_prefix(arg, "--max-input-size=", &arg)) {
				max_input_size = strtoumax(arg, NULL, 10);
			} else if (skip_prefix(arg, "--object-format=", &arg)) {
				hash_algo = hash_algo_by_name(arg);
				if (hash_algo == GIT_HASH_UNKNOWN)
					die(_("unknown hash algorithm '%s'"), arg);
				repo_set_hash_algo(the_repository, hash_algo);
			} else if (!strcmp(arg, "--rev-index")) {
				rev_index = 1;
			} else if (!strcmp(arg, "--no-rev-index")) {
				rev_index = 0;
			} else
				usage(index_pack_usage);
			continue;
		}

		if (pack_name)
			usage(index_pack_usage);
		pack_name = arg;
	}

	if (!pack_name && !from_stdin)
		usage(index_pack_usage);
	if (fix_thin_pack && !from_stdin)
		die(_("the option '%s' requires '%s'"), "--fix-thin", "--stdin");
	if (promisor_msg && pack_name)
		die(_("--promisor cannot be used with a pack name"));
	if (from_stdin && !startup_info->have_repository)
		die(_("--stdin requires a git repository"));
	if (from_stdin && hash_algo)
		die(_("options '%s' and '%s' cannot be used together"), "--object-format", "--stdin");
	if (!index_name && pack_name)
		index_name = derive_filename(pack_name, "pack", "idx", &index_name_buf);

	/*
	 * Packfiles and indices do not carry enough information to be able to
	 * identify their object hash. So when we are neither in a repository
	 * nor has the user told us which object hash to use we have no other
	 * choice but to guess the object hash.
	 */
	if (!the_repository->hash_algo)
		repo_set_hash_algo(the_repository, GIT_HASH_SHA1);

	opts.flags &= ~(WRITE_REV | WRITE_REV_VERIFY);
	if (rev_index) {
		opts.flags |= verify ? WRITE_REV_VERIFY : WRITE_REV;
		if (index_name)
			rev_index_name = derive_filename(index_name,
							 "idx", "rev",
							 &rev_index_name_buf);
	}

	if (verify) {
		if (!index_name)
			die(_("--verify with no packfile name given"));
		read_idx_option(&opts, index_name);
		opts.flags |= WRITE_IDX_VERIFY | WRITE_IDX_STRICT;
	}
	if (strict)
		opts.flags |= WRITE_IDX_STRICT;

	if (HAVE_THREADS && !nr_threads) {
		nr_threads = online_cpus();
		/*
		 * Experiments show that going above 20 threads doesn't help,
		 * no matter how many cores you have. Below that, we tend to
		 * max at half the number of online_cpus(), presumably because
		 * half of those are hyperthreads rather than full cores. We'll
		 * never reduce the level below "3", though, to match a
		 * historical value that nobody complained about.
		 */
		if (nr_threads < 4)
			; /* too few cores to consider capping */
		else if (nr_threads < 6)
			nr_threads = 3; /* historic cap */
		else if (nr_threads < 40)
			nr_threads /= 2;
		else
			nr_threads = 20; /* hard cap */
	}

	curr_pack = open_pack_file(pack_name);
	parse_pack_header();
	CALLOC_ARRAY(objects, st_add(nr_objects, 1));
	if (show_stat)
		CALLOC_ARRAY(obj_stat, st_add(nr_objects, 1));
	CALLOC_ARRAY(ofs_deltas, nr_objects);
	parse_pack_objects(pack_hash);
	if (report_end_of_input)
		write_in_full(2, "\0", 1);
	resolve_deltas(&opts);
	conclude_pack(fix_thin_pack, curr_pack, pack_hash);
	free(ofs_deltas);
	free(ref_deltas);
	if (strict)
		foreign_nr = check_objects();

	if (show_stat)
		show_pack_info(stat_only);

	ALLOC_ARRAY(idx_objects, nr_objects);
	for (i = 0; i < nr_objects; i++)
		idx_objects[i] = &objects[i].idx;
	curr_index = write_idx_file(the_hash_algo, index_name, idx_objects,
				    nr_objects, &opts, pack_hash);
	if (rev_index)
		curr_rev_index = write_rev_file(the_hash_algo, rev_index_name,
						idx_objects, nr_objects,
						pack_hash, opts.flags);
	free(idx_objects);

	if (!verify)
		final(pack_name, curr_pack,
		      index_name, curr_index,
		      rev_index_name, curr_rev_index,
		      keep_msg, promisor_msg,
		      pack_hash);
	else
		close(input_fd);

	if (do_fsck_object && fsck_finish(&fsck_options))
		die(_("fsck error in pack objects"));

	free(opts.anomaly);
	free(objects);
	strbuf_release(&index_name_buf);
	strbuf_release(&rev_index_name_buf);
	if (!pack_name)
		free((void *) curr_pack);
	if (!index_name)
		free((void *) curr_index);
	free(curr_rev_index);

	repack_local_links();

	/*
	 * Let the caller know this pack is not self contained
	 */
	if (check_self_contained_and_connected && foreign_nr)
		return 1;

	return 0;
}<|MERGE_RESOLUTION|>--- conflicted
+++ resolved
@@ -157,19 +157,11 @@
 static const char *curr_pack;
 
 /*
-<<<<<<< HEAD
- * local_links is guarded by read_mutex, and record_local_links is read-only in
- * a thread.
- */
-static struct oidset local_links = OIDSET_INIT;
-static int record_local_links;
-=======
  * outgoing_links is guarded by read_mutex, and record_outgoing_links is
  * read-only in a thread.
  */
 static struct oidset outgoing_links = OIDSET_INIT;
 static int record_outgoing_links;
->>>>>>> bc204b74
 
 static struct thread_local_data *thread_data;
 static int nr_dispatched;
@@ -825,20 +817,6 @@
 	return 0;
 }
 
-<<<<<<< HEAD
-static void record_if_local_object(const struct object_id *oid)
-{
-	struct object_info info = OBJECT_INFO_INIT;
-	if (oid_object_info_extended(the_repository, oid, &info, 0))
-		/* Missing; assume it is a promisor object */
-		return;
-	if (info.whence == OI_PACKED && info.u.packed.pack->pack_promisor)
-		return;
-	oidset_insert(&local_links, oid);
-}
-
-static void do_record_local_links(struct object *obj)
-=======
 static void record_outgoing_link(const struct object_id *oid)
 {
 	oidset_insert(&outgoing_links, oid);
@@ -874,7 +852,6 @@
 }
 
 static void do_record_outgoing_links(struct object *obj)
->>>>>>> bc204b74
 {
 	if (obj->type == OBJ_TREE) {
 		struct tree *tree = (struct tree *)obj;
@@ -888,29 +865,17 @@
 			 */
 			return;
 		while (tree_entry_gently(&desc, &entry))
-<<<<<<< HEAD
-			record_if_local_object(&entry.oid);
-=======
 			maybe_record_name_entry(&entry);
->>>>>>> bc204b74
 	} else if (obj->type == OBJ_COMMIT) {
 		struct commit *commit = (struct commit *) obj;
 		struct commit_list *parents = commit->parents;
 
-<<<<<<< HEAD
-		for (; parents; parents = parents->next)
-			record_if_local_object(&parents->item->object.oid);
-	} else if (obj->type == OBJ_TAG) {
-		struct tag *tag = (struct tag *) obj;
-		record_if_local_object(get_tagged_oid(tag));
-=======
 		record_outgoing_link(get_commit_tree_oid(commit));
 		for (; parents; parents = parents->next)
 			record_outgoing_link(&parents->item->object.oid);
 	} else if (obj->type == OBJ_TAG) {
 		struct tag *tag = (struct tag *) obj;
 		record_outgoing_link(get_tagged_oid(tag));
->>>>>>> bc204b74
 	}
 }
 
@@ -960,11 +925,7 @@
 		free(has_data);
 	}
 
-<<<<<<< HEAD
-	if (strict || do_fsck_object || record_local_links) {
-=======
 	if (strict || do_fsck_object || record_outgoing_links) {
->>>>>>> bc204b74
 		read_lock();
 		if (type == OBJ_BLOB) {
 			struct blob *blob = lookup_blob(the_repository, oid);
@@ -996,13 +957,8 @@
 				die(_("fsck error in packed object"));
 			if (strict && fsck_walk(obj, NULL, &fsck_options))
 				die(_("Not all child objects of %s are reachable"), oid_to_hex(&obj->oid));
-<<<<<<< HEAD
-			if (record_local_links)
-				do_record_local_links(obj);
-=======
 			if (record_outgoing_links)
 				do_record_outgoing_links(obj);
->>>>>>> bc204b74
 
 			if (obj->type == OBJ_TREE) {
 				struct tree *item = (struct tree *) obj;
@@ -1858,26 +1814,6 @@
 	struct strbuf line = STRBUF_INIT;
 	struct oidset_iter iter;
 	struct object_id *oid;
-<<<<<<< HEAD
-	char *base_name;
-
-	if (!oidset_size(&local_links))
-		return;
-
-	base_name = mkpathdup("%s/pack/pack", repo_get_object_directory(the_repository));
-
-	strvec_push(&cmd.args, "pack-objects");
-	strvec_push(&cmd.args, "--exclude-promisor-objects-best-effort");
-	strvec_push(&cmd.args, base_name);
-	cmd.git_cmd = 1;
-	cmd.in = -1;
-	cmd.out = -1;
-	if (start_command(&cmd))
-		die(_("could not start pack-objects to repack local links"));
-
-	oidset_iter_init(&local_links, &iter);
-	while ((oid = oidset_iter_next(&iter))) {
-=======
 	char *base_name = NULL;
 
 	if (!oidset_size(&outgoing_links))
@@ -1907,18 +1843,14 @@
 				die(_("could not start pack-objects to repack local links"));
 		}
 
->>>>>>> bc204b74
 		if (write_in_full(cmd.in, oid_to_hex(oid), the_hash_algo->hexsz) < 0 ||
 		    write_in_full(cmd.in, "\n", 1) < 0)
 			die(_("failed to feed local object to pack-objects"));
 	}
-<<<<<<< HEAD
-=======
 
 	if (!cmd.args.nr)
 		return;
 
->>>>>>> bc204b74
 	close(cmd.in);
 
 	out = xfdopen(cmd.out, "r");
@@ -2016,11 +1948,7 @@
 			} else if (skip_to_optional_arg(arg, "--keep", &keep_msg)) {
 				; /* nothing to do */
 			} else if (skip_to_optional_arg(arg, "--promisor", &promisor_msg)) {
-<<<<<<< HEAD
-				record_local_links = 1;
-=======
 				record_outgoing_links = 1;
->>>>>>> bc204b74
 			} else if (starts_with(arg, "--threads=")) {
 				char *end;
 				nr_threads = strtoul(arg+10, &end, 0);
