--- conflicted
+++ resolved
@@ -154,7 +154,6 @@
 static int input_fd, output_fd;
 static const char *curr_pack;
 
-<<<<<<< HEAD
 /*
  * local_links is guarded by read_mutex, and record_local_links is read-only in
  * a thread.
@@ -162,10 +161,7 @@
 static struct oidset local_links = OIDSET_INIT;
 static int record_local_links;
 
-static struct thread_local *thread_data;
-=======
 static struct thread_local_data *thread_data;
->>>>>>> 639cd8db
 static int nr_dispatched;
 static int threads_active;
 
