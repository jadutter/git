/*
 * Builtin "git clone"
 *
 * Copyright (c) 2007 Kristian Høgsberg <krh@redhat.com>,
 *		 2008 Daniel Barkalow <barkalow@iabervon.org>
 * Based on git-commit.sh by Junio C Hamano and Linus Torvalds
 *
 * Clone a repository into a different directory that does not yet exist.
 */

#include "builtin.h"
#include "abspath.h"
#include "advice.h"
#include "config.h"
#include "copy.h"
#include "environment.h"
#include "gettext.h"
#include "hex.h"
#include "lockfile.h"
#include "parse-options.h"
#include "refs.h"
#include "refspec.h"
#include "object-file.h"
#include "object-store-ll.h"
#include "tree.h"
#include "tree-walk.h"
#include "unpack-trees.h"
#include "transport.h"
#include "strbuf.h"
#include "dir.h"
#include "dir-iterator.h"
#include "iterator.h"
#include "sigchain.h"
#include "branch.h"
#include "remote.h"
#include "run-command.h"
#include "setup.h"
#include "connected.h"
#include "packfile.h"
#include "path.h"
#include "pkt-line.h"
#include "list-objects-filter-options.h"
#include "hook.h"
#include "bundle.h"
#include "bundle-uri.h"

/*
 * Overall FIXMEs:
 *  - respect DB_ENVIRONMENT for .git/objects.
 *
 * Implementation notes:
 *  - dropping use-separate-remote and no-separate-remote compatibility
 *
 */
static const char * const builtin_clone_usage[] = {
	N_("git clone [<options>] [--] <repo> [<dir>]"),
	NULL
};

static int option_no_checkout, option_bare, option_mirror, option_single_branch = -1;
static int option_local = -1, option_no_hardlinks, option_shared;
static int option_no_tags;
static int option_shallow_submodules;
static int option_reject_shallow = -1;    /* unspecified */
static int config_reject_shallow = -1;    /* unspecified */
static int deepen;
static char *option_template, *option_depth, *option_since;
static char *option_origin = NULL;
static char *remote_name = NULL;
static char *option_branch = NULL;
static struct string_list option_not = STRING_LIST_INIT_NODUP;
static const char *real_git_dir;
static const char *ref_format;
static char *option_upload_pack = "git-upload-pack";
static int option_verbosity;
static int option_progress = -1;
static int option_sparse_checkout;
static enum transport_family family;
static struct string_list option_config = STRING_LIST_INIT_NODUP;
static struct string_list option_required_reference = STRING_LIST_INIT_NODUP;
static struct string_list option_optional_reference = STRING_LIST_INIT_NODUP;
static int option_dissociate;
static int max_jobs = -1;
static struct string_list option_recurse_submodules = STRING_LIST_INIT_NODUP;
static struct list_objects_filter_options filter_options = LIST_OBJECTS_FILTER_INIT;
static int option_filter_submodules = -1;    /* unspecified */
static int config_filter_submodules = -1;    /* unspecified */
static struct string_list server_options = STRING_LIST_INIT_NODUP;
static int option_remote_submodules;
static const char *bundle_uri;

static int recurse_submodules_cb(const struct option *opt,
				 const char *arg, int unset)
{
	if (unset)
		string_list_clear((struct string_list *)opt->value, 0);
	else if (arg)
		string_list_append((struct string_list *)opt->value, arg);
	else
		string_list_append((struct string_list *)opt->value,
				   (const char *)opt->defval);

	return 0;
}

static struct option builtin_clone_options[] = {
	OPT__VERBOSITY(&option_verbosity),
	OPT_BOOL(0, "progress", &option_progress,
		 N_("force progress reporting")),
	OPT_BOOL(0, "reject-shallow", &option_reject_shallow,
		 N_("don't clone shallow repository")),
	OPT_BOOL('n', "no-checkout", &option_no_checkout,
		 N_("don't create a checkout")),
	OPT_BOOL(0, "bare", &option_bare, N_("create a bare repository")),
	OPT_HIDDEN_BOOL(0, "naked", &option_bare,
			N_("create a bare repository")),
	OPT_BOOL(0, "mirror", &option_mirror,
		 N_("create a mirror repository (implies --bare)")),
	OPT_BOOL('l', "local", &option_local,
		N_("to clone from a local repository")),
	OPT_BOOL(0, "no-hardlinks", &option_no_hardlinks,
		    N_("don't use local hardlinks, always copy")),
	OPT_BOOL('s', "shared", &option_shared,
		    N_("setup as shared repository")),
	{ OPTION_CALLBACK, 0, "recurse-submodules", &option_recurse_submodules,
	  N_("pathspec"), N_("initialize submodules in the clone"),
	  PARSE_OPT_OPTARG, recurse_submodules_cb, (intptr_t)"." },
	OPT_ALIAS(0, "recursive", "recurse-submodules"),
	OPT_INTEGER('j', "jobs", &max_jobs,
		    N_("number of submodules cloned in parallel")),
	OPT_STRING(0, "template", &option_template, N_("template-directory"),
		   N_("directory from which templates will be used")),
	OPT_STRING_LIST(0, "reference", &option_required_reference, N_("repo"),
			N_("reference repository")),
	OPT_STRING_LIST(0, "reference-if-able", &option_optional_reference,
			N_("repo"), N_("reference repository")),
	OPT_BOOL(0, "dissociate", &option_dissociate,
		 N_("use --reference only while cloning")),
	OPT_STRING('o', "origin", &option_origin, N_("name"),
		   N_("use <name> instead of 'origin' to track upstream")),
	OPT_STRING('b', "branch", &option_branch, N_("branch"),
		   N_("checkout <branch> instead of the remote's HEAD")),
	OPT_STRING('u', "upload-pack", &option_upload_pack, N_("path"),
		   N_("path to git-upload-pack on the remote")),
	OPT_STRING(0, "depth", &option_depth, N_("depth"),
		    N_("create a shallow clone of that depth")),
	OPT_STRING(0, "shallow-since", &option_since, N_("time"),
		    N_("create a shallow clone since a specific time")),
	OPT_STRING_LIST(0, "shallow-exclude", &option_not, N_("revision"),
			N_("deepen history of shallow clone, excluding rev")),
	OPT_BOOL(0, "single-branch", &option_single_branch,
		    N_("clone only one branch, HEAD or --branch")),
	OPT_BOOL(0, "no-tags", &option_no_tags,
		 N_("don't clone any tags, and make later fetches not to follow them")),
	OPT_BOOL(0, "shallow-submodules", &option_shallow_submodules,
		    N_("any cloned submodules will be shallow")),
	OPT_STRING(0, "separate-git-dir", &real_git_dir, N_("gitdir"),
		   N_("separate git dir from working tree")),
	OPT_STRING(0, "ref-format", &ref_format, N_("format"),
		   N_("specify the reference format to use")),
	OPT_STRING_LIST('c', "config", &option_config, N_("key=value"),
			N_("set config inside the new repository")),
	OPT_STRING_LIST(0, "server-option", &server_options,
			N_("server-specific"), N_("option to transmit")),
	OPT_IPVERSION(&family),
	OPT_PARSE_LIST_OBJECTS_FILTER(&filter_options),
	OPT_BOOL(0, "also-filter-submodules", &option_filter_submodules,
		    N_("apply partial clone filters to submodules")),
	OPT_BOOL(0, "remote-submodules", &option_remote_submodules,
		    N_("any cloned submodules will use their remote-tracking branch")),
	OPT_BOOL(0, "sparse", &option_sparse_checkout,
		    N_("initialize sparse-checkout file to include only files at root")),
	OPT_STRING(0, "bundle-uri", &bundle_uri,
		   N_("uri"), N_("a URI for downloading bundles before fetching from origin remote")),
	OPT_END()
};

static const char *get_repo_path_1(struct strbuf *path, int *is_bundle)
{
	static char *suffix[] = { "/.git", "", ".git/.git", ".git" };
	static char *bundle_suffix[] = { ".bundle", "" };
	size_t baselen = path->len;
	struct stat st;
	int i;

	for (i = 0; i < ARRAY_SIZE(suffix); i++) {
		strbuf_setlen(path, baselen);
		strbuf_addstr(path, suffix[i]);
		if (stat(path->buf, &st))
			continue;
		if (S_ISDIR(st.st_mode) && is_git_directory(path->buf)) {
			*is_bundle = 0;
			return path->buf;
		} else if (S_ISREG(st.st_mode) && st.st_size > 8) {
			/* Is it a "gitfile"? */
			char signature[8];
			const char *dst;
			int len, fd = open(path->buf, O_RDONLY);
			if (fd < 0)
				continue;
			len = read_in_full(fd, signature, 8);
			close(fd);
			if (len != 8 || strncmp(signature, "gitdir: ", 8))
				continue;
			dst = read_gitfile(path->buf);
			if (dst) {
				*is_bundle = 0;
				return dst;
			}
		}
	}

	for (i = 0; i < ARRAY_SIZE(bundle_suffix); i++) {
		strbuf_setlen(path, baselen);
		strbuf_addstr(path, bundle_suffix[i]);
		if (!stat(path->buf, &st) && S_ISREG(st.st_mode)) {
			*is_bundle = 1;
			return path->buf;
		}
	}

	return NULL;
}

static char *get_repo_path(const char *repo, int *is_bundle)
{
	struct strbuf path = STRBUF_INIT;
	const char *raw;
	char *canon;

	strbuf_addstr(&path, repo);
	raw = get_repo_path_1(&path, is_bundle);
	canon = raw ? absolute_pathdup(raw) : NULL;
	strbuf_release(&path);
	return canon;
}

static int add_one_reference(struct string_list_item *item, void *cb_data)
{
	struct strbuf err = STRBUF_INIT;
	int *required = cb_data;
	char *ref_git = compute_alternate_path(item->string, &err);

	if (!ref_git) {
		if (*required)
			die("%s", err.buf);
		else
			fprintf(stderr,
				_("info: Could not add alternate for '%s': %s\n"),
				item->string, err.buf);
	} else {
		struct strbuf sb = STRBUF_INIT;
		strbuf_addf(&sb, "%s/objects", ref_git);
		add_to_alternates_file(sb.buf);
		strbuf_release(&sb);
	}

	strbuf_release(&err);
	free(ref_git);
	return 0;
}

static void setup_reference(void)
{
	int required = 1;
	for_each_string_list(&option_required_reference,
			     add_one_reference, &required);
	required = 0;
	for_each_string_list(&option_optional_reference,
			     add_one_reference, &required);
}

static void copy_alternates(struct strbuf *src, const char *src_repo)
{
	/*
	 * Read from the source objects/info/alternates file
	 * and copy the entries to corresponding file in the
	 * destination repository with add_to_alternates_file().
	 * Both src and dst have "$path/objects/info/alternates".
	 *
	 * Instead of copying bit-for-bit from the original,
	 * we need to append to existing one so that the already
	 * created entry via "clone -s" is not lost, and also
	 * to turn entries with paths relative to the original
	 * absolute, so that they can be used in the new repository.
	 */
	FILE *in = xfopen(src->buf, "r");
	struct strbuf line = STRBUF_INIT;

	while (strbuf_getline(&line, in) != EOF) {
		char *abs_path;
		if (!line.len || line.buf[0] == '#')
			continue;
		if (is_absolute_path(line.buf)) {
			add_to_alternates_file(line.buf);
			continue;
		}
		abs_path = mkpathdup("%s/objects/%s", src_repo, line.buf);
		if (!normalize_path_copy(abs_path, abs_path))
			add_to_alternates_file(abs_path);
		else
			warning("skipping invalid relative alternate: %s/%s",
				src_repo, line.buf);
		free(abs_path);
	}
	strbuf_release(&line);
	fclose(in);
}

static void mkdir_if_missing(const char *pathname, mode_t mode)
{
	struct stat st;

	if (!mkdir(pathname, mode))
		return;

	if (errno != EEXIST)
		die_errno(_("failed to create directory '%s'"), pathname);
	else if (stat(pathname, &st))
		die_errno(_("failed to stat '%s'"), pathname);
	else if (!S_ISDIR(st.st_mode))
		die(_("%s exists and is not a directory"), pathname);
}

static void copy_or_link_directory(struct strbuf *src, struct strbuf *dest,
				   const char *src_repo)
{
	int src_len, dest_len;
	struct dir_iterator *iter;
	int iter_status;

	/*
	 * Refuse copying directories by default which aren't owned by us. The
	 * code that performs either the copying or hardlinking is not prepared
	 * to handle various edge cases where an adversary may for example
	 * racily swap out files for symlinks. This can cause us to
	 * inadvertently use the wrong source file.
	 *
	 * Furthermore, even if we were prepared to handle such races safely,
	 * creating hardlinks across user boundaries is an inherently unsafe
	 * operation as the hardlinked files can be rewritten at will by the
	 * potentially-untrusted user. We thus refuse to do so by default.
	 */
	die_upon_dubious_ownership(NULL, NULL, src_repo);

	mkdir_if_missing(dest->buf, 0777);

	iter = dir_iterator_begin(src->buf, DIR_ITERATOR_PEDANTIC);

	if (!iter) {
		if (errno == ENOTDIR) {
			int saved_errno = errno;
			struct stat st;

			if (!lstat(src->buf, &st) && S_ISLNK(st.st_mode))
				die(_("'%s' is a symlink, refusing to clone with --local"),
				    src->buf);
			errno = saved_errno;
		}
		die_errno(_("failed to start iterator over '%s'"), src->buf);
	}

	strbuf_addch(src, '/');
	src_len = src->len;
	strbuf_addch(dest, '/');
	dest_len = dest->len;

	while ((iter_status = dir_iterator_advance(iter)) == ITER_OK) {
		strbuf_setlen(src, src_len);
		strbuf_addstr(src, iter->relative_path);
		strbuf_setlen(dest, dest_len);
		strbuf_addstr(dest, iter->relative_path);

		if (S_ISLNK(iter->st.st_mode))
			die(_("symlink '%s' exists, refusing to clone with --local"),
			    iter->relative_path);

		if (S_ISDIR(iter->st.st_mode)) {
			mkdir_if_missing(dest->buf, 0777);
			continue;
		}

		/* Files that cannot be copied bit-for-bit... */
		if (!fspathcmp(iter->relative_path, "info/alternates")) {
			copy_alternates(src, src_repo);
			continue;
		}

		if (unlink(dest->buf) && errno != ENOENT)
			die_errno(_("failed to unlink '%s'"), dest->buf);
		if (!option_no_hardlinks) {
			if (!link(src->buf, dest->buf)) {
				struct stat st;

				/*
				 * Sanity-check whether the created hardlink
				 * actually links to the expected file now. This
				 * catches time-of-check-time-of-use bugs in
				 * case the source file was meanwhile swapped.
				 */
				if (lstat(dest->buf, &st))
					die(_("hardlink cannot be checked at '%s'"), dest->buf);
				if (st.st_mode != iter->st.st_mode ||
				    st.st_ino != iter->st.st_ino ||
				    st.st_dev != iter->st.st_dev ||
				    st.st_size != iter->st.st_size ||
				    st.st_uid != iter->st.st_uid ||
				    st.st_gid != iter->st.st_gid)
					die(_("hardlink different from source at '%s'"), dest->buf);

				continue;
			}
			if (option_local > 0)
				die_errno(_("failed to create link '%s'"), dest->buf);
			option_no_hardlinks = 1;
		}
		if (copy_file_with_time(dest->buf, src->buf, 0666))
			die_errno(_("failed to copy file to '%s'"), dest->buf);
	}

	if (iter_status != ITER_DONE) {
		strbuf_setlen(src, src_len);
		die(_("failed to iterate over '%s'"), src->buf);
	}
}

static void clone_local(const char *src_repo, const char *dest_repo)
{
	if (option_shared) {
		struct strbuf alt = STRBUF_INIT;
		get_common_dir(&alt, src_repo);
		strbuf_addstr(&alt, "/objects");
		add_to_alternates_file(alt.buf);
		strbuf_release(&alt);
	} else {
		struct strbuf src = STRBUF_INIT;
		struct strbuf dest = STRBUF_INIT;
		get_common_dir(&src, src_repo);
		get_common_dir(&dest, dest_repo);
		strbuf_addstr(&src, "/objects");
		strbuf_addstr(&dest, "/objects");
		copy_or_link_directory(&src, &dest, src_repo);
		strbuf_release(&src);
		strbuf_release(&dest);
	}

	if (0 <= option_verbosity)
		fprintf(stderr, _("done.\n"));
}

static const char *junk_work_tree;
static int junk_work_tree_flags;
static const char *junk_git_dir;
static int junk_git_dir_flags;
static enum {
	JUNK_LEAVE_NONE,
	JUNK_LEAVE_REPO,
	JUNK_LEAVE_ALL
} junk_mode = JUNK_LEAVE_NONE;

static const char junk_leave_repo_msg[] =
N_("Clone succeeded, but checkout failed.\n"
   "You can inspect what was checked out with 'git status'\n"
   "and retry with 'git restore --source=HEAD :/'\n");

static void remove_junk(void)
{
	struct strbuf sb = STRBUF_INIT;

	switch (junk_mode) {
	case JUNK_LEAVE_REPO:
		warning("%s", _(junk_leave_repo_msg));
		/* fall-through */
	case JUNK_LEAVE_ALL:
		return;
	default:
		/* proceed to removal */
		break;
	}

	if (junk_git_dir) {
		strbuf_addstr(&sb, junk_git_dir);
		remove_dir_recursively(&sb, junk_git_dir_flags);
		strbuf_reset(&sb);
	}
	if (junk_work_tree) {
		strbuf_addstr(&sb, junk_work_tree);
		remove_dir_recursively(&sb, junk_work_tree_flags);
	}
	strbuf_release(&sb);
}

static void remove_junk_on_signal(int signo)
{
	remove_junk();
	sigchain_pop(signo);
	raise(signo);
}

static struct ref *find_remote_branch(const struct ref *refs, const char *branch)
{
	struct ref *ref;
	struct strbuf head = STRBUF_INIT;
	strbuf_addstr(&head, "refs/heads/");
	strbuf_addstr(&head, branch);
	ref = find_ref_by_name(refs, head.buf);
	strbuf_release(&head);

	if (ref)
		return ref;

	strbuf_addstr(&head, "refs/tags/");
	strbuf_addstr(&head, branch);
	ref = find_ref_by_name(refs, head.buf);
	strbuf_release(&head);

	return ref;
}

static struct ref *wanted_peer_refs(const struct ref *refs,
		struct refspec *refspec)
{
	struct ref *head = copy_ref(find_ref_by_name(refs, "HEAD"));
	struct ref *local_refs = head;
	struct ref **tail = head ? &head->next : &local_refs;

	if (option_single_branch) {
		struct ref *remote_head = NULL;

		if (!option_branch)
			remote_head = guess_remote_head(head, refs, 0);
		else {
			local_refs = NULL;
			tail = &local_refs;
			remote_head = copy_ref(find_remote_branch(refs, option_branch));
		}

		if (!remote_head && option_branch)
			warning(_("Could not find remote branch %s to clone."),
				option_branch);
		else {
			int i;
			for (i = 0; i < refspec->nr; i++)
				get_fetch_map(remote_head, &refspec->items[i],
					      &tail, 0);

			/* if --branch=tag, pull the requested tag explicitly */
			get_fetch_map(remote_head, tag_refspec, &tail, 0);
		}
		free_refs(remote_head);
	} else {
		int i;
		for (i = 0; i < refspec->nr; i++)
			get_fetch_map(refs, &refspec->items[i], &tail, 0);
	}

	if (!option_mirror && !option_single_branch && !option_no_tags)
		get_fetch_map(refs, tag_refspec, &tail, 0);

	return local_refs;
}

static void write_remote_refs(const struct ref *local_refs)
{
	const struct ref *r;

	struct ref_transaction *t;
	struct strbuf err = STRBUF_INIT;

	t = ref_store_transaction_begin(get_main_ref_store(the_repository),
					&err);
	if (!t)
		die("%s", err.buf);

	for (r = local_refs; r; r = r->next) {
		if (!r->peer_ref)
			continue;
		if (ref_transaction_create(t, r->peer_ref->name, &r->old_oid,
					   0, NULL, &err))
			die("%s", err.buf);
	}

	if (initial_ref_transaction_commit(t, &err))
		die("%s", err.buf);

	strbuf_release(&err);
	ref_transaction_free(t);
}

static void write_followtags(const struct ref *refs, const char *msg)
{
	const struct ref *ref;
	for (ref = refs; ref; ref = ref->next) {
		if (!starts_with(ref->name, "refs/tags/"))
			continue;
		if (ends_with(ref->name, "^{}"))
			continue;
		if (!repo_has_object_file_with_flags(the_repository, &ref->old_oid,
						     OBJECT_INFO_QUICK |
						     OBJECT_INFO_SKIP_FETCH_OBJECT))
			continue;
		refs_update_ref(get_main_ref_store(the_repository), msg,
				ref->name, &ref->old_oid, NULL, 0,
				UPDATE_REFS_DIE_ON_ERR);
	}
}

static const struct object_id *iterate_ref_map(void *cb_data)
{
	struct ref **rm = cb_data;
	struct ref *ref = *rm;

	/*
	 * Skip anything missing a peer_ref, which we are not
	 * actually going to write a ref for.
	 */
	while (ref && !ref->peer_ref)
		ref = ref->next;
	if (!ref)
		return NULL;

	*rm = ref->next;
	return &ref->old_oid;
}

static void update_remote_refs(const struct ref *refs,
			       const struct ref *mapped_refs,
			       const struct ref *remote_head_points_at,
			       const char *branch_top,
			       const char *msg,
			       struct transport *transport,
			       int check_connectivity)
{
	const struct ref *rm = mapped_refs;

	if (check_connectivity) {
		struct check_connected_options opt = CHECK_CONNECTED_INIT;

		opt.transport = transport;
		opt.progress = transport->progress;

		if (check_connected(iterate_ref_map, &rm, &opt))
			die(_("remote did not send all necessary objects"));
	}

	if (refs) {
		write_remote_refs(mapped_refs);
		if (option_single_branch && !option_no_tags)
			write_followtags(refs, msg);
	}

	if (remote_head_points_at && !option_bare) {
		struct strbuf head_ref = STRBUF_INIT;
		strbuf_addstr(&head_ref, branch_top);
		strbuf_addstr(&head_ref, "HEAD");
<<<<<<< HEAD
		if (refs_update_symref(get_main_ref_store(the_repository), head_ref.buf,
=======
		if (refs_create_symref(get_main_ref_store(the_repository), head_ref.buf,
>>>>>>> 00892786
				       remote_head_points_at->peer_ref->name,
				       msg) < 0)
			die(_("unable to update %s"), head_ref.buf);
		strbuf_release(&head_ref);
	}
}

static void update_head(const struct ref *our, const struct ref *remote,
			const char *unborn, const char *msg)
{
	const char *head;
	if (our && skip_prefix(our->name, "refs/heads/", &head)) {
		/* Local default branch link */
<<<<<<< HEAD
		if (refs_update_symref(get_main_ref_store(the_repository), "HEAD", our->name, NULL) < 0)
=======
		if (refs_create_symref(get_main_ref_store(the_repository), "HEAD", our->name, NULL) < 0)
>>>>>>> 00892786
			die(_("unable to update HEAD"));
		if (!option_bare) {
			refs_update_ref(get_main_ref_store(the_repository),
					msg, "HEAD", &our->old_oid, NULL, 0,
					UPDATE_REFS_DIE_ON_ERR);
			install_branch_config(0, head, remote_name, our->name);
		}
	} else if (our) {
		struct commit *c = lookup_commit_reference(the_repository,
							   &our->old_oid);
		/* --branch specifies a non-branch (i.e. tags), detach HEAD */
		refs_update_ref(get_main_ref_store(the_repository), msg,
				"HEAD", &c->object.oid, NULL, REF_NO_DEREF,
				UPDATE_REFS_DIE_ON_ERR);
	} else if (remote) {
		/*
		 * We know remote HEAD points to a non-branch, or
		 * HEAD points to a branch but we don't know which one.
		 * Detach HEAD in all these cases.
		 */
		refs_update_ref(get_main_ref_store(the_repository), msg,
				"HEAD", &remote->old_oid, NULL, REF_NO_DEREF,
				UPDATE_REFS_DIE_ON_ERR);
	} else if (unborn && skip_prefix(unborn, "refs/heads/", &head)) {
		/*
		 * Unborn head from remote; same as "our" case above except
		 * that we have no ref to update.
		 */
<<<<<<< HEAD
		if (refs_update_symref(get_main_ref_store(the_repository), "HEAD", unborn, NULL) < 0)
=======
		if (refs_create_symref(get_main_ref_store(the_repository), "HEAD", unborn, NULL) < 0)
>>>>>>> 00892786
			die(_("unable to update HEAD"));
		if (!option_bare)
			install_branch_config(0, head, remote_name, unborn);
	}
}

static int git_sparse_checkout_init(const char *repo)
{
	struct child_process cmd = CHILD_PROCESS_INIT;
	int result = 0;
	strvec_pushl(&cmd.args, "-C", repo, "sparse-checkout", "set", NULL);

	/*
	 * We must apply the setting in the current process
	 * for the later checkout to use the sparse-checkout file.
	 */
	core_apply_sparse_checkout = 1;

	cmd.git_cmd = 1;
	if (run_command(&cmd)) {
		error(_("failed to initialize sparse-checkout"));
		result = 1;
	}

	return result;
}

static int checkout(int submodule_progress, int filter_submodules)
{
	struct object_id oid;
	char *head;
	struct lock_file lock_file = LOCK_INIT;
	struct unpack_trees_options opts;
	struct tree *tree;
	struct tree_desc t;
	int err = 0;

	if (option_no_checkout)
		return 0;

	head = refs_resolve_refdup(get_main_ref_store(the_repository), "HEAD",
				   RESOLVE_REF_READING, &oid, NULL);
	if (!head) {
		warning(_("remote HEAD refers to nonexistent ref, "
			  "unable to checkout"));
		return 0;
	}
	if (!strcmp(head, "HEAD")) {
		if (advice_enabled(ADVICE_DETACHED_HEAD))
			detach_advice(oid_to_hex(&oid));
		FREE_AND_NULL(head);
	} else {
		if (!starts_with(head, "refs/heads/"))
			die(_("HEAD not found below refs/heads!"));
	}

	/* We need to be in the new work tree for the checkout */
	setup_work_tree();

	repo_hold_locked_index(the_repository, &lock_file, LOCK_DIE_ON_ERROR);

	memset(&opts, 0, sizeof opts);
	opts.update = 1;
	opts.merge = 1;
	opts.clone = 1;
	opts.preserve_ignored = 0;
	opts.fn = oneway_merge;
	opts.verbose_update = (option_verbosity >= 0);
	opts.src_index = the_repository->index;
	opts.dst_index = the_repository->index;
	init_checkout_metadata(&opts.meta, head, &oid, NULL);

	tree = parse_tree_indirect(&oid);
	if (!tree)
		die(_("unable to parse commit %s"), oid_to_hex(&oid));
	if (parse_tree(tree) < 0)
		exit(128);
	init_tree_desc(&t, &tree->object.oid, tree->buffer, tree->size);
	if (unpack_trees(1, &t, &opts) < 0)
		die(_("unable to checkout working tree"));

	free(head);

	if (write_locked_index(the_repository->index, &lock_file, COMMIT_LOCK))
		die(_("unable to write new index file"));

	err |= run_hooks_l("post-checkout", oid_to_hex(null_oid()),
			   oid_to_hex(&oid), "1", NULL);

	if (!err && (option_recurse_submodules.nr > 0)) {
		struct child_process cmd = CHILD_PROCESS_INIT;
		strvec_pushl(&cmd.args, "submodule", "update", "--require-init",
			     "--recursive", NULL);

		if (option_shallow_submodules == 1)
			strvec_push(&cmd.args, "--depth=1");

		if (max_jobs != -1)
			strvec_pushf(&cmd.args, "--jobs=%d", max_jobs);

		if (submodule_progress)
			strvec_push(&cmd.args, "--progress");

		if (option_verbosity < 0)
			strvec_push(&cmd.args, "--quiet");

		if (option_remote_submodules) {
			strvec_push(&cmd.args, "--remote");
			strvec_push(&cmd.args, "--no-fetch");
		}

		if (filter_submodules && filter_options.choice)
			strvec_pushf(&cmd.args, "--filter=%s",
				     expand_list_objects_filter_spec(&filter_options));

		if (option_single_branch >= 0)
			strvec_push(&cmd.args, option_single_branch ?
					       "--single-branch" :
					       "--no-single-branch");

		cmd.git_cmd = 1;
		err = run_command(&cmd);
	}

	return err;
}

static int git_clone_config(const char *k, const char *v,
			    const struct config_context *ctx, void *cb)
{
	if (!strcmp(k, "clone.defaultremotename")) {
		if (!v)
			return config_error_nonbool(k);
		free(remote_name);
		remote_name = xstrdup(v);
	}
	if (!strcmp(k, "clone.rejectshallow"))
		config_reject_shallow = git_config_bool(k, v);
	if (!strcmp(k, "clone.filtersubmodules"))
		config_filter_submodules = git_config_bool(k, v);

	return git_default_config(k, v, ctx, cb);
}

static int write_one_config(const char *key, const char *value,
			    const struct config_context *ctx,
			    void *data)
{
	/*
	 * give git_clone_config a chance to write config values back to the
	 * environment, since git_config_set_multivar_gently only deals with
	 * config-file writes
	 */
	int apply_failed = git_clone_config(key, value, ctx, data);
	if (apply_failed)
		return apply_failed;

	return git_config_set_multivar_gently(key,
					      value ? value : "true",
					      CONFIG_REGEX_NONE, 0);
}

static void write_config(struct string_list *config)
{
	int i;

	for (i = 0; i < config->nr; i++) {
		if (git_config_parse_parameter(config->items[i].string,
					       write_one_config, NULL) < 0)
			die(_("unable to write parameters to config file"));
	}
}

static void write_refspec_config(const char *src_ref_prefix,
		const struct ref *our_head_points_at,
		const struct ref *remote_head_points_at,
		struct strbuf *branch_top)
{
	struct strbuf key = STRBUF_INIT;
	struct strbuf value = STRBUF_INIT;

	if (option_mirror || !option_bare) {
		if (option_single_branch && !option_mirror) {
			if (option_branch) {
				if (starts_with(our_head_points_at->name, "refs/tags/"))
					strbuf_addf(&value, "+%s:%s", our_head_points_at->name,
						our_head_points_at->name);
				else
					strbuf_addf(&value, "+%s:%s%s", our_head_points_at->name,
						branch_top->buf, option_branch);
			} else if (remote_head_points_at) {
				const char *head = remote_head_points_at->name;
				if (!skip_prefix(head, "refs/heads/", &head))
					BUG("remote HEAD points at non-head?");

				strbuf_addf(&value, "+%s:%s%s", remote_head_points_at->name,
						branch_top->buf, head);
			}
			/*
			 * otherwise, the next "git fetch" will
			 * simply fetch from HEAD without updating
			 * any remote-tracking branch, which is what
			 * we want.
			 */
		} else {
			strbuf_addf(&value, "+%s*:%s*", src_ref_prefix, branch_top->buf);
		}
		/* Configure the remote */
		if (value.len) {
			strbuf_addf(&key, "remote.%s.fetch", remote_name);
			git_config_set_multivar(key.buf, value.buf, "^$", 0);
			strbuf_reset(&key);

			if (option_mirror) {
				strbuf_addf(&key, "remote.%s.mirror", remote_name);
				git_config_set(key.buf, "true");
				strbuf_reset(&key);
			}
		}
	}

	strbuf_release(&key);
	strbuf_release(&value);
}

static void dissociate_from_references(void)
{
	char *alternates = git_pathdup("objects/info/alternates");

	if (!access(alternates, F_OK)) {
		struct child_process cmd = CHILD_PROCESS_INIT;

		cmd.git_cmd = 1;
		cmd.no_stdin = 1;
		strvec_pushl(&cmd.args, "repack", "-a", "-d", NULL);
		if (run_command(&cmd))
			die(_("cannot repack to clean up"));
		if (unlink(alternates) && errno != ENOENT)
			die_errno(_("cannot unlink temporary alternates file"));
	}
	free(alternates);
}

static int path_exists(const char *path)
{
	struct stat sb;
	return !stat(path, &sb);
}

int cmd_clone(int argc, const char **argv, const char *prefix)
{
	int is_bundle = 0, is_local;
	int reject_shallow = 0;
	const char *repo_name, *repo, *work_tree, *git_dir;
	char *repo_to_free = NULL;
	char *path = NULL, *dir, *display_repo = NULL;
	int dest_exists, real_dest_exists = 0;
	const struct ref *refs, *remote_head;
	struct ref *remote_head_points_at = NULL;
	const struct ref *our_head_points_at;
	char *unborn_head = NULL;
	struct ref *mapped_refs = NULL;
	const struct ref *ref;
	struct strbuf key = STRBUF_INIT;
	struct strbuf buf = STRBUF_INIT;
	struct strbuf branch_top = STRBUF_INIT, reflog_msg = STRBUF_INIT;
	struct transport *transport = NULL;
	const char *src_ref_prefix = "refs/heads/";
	struct remote *remote;
	int err = 0, complete_refs_before_fetch = 1;
	int submodule_progress;
	int filter_submodules = 0;
	int hash_algo;
	unsigned int ref_storage_format = REF_STORAGE_FORMAT_UNKNOWN;
	const int do_not_override_repo_unix_permissions = -1;
	const char *template_dir;
	char *template_dir_dup = NULL;

	struct transport_ls_refs_options transport_ls_refs_options =
		TRANSPORT_LS_REFS_OPTIONS_INIT;

	packet_trace_identity("clone");

	git_config(git_clone_config, NULL);

	argc = parse_options(argc, argv, prefix, builtin_clone_options,
			     builtin_clone_usage, 0);

	if (argc > 2)
		usage_msg_opt(_("Too many arguments."),
			builtin_clone_usage, builtin_clone_options);

	if (argc == 0)
		usage_msg_opt(_("You must specify a repository to clone."),
			builtin_clone_usage, builtin_clone_options);

	xsetenv("GIT_CLONE_PROTECTION_ACTIVE", "true", 0 /* allow user override */);
	template_dir = get_template_dir(option_template);
	if (*template_dir && !is_absolute_path(template_dir))
		template_dir = template_dir_dup =
			absolute_pathdup(template_dir);
	xsetenv("GIT_CLONE_TEMPLATE_DIR", template_dir, 1);

	if (option_depth || option_since || option_not.nr)
		deepen = 1;
	if (option_single_branch == -1)
		option_single_branch = deepen ? 1 : 0;

	if (ref_format) {
		ref_storage_format = ref_storage_format_by_name(ref_format);
		if (ref_storage_format == REF_STORAGE_FORMAT_UNKNOWN)
			die(_("unknown ref storage format '%s'"), ref_format);
	}

	if (option_mirror)
		option_bare = 1;

	if (option_bare) {
		if (real_git_dir)
			die(_("options '%s' and '%s' cannot be used together"), "--bare", "--separate-git-dir");
		option_no_checkout = 1;
	}

	if (bundle_uri && deepen)
		die(_("options '%s' and '%s' cannot be used together"),
		    "--bundle-uri",
		    "--depth/--shallow-since/--shallow-exclude");

	repo_name = argv[0];

	path = get_repo_path(repo_name, &is_bundle);
	if (path) {
		FREE_AND_NULL(path);
		repo = repo_to_free = absolute_pathdup(repo_name);
	} else if (strchr(repo_name, ':')) {
		repo = repo_name;
		display_repo = transport_anonymize_url(repo);
	} else
		die(_("repository '%s' does not exist"), repo_name);

	/* no need to be strict, transport_set_option() will validate it again */
	if (option_depth && atoi(option_depth) < 1)
		die(_("depth %s is not a positive number"), option_depth);

	if (argc == 2)
		dir = xstrdup(argv[1]);
	else
		dir = git_url_basename(repo_name, is_bundle, option_bare);
	strip_dir_trailing_slashes(dir);

	dest_exists = path_exists(dir);
	if (dest_exists && !is_empty_dir(dir))
		die(_("destination path '%s' already exists and is not "
			"an empty directory."), dir);

	if (real_git_dir) {
		real_dest_exists = path_exists(real_git_dir);
		if (real_dest_exists && !is_empty_dir(real_git_dir))
			die(_("repository path '%s' already exists and is not "
				"an empty directory."), real_git_dir);
	}


	strbuf_addf(&reflog_msg, "clone: from %s",
		    display_repo ? display_repo : repo);
	free(display_repo);

	if (option_bare)
		work_tree = NULL;
	else {
		work_tree = getenv("GIT_WORK_TREE");
		if (work_tree && path_exists(work_tree))
			die(_("working tree '%s' already exists."), work_tree);
	}

	if (option_bare || work_tree)
		git_dir = xstrdup(dir);
	else {
		work_tree = dir;
		git_dir = mkpathdup("%s/.git", dir);
	}

	atexit(remove_junk);
	sigchain_push_common(remove_junk_on_signal);

	if (!option_bare) {
		if (safe_create_leading_directories_const(work_tree) < 0)
			die_errno(_("could not create leading directories of '%s'"),
				  work_tree);
		if (dest_exists)
			junk_work_tree_flags |= REMOVE_DIR_KEEP_TOPLEVEL;
		else if (mkdir(work_tree, 0777))
			die_errno(_("could not create work tree dir '%s'"),
				  work_tree);
		junk_work_tree = work_tree;
		set_git_work_tree(work_tree);
	}

	if (real_git_dir) {
		if (real_dest_exists)
			junk_git_dir_flags |= REMOVE_DIR_KEEP_TOPLEVEL;
		junk_git_dir = real_git_dir;
	} else {
		if (dest_exists)
			junk_git_dir_flags |= REMOVE_DIR_KEEP_TOPLEVEL;
		junk_git_dir = git_dir;
	}
	if (safe_create_leading_directories_const(git_dir) < 0)
		die(_("could not create leading directories of '%s'"), git_dir);

	if (0 <= option_verbosity) {
		if (option_bare)
			fprintf(stderr, _("Cloning into bare repository '%s'...\n"), dir);
		else
			fprintf(stderr, _("Cloning into '%s'...\n"), dir);
	}

	if (option_recurse_submodules.nr > 0) {
		struct string_list_item *item;
		struct strbuf sb = STRBUF_INIT;
		int val;

		/* remove duplicates */
		string_list_sort(&option_recurse_submodules);
		string_list_remove_duplicates(&option_recurse_submodules, 0);

		/*
		 * NEEDSWORK: In a multi-working-tree world, this needs to be
		 * set in the per-worktree config.
		 */
		for_each_string_list_item(item, &option_recurse_submodules) {
			strbuf_addf(&sb, "submodule.active=%s",
				    item->string);
			string_list_append(&option_config,
					   strbuf_detach(&sb, NULL));
		}

		if (!git_config_get_bool("submodule.stickyRecursiveClone", &val) &&
		    val)
			string_list_append(&option_config, "submodule.recurse=true");

		if (option_required_reference.nr &&
		    option_optional_reference.nr)
			die(_("clone --recursive is not compatible with "
			      "both --reference and --reference-if-able"));
		else if (option_required_reference.nr) {
			string_list_append(&option_config,
				"submodule.alternateLocation=superproject");
			string_list_append(&option_config,
				"submodule.alternateErrorStrategy=die");
		} else if (option_optional_reference.nr) {
			string_list_append(&option_config,
				"submodule.alternateLocation=superproject");
			string_list_append(&option_config,
				"submodule.alternateErrorStrategy=info");
		}
	}

	/*
	 * Initialize the repository, but skip initializing the reference
	 * database. We do not yet know about the object format of the
	 * repository, and reference backends may persist that information into
	 * their on-disk data structures.
	 */
	init_db(git_dir, real_git_dir, template_dir, GIT_HASH_UNKNOWN,
		ref_storage_format, NULL,
		do_not_override_repo_unix_permissions, INIT_DB_QUIET | INIT_DB_SKIP_REFDB);

	if (real_git_dir) {
		free((char *)git_dir);
		git_dir = real_git_dir;
	}

	/*
	 * We have a chicken-and-egg situation between initializing the refdb
	 * and spawning transport helpers:
	 *
	 *   - Initializing the refdb requires us to know about the object
	 *     format. We thus have to spawn the transport helper to learn
	 *     about it.
	 *
	 *   - The transport helper may want to access the Git repository. But
	 *     because the refdb has not been initialized, we don't have "HEAD"
	 *     or "refs/". Thus, the helper cannot find the Git repository.
	 *
	 * Ideally, we would have structured the helper protocol such that it's
	 * mandatory for the helper to first announce its capabilities without
	 * yet assuming a fully initialized repository. Like that, we could
	 * have added a "lazy-refdb-init" capability that announces whether the
	 * helper is ready to handle not-yet-initialized refdbs. If any helper
	 * didn't support them, we would have fully initialized the refdb with
	 * the SHA1 object format, but later on bailed out if we found out that
	 * the remote repository used a different object format.
	 *
	 * But we didn't, and thus we use the following workaround to partially
	 * initialize the repository's refdb such that it can be discovered by
	 * Git commands. To do so, we:
	 *
	 *   - Create an invalid HEAD ref pointing at "refs/heads/.invalid".
	 *
	 *   - Create the "refs/" directory.
	 *
	 *   - Set up the ref storage format and repository version as
	 *     required.
	 *
	 * This is sufficient for Git commands to discover the Git directory.
	 */
	initialize_repository_version(GIT_HASH_UNKNOWN,
				      the_repository->ref_storage_format, 1);

	strbuf_addf(&buf, "%s/HEAD", git_dir);
	write_file(buf.buf, "ref: refs/heads/.invalid");

	strbuf_reset(&buf);
	strbuf_addf(&buf, "%s/refs", git_dir);
	safe_create_dir(buf.buf, 1);

	/*
	 * additional config can be injected with -c, make sure it's included
	 * after init_db, which clears the entire config environment.
	 */
	write_config(&option_config);

	/*
	 * re-read config after init_db and write_config to pick up any config
	 * injected by --template and --config, respectively.
	 */
	git_config(git_clone_config, NULL);

	/*
	 * If option_reject_shallow is specified from CLI option,
	 * ignore config_reject_shallow from git_clone_config.
	 */
	if (config_reject_shallow != -1)
		reject_shallow = config_reject_shallow;
	if (option_reject_shallow != -1)
		reject_shallow = option_reject_shallow;

	/*
	 * If option_filter_submodules is specified from CLI option,
	 * ignore config_filter_submodules from git_clone_config.
	 */
	if (config_filter_submodules != -1)
		filter_submodules = config_filter_submodules;
	if (option_filter_submodules != -1)
		filter_submodules = option_filter_submodules;

	/*
	 * Exit if the user seems to be doing something silly with submodule
	 * filter flags (but not with filter configs, as those should be
	 * set-and-forget).
	 */
	if (option_filter_submodules > 0 && !filter_options.choice)
		die(_("the option '%s' requires '%s'"),
		    "--also-filter-submodules", "--filter");
	if (option_filter_submodules > 0 && !option_recurse_submodules.nr)
		die(_("the option '%s' requires '%s'"),
		    "--also-filter-submodules", "--recurse-submodules");

	/*
	 * apply the remote name provided by --origin only after this second
	 * call to git_config, to ensure it overrides all config-based values.
	 */
	if (option_origin) {
		free(remote_name);
		remote_name = xstrdup(option_origin);
	}

	if (!remote_name)
		remote_name = xstrdup("origin");

	if (!valid_remote_name(remote_name))
		die(_("'%s' is not a valid remote name"), remote_name);

	if (option_bare) {
		if (option_mirror)
			src_ref_prefix = "refs/";
		strbuf_addstr(&branch_top, src_ref_prefix);

		git_config_set("core.bare", "true");
	} else {
		strbuf_addf(&branch_top, "refs/remotes/%s/", remote_name);
	}

	strbuf_addf(&key, "remote.%s.url", remote_name);
	git_config_set(key.buf, repo);
	strbuf_reset(&key);

	if (option_no_tags) {
		strbuf_addf(&key, "remote.%s.tagOpt", remote_name);
		git_config_set(key.buf, "--no-tags");
		strbuf_reset(&key);
	}

	if (option_required_reference.nr || option_optional_reference.nr)
		setup_reference();

	remote = remote_get_early(remote_name);

	refspec_appendf(&remote->fetch, "+%s*:%s*", src_ref_prefix,
			branch_top.buf);

	path = get_repo_path(remote->url[0], &is_bundle);
	is_local = option_local != 0 && path && !is_bundle;
	if (is_local) {
		if (option_depth)
			warning(_("--depth is ignored in local clones; use file:// instead."));
		if (option_since)
			warning(_("--shallow-since is ignored in local clones; use file:// instead."));
		if (option_not.nr)
			warning(_("--shallow-exclude is ignored in local clones; use file:// instead."));
		if (filter_options.choice)
			warning(_("--filter is ignored in local clones; use file:// instead."));
		if (!access(mkpath("%s/shallow", path), F_OK)) {
			if (reject_shallow)
				die(_("source repository is shallow, reject to clone."));
			if (option_local > 0)
				warning(_("source repository is shallow, ignoring --local"));
			is_local = 0;
		}
	}
	if (option_local > 0 && !is_local)
		warning(_("--local is ignored"));

	transport = transport_get(remote, path ? path : remote->url[0]);
	transport_set_verbosity(transport, option_verbosity, option_progress);
	transport->family = family;
	transport->cloning = 1;

	if (is_bundle) {
		struct bundle_header header = BUNDLE_HEADER_INIT;
		int fd = read_bundle_header(path, &header);
		int has_filter = header.filter.choice != LOFC_DISABLED;

		if (fd > 0)
			close(fd);
		bundle_header_release(&header);
		if (has_filter)
			die(_("cannot clone from filtered bundle"));
	}

	transport_set_option(transport, TRANS_OPT_KEEP, "yes");

	if (reject_shallow)
		transport_set_option(transport, TRANS_OPT_REJECT_SHALLOW, "1");
	if (option_depth)
		transport_set_option(transport, TRANS_OPT_DEPTH,
				     option_depth);
	if (option_since)
		transport_set_option(transport, TRANS_OPT_DEEPEN_SINCE,
				     option_since);
	if (option_not.nr)
		transport_set_option(transport, TRANS_OPT_DEEPEN_NOT,
				     (const char *)&option_not);
	if (option_single_branch)
		transport_set_option(transport, TRANS_OPT_FOLLOWTAGS, "1");

	if (option_upload_pack)
		transport_set_option(transport, TRANS_OPT_UPLOADPACK,
				     option_upload_pack);

	if (server_options.nr)
		transport->server_options = &server_options;

	if (filter_options.choice) {
		const char *spec =
			expand_list_objects_filter_spec(&filter_options);
		transport_set_option(transport, TRANS_OPT_LIST_OBJECTS_FILTER,
				     spec);
		transport_set_option(transport, TRANS_OPT_FROM_PROMISOR, "1");
	}

	if (transport->smart_options && !deepen && !filter_options.choice)
		transport->smart_options->check_self_contained_and_connected = 1;

	strvec_push(&transport_ls_refs_options.ref_prefixes, "HEAD");
	refspec_ref_prefixes(&remote->fetch,
			     &transport_ls_refs_options.ref_prefixes);
	if (option_branch)
		expand_ref_prefix(&transport_ls_refs_options.ref_prefixes,
				  option_branch);
	if (!option_no_tags)
		strvec_push(&transport_ls_refs_options.ref_prefixes,
			    "refs/tags/");

	refs = transport_get_remote_refs(transport, &transport_ls_refs_options);

	/*
	 * Now that we know what algorithm the remote side is using, let's set
	 * ours to the same thing.
	 */
	hash_algo = hash_algo_by_ptr(transport_get_hash_algo(transport));
	initialize_repository_version(hash_algo, the_repository->ref_storage_format, 1);
	repo_set_hash_algo(the_repository, hash_algo);
	create_reference_database(the_repository->ref_storage_format, NULL, 1);

	/*
	 * Before fetching from the remote, download and install bundle
	 * data from the --bundle-uri option.
	 */
	if (bundle_uri) {
		int has_heuristic = 0;

		/* At this point, we need the_repository to match the cloned repo. */
		if (repo_init(the_repository, git_dir, work_tree))
			warning(_("failed to initialize the repo, skipping bundle URI"));
		else if (fetch_bundle_uri(the_repository, bundle_uri, &has_heuristic))
			warning(_("failed to fetch objects from bundle URI '%s'"),
				bundle_uri);
		else if (has_heuristic)
			git_config_set_gently("fetch.bundleuri", bundle_uri);
	} else {
		/*
		* Populate transport->got_remote_bundle_uri and
		* transport->bundle_uri. We might get nothing.
		*/
		transport_get_remote_bundle_uri(transport);

		if (transport->bundles &&
		    hashmap_get_size(&transport->bundles->bundles)) {
			/* At this point, we need the_repository to match the cloned repo. */
			if (repo_init(the_repository, git_dir, work_tree))
				warning(_("failed to initialize the repo, skipping bundle URI"));
			else if (fetch_bundle_list(the_repository,
						   transport->bundles))
				warning(_("failed to fetch advertised bundles"));
		} else {
			clear_bundle_list(transport->bundles);
			FREE_AND_NULL(transport->bundles);
		}
	}

	if (refs)
		mapped_refs = wanted_peer_refs(refs, &remote->fetch);

	if (mapped_refs) {
		/*
		 * transport_get_remote_refs() may return refs with null sha-1
		 * in mapped_refs (see struct transport->get_refs_list
		 * comment). In that case we need fetch it early because
		 * remote_head code below relies on it.
		 *
		 * for normal clones, transport_get_remote_refs() should
		 * return reliable ref set, we can delay cloning until after
		 * remote HEAD check.
		 */
		for (ref = refs; ref; ref = ref->next)
			if (is_null_oid(&ref->old_oid)) {
				complete_refs_before_fetch = 0;
				break;
			}

		if (!is_local && !complete_refs_before_fetch) {
			if (transport_fetch_refs(transport, mapped_refs))
				die(_("remote transport reported error"));
		}
	}

	remote_head = find_ref_by_name(refs, "HEAD");
	remote_head_points_at = guess_remote_head(remote_head, mapped_refs, 0);

	if (option_branch) {
		our_head_points_at = find_remote_branch(mapped_refs, option_branch);
		if (!our_head_points_at)
			die(_("Remote branch %s not found in upstream %s"),
			    option_branch, remote_name);
	} else if (remote_head_points_at) {
		our_head_points_at = remote_head_points_at;
	} else if (remote_head) {
		our_head_points_at = NULL;
	} else {
		char *to_free = NULL;
		const char *branch;

		if (!mapped_refs) {
			warning(_("You appear to have cloned an empty repository."));
			option_no_checkout = 1;
		}

		if (transport_ls_refs_options.unborn_head_target &&
		    skip_prefix(transport_ls_refs_options.unborn_head_target,
				"refs/heads/", &branch)) {
			unborn_head  = xstrdup(transport_ls_refs_options.unborn_head_target);
		} else {
			branch = to_free = repo_default_branch_name(the_repository, 0);
			unborn_head = xstrfmt("refs/heads/%s", branch);
		}

		/*
		 * We may have selected a local default branch name "foo",
		 * and even though the remote's HEAD does not point there,
		 * it may still have a "foo" branch. If so, set it up so
		 * that we can follow the usual checkout code later.
		 *
		 * Note that for an empty repo we'll already have set
		 * option_no_checkout above, which would work against us here.
		 * But for an empty repo, find_remote_branch() can never find
		 * a match.
		 */
		our_head_points_at = find_remote_branch(mapped_refs, branch);

		free(to_free);
	}

	write_refspec_config(src_ref_prefix, our_head_points_at,
			remote_head_points_at, &branch_top);

	if (filter_options.choice)
		partial_clone_register(remote_name, &filter_options);

	if (is_local)
		clone_local(path, git_dir);
	else if (mapped_refs && complete_refs_before_fetch) {
		if (transport_fetch_refs(transport, mapped_refs))
			die(_("remote transport reported error"));
	}

	update_remote_refs(refs, mapped_refs, remote_head_points_at,
			   branch_top.buf, reflog_msg.buf, transport,
			   !is_local);

	update_head(our_head_points_at, remote_head, unborn_head, reflog_msg.buf);

	/*
	 * We want to show progress for recursive submodule clones iff
	 * we did so for the main clone. But only the transport knows
	 * the final decision for this flag, so we need to rescue the value
	 * before we free the transport.
	 */
	submodule_progress = transport->progress;

	transport_unlock_pack(transport, 0);
	transport_disconnect(transport);

	if (option_dissociate) {
		close_object_store(the_repository->objects);
		dissociate_from_references();
	}

	if (option_sparse_checkout && git_sparse_checkout_init(dir))
		return 1;

	junk_mode = JUNK_LEAVE_REPO;
	err = checkout(submodule_progress, filter_submodules);

	free(remote_name);
	strbuf_release(&reflog_msg);
	strbuf_release(&branch_top);
	strbuf_release(&buf);
	strbuf_release(&key);
	free_refs(mapped_refs);
	free_refs(remote_head_points_at);
	free(unborn_head);
	free(dir);
	free(path);
	free(repo_to_free);
	free(template_dir_dup);
	junk_mode = JUNK_LEAVE_ALL;

	transport_ls_refs_options_release(&transport_ls_refs_options);
	return err;
}<|MERGE_RESOLUTION|>--- conflicted
+++ resolved
@@ -653,11 +653,7 @@
 		struct strbuf head_ref = STRBUF_INIT;
 		strbuf_addstr(&head_ref, branch_top);
 		strbuf_addstr(&head_ref, "HEAD");
-<<<<<<< HEAD
 		if (refs_update_symref(get_main_ref_store(the_repository), head_ref.buf,
-=======
-		if (refs_create_symref(get_main_ref_store(the_repository), head_ref.buf,
->>>>>>> 00892786
 				       remote_head_points_at->peer_ref->name,
 				       msg) < 0)
 			die(_("unable to update %s"), head_ref.buf);
@@ -671,11 +667,7 @@
 	const char *head;
 	if (our && skip_prefix(our->name, "refs/heads/", &head)) {
 		/* Local default branch link */
-<<<<<<< HEAD
 		if (refs_update_symref(get_main_ref_store(the_repository), "HEAD", our->name, NULL) < 0)
-=======
-		if (refs_create_symref(get_main_ref_store(the_repository), "HEAD", our->name, NULL) < 0)
->>>>>>> 00892786
 			die(_("unable to update HEAD"));
 		if (!option_bare) {
 			refs_update_ref(get_main_ref_store(the_repository),
@@ -704,11 +696,7 @@
 		 * Unborn head from remote; same as "our" case above except
 		 * that we have no ref to update.
 		 */
-<<<<<<< HEAD
 		if (refs_update_symref(get_main_ref_store(the_repository), "HEAD", unborn, NULL) < 0)
-=======
-		if (refs_create_symref(get_main_ref_store(the_repository), "HEAD", unborn, NULL) < 0)
->>>>>>> 00892786
 			die(_("unable to update HEAD"));
 		if (!option_bare)
 			install_branch_config(0, head, remote_name, unborn);
