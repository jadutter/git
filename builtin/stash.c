--- conflicted
+++ resolved
@@ -2208,12 +2208,8 @@
 	size_t count;
 };
 
-<<<<<<< HEAD
-static int collect_stash_entries(struct object_id *old_oid UNUSED,
-=======
 static int collect_stash_entries(const char *refname UNUSED,
 				 struct object_id *old_oid UNUSED,
->>>>>>> 16c4fa26
 				 struct object_id *new_oid,
 				 const char *committer UNUSED,
 				 timestamp_t timestamp UNUSED,
