/*
*
* Copyright 2005, Lukas Sandstrom <lukass@etek.chalmers.se>
*
* This file is licensed under the GPL v2.
*
*/

#define USE_THE_REPOSITORY_VARIABLE

#include "builtin.h"
#include "gettext.h"
#include "hex.h"

#include "packfile.h"
#include "object-store-ll.h"
#include "strbuf.h"

#define BLKSIZE 512

static const char pack_redundant_usage[] =
"git pack-redundant [--verbose] [--alt-odb] (--all | <pack-filename>...)";

static int load_all_packs, verbose, alt_odb;

struct llist_item {
	struct llist_item *next;
	struct object_id oid;
};
static struct llist {
	struct llist_item *front;
	struct llist_item *back;
	size_t size;
} *all_objects; /* all objects which must be present in local packfiles */

static struct pack_list {
	struct pack_list *next;
	struct packed_git *pack;
	struct llist *unique_objects;
	struct llist *remaining_objects;
	size_t all_objects_size;
} *local_packs = NULL, *altodb_packs = NULL;

static struct llist_item *free_nodes;

static inline void llist_item_put(struct llist_item *item)
{
	item->next = free_nodes;
	free_nodes = item;
}

static inline struct llist_item *llist_item_get(void)
{
	struct llist_item *new_item;
	if ( free_nodes ) {
		new_item = free_nodes;
		free_nodes = free_nodes->next;
	} else {
		int i = 1;
		ALLOC_ARRAY(new_item, BLKSIZE);
		for (; i < BLKSIZE; i++)
			llist_item_put(&new_item[i]);
	}
	return new_item;
}

static inline void llist_init(struct llist **list)
{
	*list = xmalloc(sizeof(struct llist));
	(*list)->front = (*list)->back = NULL;
	(*list)->size = 0;
}

static void llist_free(struct llist *list)
{
	for (struct llist_item *i = list->front, *next; i; i = next) {
		next = i->next;
		llist_item_put(i);
	}
	free(list);
}

static struct llist * llist_copy(struct llist *list)
{
	struct llist *ret;
	struct llist_item *new_item, *old_item, *prev;

	llist_init(&ret);

	if ((ret->size = list->size) == 0)
		return ret;

	new_item = ret->front = llist_item_get();
	new_item->oid = list->front->oid;

	old_item = list->front->next;
	while (old_item) {
		prev = new_item;
		new_item = llist_item_get();
		prev->next = new_item;
		new_item->oid = old_item->oid;
		old_item = old_item->next;
	}
	new_item->next = NULL;
	ret->back = new_item;

	return ret;
}

static inline struct llist_item *llist_insert(struct llist *list,
					      struct llist_item *after,
					      const unsigned char *oid)
{
	struct llist_item *new_item = llist_item_get();
	oidread(&new_item->oid, oid, the_repository->hash_algo);
	new_item->next = NULL;

	if (after) {
		new_item->next = after->next;
		after->next = new_item;
		if (after == list->back)
			list->back = new_item;
	} else {/* insert in front */
		if (list->size == 0)
			list->back = new_item;
		else
			new_item->next = list->front;
		list->front = new_item;
	}
	list->size++;
	return new_item;
}

static inline struct llist_item *llist_insert_back(struct llist *list,
						   const unsigned char *oid)
{
	return llist_insert(list, list->back, oid);
}

static inline struct llist_item *llist_insert_sorted_unique(struct llist *list,
			const struct object_id *oid, struct llist_item *hint)
{
	struct llist_item *prev = NULL, *l;

	l = (hint == NULL) ? list->front : hint;
	while (l) {
		int cmp = oidcmp(&l->oid, oid);
		if (cmp > 0) { /* we insert before this entry */
			return llist_insert(list, prev, oid->hash);
		}
		if (!cmp) { /* already exists */
			return l;
		}
		prev = l;
		l = l->next;
	}
	/* insert at the end */
	return llist_insert_back(list, oid->hash);
}

/* returns a pointer to an item in front of sha1 */
static inline struct llist_item * llist_sorted_remove(struct llist *list, const unsigned char *oid, struct llist_item *hint)
{
	struct llist_item *prev, *l;

redo_from_start:
	l = (hint == NULL) ? list->front : hint;
	prev = NULL;
	while (l) {
		const int cmp = hashcmp(l->oid.hash, oid, the_repository->hash_algo);
		if (cmp > 0) /* not in list, since sorted */
			return prev;
		if (!cmp) { /* found */
			if (!prev) {
				if (hint != NULL && hint != list->front) {
					/* we don't know the previous element */
					hint = NULL;
					goto redo_from_start;
				}
				list->front = l->next;
			} else
				prev->next = l->next;
			if (l == list->back)
				list->back = prev;
			llist_item_put(l);
			list->size--;
			return prev;
		}
		prev = l;
		l = l->next;
	}
	return prev;
}

/* computes A\B */
static void llist_sorted_difference_inplace(struct llist *A,
				     struct llist *B)
{
	struct llist_item *hint, *b;

	hint = NULL;
	b = B->front;

	while (b) {
		hint = llist_sorted_remove(A, b->oid.hash, hint);
		b = b->next;
	}
}

static inline struct pack_list * pack_list_insert(struct pack_list **pl,
					   struct pack_list *entry)
{
	struct pack_list *p = xmalloc(sizeof(struct pack_list));
	memcpy(p, entry, sizeof(struct pack_list));
	p->next = *pl;
	*pl = p;
	return p;
}

static void pack_list_free(struct pack_list *pl)
{
	for (struct pack_list *next; pl; pl = next) {
		next = pl->next;
		free(pl);
	}
}

static inline size_t pack_list_size(struct pack_list *pl)
{
	size_t ret = 0;
	while (pl) {
		ret++;
		pl = pl->next;
	}
	return ret;
}

static struct pack_list * pack_list_difference(const struct pack_list *A,
					       const struct pack_list *B)
{
	struct pack_list *ret;
	const struct pack_list *pl;

	if (!A)
		return NULL;

	pl = B;
	while (pl != NULL) {
		if (A->pack == pl->pack)
			return pack_list_difference(A->next, B);
		pl = pl->next;
	}
	ret = xmalloc(sizeof(struct pack_list));
	memcpy(ret, A, sizeof(struct pack_list));
	ret->next = pack_list_difference(A->next, B);
	return ret;
}

static void cmp_two_packs(struct pack_list *p1, struct pack_list *p2)
{
	size_t p1_off = 0, p2_off = 0, p1_step, p2_step;
	const unsigned char *p1_base, *p2_base;
	struct llist_item *p1_hint = NULL, *p2_hint = NULL;
	const unsigned int hashsz = the_hash_algo->rawsz;

	if (!p1->unique_objects)
		p1->unique_objects = llist_copy(p1->remaining_objects);
	if (!p2->unique_objects)
		p2->unique_objects = llist_copy(p2->remaining_objects);

	p1_base = p1->pack->index_data;
	p2_base = p2->pack->index_data;
	p1_base += 256 * 4 + ((p1->pack->index_version < 2) ? 4 : 8);
	p2_base += 256 * 4 + ((p2->pack->index_version < 2) ? 4 : 8);
	p1_step = hashsz + ((p1->pack->index_version < 2) ? 4 : 0);
	p2_step = hashsz + ((p2->pack->index_version < 2) ? 4 : 0);

	while (p1_off < p1->pack->num_objects * p1_step &&
	       p2_off < p2->pack->num_objects * p2_step)
	{
		const int cmp = hashcmp(p1_base + p1_off, p2_base + p2_off,
					the_repository->hash_algo);
		/* cmp ~ p1 - p2 */
		if (cmp == 0) {
			p1_hint = llist_sorted_remove(p1->unique_objects,
					p1_base + p1_off,
					p1_hint);
			p2_hint = llist_sorted_remove(p2->unique_objects,
					p1_base + p1_off,
					p2_hint);
			p1_off += p1_step;
			p2_off += p2_step;
			continue;
		}
		if (cmp < 0) { /* p1 has the object, p2 doesn't */
			p1_off += p1_step;
		} else { /* p2 has the object, p1 doesn't */
			p2_off += p2_step;
		}
	}
}

static size_t sizeof_union(struct packed_git *p1, struct packed_git *p2)
{
	size_t ret = 0;
	size_t p1_off = 0, p2_off = 0, p1_step, p2_step;
	const unsigned char *p1_base, *p2_base;
	const unsigned int hashsz = the_hash_algo->rawsz;

	p1_base = p1->index_data;
	p2_base = p2->index_data;
	p1_base += 256 * 4 + ((p1->index_version < 2) ? 4 : 8);
	p2_base += 256 * 4 + ((p2->index_version < 2) ? 4 : 8);
	p1_step = hashsz + ((p1->index_version < 2) ? 4 : 0);
	p2_step = hashsz + ((p2->index_version < 2) ? 4 : 0);

	while (p1_off < p1->num_objects * p1_step &&
	       p2_off < p2->num_objects * p2_step)
	{
		int cmp = hashcmp(p1_base + p1_off, p2_base + p2_off,
				  the_repository->hash_algo);
		/* cmp ~ p1 - p2 */
		if (cmp == 0) {
			ret++;
			p1_off += p1_step;
			p2_off += p2_step;
			continue;
		}
		if (cmp < 0) { /* p1 has the object, p2 doesn't */
			p1_off += p1_step;
		} else { /* p2 has the object, p1 doesn't */
			p2_off += p2_step;
		}
	}
	return ret;
}

/* another O(n^2) function ... */
static size_t get_pack_redundancy(struct pack_list *pl)
{
	struct pack_list *subset;
	size_t ret = 0;

	if (!pl)
		return 0;

	while ((subset = pl->next)) {
		while (subset) {
			ret += sizeof_union(pl->pack, subset->pack);
			subset = subset->next;
		}
		pl = pl->next;
	}
	return ret;
}

static inline off_t pack_set_bytecount(struct pack_list *pl)
{
	off_t ret = 0;
	while (pl) {
		ret += pl->pack->pack_size;
		ret += pl->pack->index_size;
		pl = pl->next;
	}
	return ret;
}

static int cmp_remaining_objects(const void *a, const void *b)
{
	struct pack_list *pl_a = *((struct pack_list **)a);
	struct pack_list *pl_b = *((struct pack_list **)b);

	if (pl_a->remaining_objects->size == pl_b->remaining_objects->size) {
		/* have the same remaining_objects, big pack first */
		if (pl_a->all_objects_size == pl_b->all_objects_size)
			return 0;
		else if (pl_a->all_objects_size < pl_b->all_objects_size)
			return 1;
		else
			return -1;
	} else if (pl_a->remaining_objects->size < pl_b->remaining_objects->size) {
		/* sort by remaining objects, more objects first */
		return 1;
	} else {
		return -1;
	}
}

/* Sort pack_list, greater size of remaining_objects first */
static void sort_pack_list(struct pack_list **pl)
{
	struct pack_list **ary, *p;
	size_t n = pack_list_size(*pl);

	if (n < 2)
		return;

	/* prepare an array of packed_list for easier sorting */
	CALLOC_ARRAY(ary, n);
	for (n = 0, p = *pl; p; p = p->next)
		ary[n++] = p;

	QSORT(ary, n, cmp_remaining_objects);

	/* link them back again */
	for (size_t i = 0; i < n - 1; i++)
		ary[i]->next = ary[i + 1];
	ary[n - 1]->next = NULL;
	*pl = ary[0];

	free(ary);
}


static void minimize(struct pack_list **min)
{
	struct pack_list *pl, *unique = NULL, *non_unique = NULL;
	struct llist *missing, *unique_pack_objects;

	pl = local_packs;
	while (pl) {
		if (pl->unique_objects->size)
			pack_list_insert(&unique, pl);
		else
			pack_list_insert(&non_unique, pl);
		pl = pl->next;
	}
	/* find out which objects are missing from the set of unique packs */
	missing = llist_copy(all_objects);
	pl = unique;
	while (pl) {
		llist_sorted_difference_inplace(missing, pl->remaining_objects);
		pl = pl->next;
	}

	*min = unique;

	/* return if there are no objects missing from the unique set */
	if (missing->size == 0) {
		llist_free(missing);
		pack_list_free(non_unique);
		return;
	}

	unique_pack_objects = llist_copy(all_objects);
	llist_sorted_difference_inplace(unique_pack_objects, missing);

	/* remove unique pack objects from the non_unique packs */
	pl = non_unique;
	while (pl) {
		llist_sorted_difference_inplace(pl->remaining_objects, unique_pack_objects);
		pl = pl->next;
	}

	while (non_unique) {
		struct pack_list *next;

		/* sort the non_unique packs, greater size of remaining_objects first */
		sort_pack_list(&non_unique);
		if (non_unique->remaining_objects->size == 0)
			break;

		pack_list_insert(min, non_unique);

		for (pl = non_unique->next; pl && pl->remaining_objects->size > 0;  pl = pl->next)
			llist_sorted_difference_inplace(pl->remaining_objects, non_unique->remaining_objects);

		next = non_unique->next;
		free(non_unique);
		non_unique = next;
	}

	pack_list_free(non_unique);
	llist_free(unique_pack_objects);
	llist_free(missing);
}

static void load_all_objects(void)
{
	struct pack_list *pl = local_packs;
	struct llist_item *hint, *l;

	llist_init(&all_objects);

	while (pl) {
		hint = NULL;
		l = pl->remaining_objects->front;
		while (l) {
			hint = llist_insert_sorted_unique(all_objects,
							  &l->oid, hint);
			l = l->next;
		}
		pl = pl->next;
	}
	/* remove objects present in remote packs */
	pl = altodb_packs;
	while (pl) {
		llist_sorted_difference_inplace(all_objects, pl->remaining_objects);
		pl = pl->next;
	}
}

/* this scales like O(n^2) */
static void cmp_local_packs(void)
{
	struct pack_list *subset, *pl = local_packs;

	/* only one packfile */
	if (!pl->next) {
		llist_init(&pl->unique_objects);
		return;
	}

	while ((subset = pl)) {
		while ((subset = subset->next))
			cmp_two_packs(pl, subset);
		pl = pl->next;
	}
}

static void scan_alt_odb_packs(void)
{
	struct pack_list *local, *alt;

	alt = altodb_packs;
	while (alt) {
		local = local_packs;
		while (local) {
			llist_sorted_difference_inplace(local->remaining_objects,
							alt->remaining_objects);
			local = local->next;
		}
		alt = alt->next;
	}
}

static struct pack_list * add_pack(struct packed_git *p)
{
	struct pack_list l;
	size_t off = 0, step;
	const unsigned char *base;

	if (!p->pack_local && !(alt_odb || verbose))
		return NULL;

	l.pack = p;
	llist_init(&l.remaining_objects);

	if (open_pack_index(p))
		return NULL;

	base = p->index_data;
	base += 256 * 4 + ((p->index_version < 2) ? 4 : 8);
	step = the_hash_algo->rawsz + ((p->index_version < 2) ? 4 : 0);
	while (off < p->num_objects * step) {
		llist_insert_back(l.remaining_objects, base + off);
		off += step;
	}
	l.all_objects_size = l.remaining_objects->size;
	l.unique_objects = NULL;
	if (p->pack_local)
		return pack_list_insert(&local_packs, &l);
	else
		return pack_list_insert(&altodb_packs, &l);
}

static struct pack_list * add_pack_file(const char *filename)
{
	struct packed_git *p = get_all_packs(the_repository);

	if (strlen(filename) < 40)
		die("Bad pack filename: %s", filename);

	while (p) {
		if (strstr(p->pack_name, filename))
			return add_pack(p);
		p = p->next;
	}
	die("Filename %s not found in packed_git", filename);
}

static void load_all(void)
{
	struct packed_git *p = get_all_packs(the_repository);

	while (p) {
		add_pack(p);
		p = p->next;
	}
}

int cmd_pack_redundant(int argc, const char **argv, const char *prefix UNUSED, struct repository *repo UNUSED) {
	int i; int i_still_use_this = 0; struct pack_list *min = NULL, *red, *pl;
	struct llist *ignore;
	struct strbuf idx_name = STRBUF_INIT;
	char buf[GIT_MAX_HEXSZ + 2]; /* hex hash + \n + \0 */

	show_usage_if_asked(argc, argv, pack_redundant_usage);

	for (i = 1; i < argc; i++) {
		const char *arg = argv[i];
		if (!strcmp(arg, "--")) {
			i++;
			break;
		}
		if (!strcmp(arg, "--all")) {
			load_all_packs = 1;
			continue;
		}
		if (!strcmp(arg, "--verbose")) {
			verbose = 1;
			continue;
		}
		if (!strcmp(arg, "--alt-odb")) {
			alt_odb = 1;
			continue;
		}
		if (!strcmp(arg, "--i-still-use-this")) {
			i_still_use_this = 1;
			continue;
		}
		if (*arg == '-')
			usage(pack_redundant_usage);
		else
			break;
	}

	if (!i_still_use_this) {
		fputs(_("'git pack-redundant' is nominated for removal.\n"
			"If you still use this command, please add an extra\n"
			"option, '--i-still-use-this', on the command line\n"
			"and let us know you still use it by sending an e-mail\n"
			"to <git@vger.kernel.org>.  Thanks.\n"), stderr);
		die(_("refusing to run without --i-still-use-this"));
	}

	if (load_all_packs)
		load_all();
	else
		while (*(argv + i) != NULL)
			add_pack_file(*(argv + i++));

	if (!local_packs)
		die("Zero packs found!");

	load_all_objects();

	if (alt_odb)
		scan_alt_odb_packs();

	/* ignore objects given on stdin */
	llist_init(&ignore);
	if (!isatty(0)) {
		struct object_id oid;
		while (fgets(buf, sizeof(buf), stdin)) {
			if (get_oid_hex(buf, &oid))
				die("Bad object ID on stdin: %s", buf);
			llist_insert_sorted_unique(ignore, &oid, NULL);
		}
	}
	llist_sorted_difference_inplace(all_objects, ignore);
	pl = local_packs;
	while (pl) {
		llist_sorted_difference_inplace(pl->remaining_objects, ignore);
		pl = pl->next;
	}

	cmp_local_packs();

	minimize(&min);

	if (verbose) {
		fprintf(stderr, "There are %lu packs available in alt-odbs.\n",
			(unsigned long)pack_list_size(altodb_packs));
		fprintf(stderr, "The smallest (bytewise) set of packs is:\n");
		pl = min;
		while (pl) {
			fprintf(stderr, "\t%s\n", pl->pack->pack_name);
			pl = pl->next;
		}
		fprintf(stderr, "containing %lu duplicate objects "
				"with a total size of %lukb.\n",
			(unsigned long)get_pack_redundancy(min),
			(unsigned long)pack_set_bytecount(min)/1024);
		fprintf(stderr, "A total of %lu unique objects were considered.\n",
			(unsigned long)all_objects->size);
		fprintf(stderr, "Redundant packs (with indexes):\n");
	}
	pl = red = pack_list_difference(local_packs, min);
	while (pl) {
		printf("%s\n%s\n",
<<<<<<< HEAD
		       odb_pack_name(&idx_name, pl->pack->hash, "idx"),
=======
		       odb_pack_name(pl->pack->repo, &idx_name, pl->pack->hash, "idx"),
>>>>>>> bc204b74
		       pl->pack->pack_name);
		pl = pl->next;
	}
	if (verbose)
		fprintf(stderr, "%luMB of redundant packs in total.\n",
			(unsigned long)pack_set_bytecount(red)/(1024*1024));

	pack_list_free(red);
	pack_list_free(min);
	llist_free(ignore);
	strbuf_release(&idx_name);
	return 0;
}<|MERGE_RESOLUTION|>--- conflicted
+++ resolved
@@ -689,11 +689,7 @@
 	pl = red = pack_list_difference(local_packs, min);
 	while (pl) {
 		printf("%s\n%s\n",
-<<<<<<< HEAD
-		       odb_pack_name(&idx_name, pl->pack->hash, "idx"),
-=======
 		       odb_pack_name(pl->pack->repo, &idx_name, pl->pack->hash, "idx"),
->>>>>>> bc204b74
 		       pl->pack->pack_name);
 		pl = pl->next;
 	}
