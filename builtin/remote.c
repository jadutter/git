--- conflicted
+++ resolved
@@ -767,29 +767,16 @@
 	struct strbuf buf = STRBUF_INIT;
 
 	strbuf_addf(&buf, "remote.%s.url", remote->name);
-<<<<<<< HEAD
-	for (i = 0; i < remote->url.nr; i++)
+	for (size_t i = 0; i < remote->url.nr; i++)
 		repo_config_set_multivar(the_repository, buf.buf, remote->url.v[i], "^$", 0);
 	strbuf_reset(&buf);
 	strbuf_addf(&buf, "remote.%s.push", remote->name);
-	for (i = 0; i < remote->push.nr; i++)
+	for (int i = 0; i < remote->push.nr; i++)
 		repo_config_set_multivar(the_repository, buf.buf, remote->push.items[i].raw, "^$", 0);
 	strbuf_reset(&buf);
 	strbuf_addf(&buf, "remote.%s.fetch", remote->name);
-	for (i = 0; i < remote->fetch.nr; i++)
+	for (int i = 0; i < remote->fetch.nr; i++)
 		repo_config_set_multivar(the_repository, buf.buf, remote->fetch.items[i].raw, "^$", 0);
-=======
-	for (size_t i = 0; i < remote->url.nr; i++)
-		git_config_set_multivar(buf.buf, remote->url.v[i], "^$", 0);
-	strbuf_reset(&buf);
-	strbuf_addf(&buf, "remote.%s.push", remote->name);
-	for (int i = 0; i < remote->push.nr; i++)
-		git_config_set_multivar(buf.buf, remote->push.items[i].raw, "^$", 0);
-	strbuf_reset(&buf);
-	strbuf_addf(&buf, "remote.%s.fetch", remote->name);
-	for (int i = 0; i < remote->fetch.nr; i++)
-		git_config_set_multivar(buf.buf, remote->fetch.items[i].raw, "^$", 0);
->>>>>>> 16c4fa26
 #ifndef WITH_BREAKING_CHANGES
 	if (remote->origin == REMOTE_REMOTES)
 		unlink_or_warn(repo_git_path_replace(the_repository, &buf,
@@ -957,14 +944,8 @@
 	if (oldremote->fetch.nr) {
 		strbuf_reset(&buf);
 		strbuf_addf(&buf, "remote.%s.fetch", rename.new_name);
-<<<<<<< HEAD
 		repo_config_set_multivar(the_repository, buf.buf, NULL, NULL, CONFIG_FLAGS_MULTI_REPLACE);
-		strbuf_addf(&old_remote_context, ":refs/remotes/%s/", rename.old_name);
-		for (i = 0; i < oldremote->fetch.nr; i++) {
-=======
-		git_config_set_multivar(buf.buf, NULL, NULL, CONFIG_FLAGS_MULTI_REPLACE);
 		for (int i = 0; i < oldremote->fetch.nr; i++) {
->>>>>>> 16c4fa26
 			char *ptr;
 
 			strbuf_reset(&buf2);
