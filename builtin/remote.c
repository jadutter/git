#define USE_THE_REPOSITORY_VARIABLE
#define DISABLE_SIGN_COMPARE_WARNINGS

#include "builtin.h"
#include "config.h"
#include "gettext.h"
#include "parse-options.h"
#include "path.h"
#include "transport.h"
#include "remote.h"
#include "string-list.h"
#include "strbuf.h"
#include "run-command.h"
#include "rebase.h"
#include "refs.h"
#include "refspec.h"
#include "object-store-ll.h"
#include "strvec.h"
#include "commit-reach.h"
#include "progress.h"

static const char * const builtin_remote_usage[] = {
	"git remote [-v | --verbose]",
	N_("git remote add [-t <branch>] [-m <master>] [-f] [--tags | --no-tags] [--mirror=<fetch|push>] <name> <url>"),
	N_("git remote rename [--[no-]progress] <old> <new>"),
	N_("git remote remove <name>"),
	N_("git remote set-head <name> (-a | --auto | -d | --delete | <branch>)"),
	N_("git remote [-v | --verbose] show [-n] <name>"),
	N_("git remote prune [-n | --dry-run] <name>"),
	N_("git remote [-v | --verbose] update [-p | --prune] [(<group> | <remote>)...]"),
	N_("git remote set-branches [--add] <name> <branch>..."),
	N_("git remote get-url [--push] [--all] <name>"),
	N_("git remote set-url [--push] <name> <newurl> [<oldurl>]"),
	N_("git remote set-url --add <name> <newurl>"),
	N_("git remote set-url --delete <name> <url>"),
	NULL
};

static const char * const builtin_remote_add_usage[] = {
	N_("git remote add [<options>] <name> <url>"),
	NULL
};

static const char * const builtin_remote_rename_usage[] = {
	N_("git remote rename [--[no-]progress] <old> <new>"),
	NULL
};

static const char * const builtin_remote_rm_usage[] = {
	N_("git remote remove <name>"),
	NULL
};

static const char * const builtin_remote_sethead_usage[] = {
	N_("git remote set-head <name> (-a | --auto | -d | --delete | <branch>)"),
	NULL
};

static const char * const builtin_remote_setbranches_usage[] = {
	N_("git remote set-branches <name> <branch>..."),
	N_("git remote set-branches --add <name> <branch>..."),
	NULL
};

static const char * const builtin_remote_show_usage[] = {
	N_("git remote show [<options>] <name>"),
	NULL
};

static const char * const builtin_remote_prune_usage[] = {
	N_("git remote prune [<options>] <name>"),
	NULL
};

static const char * const builtin_remote_update_usage[] = {
	N_("git remote update [<options>] [<group> | <remote>]..."),
	NULL
};

static const char * const builtin_remote_geturl_usage[] = {
	N_("git remote get-url [--push] [--all] <name>"),
	NULL
};

static const char * const builtin_remote_seturl_usage[] = {
	N_("git remote set-url [--push] <name> <newurl> [<oldurl>]"),
	N_("git remote set-url --add <name> <newurl>"),
	N_("git remote set-url --delete <name> <url>"),
	NULL
};

#define GET_REF_STATES (1<<0)
#define GET_HEAD_NAMES (1<<1)
#define GET_PUSH_REF_STATES (1<<2)

static int verbose;

static int fetch_remote(const char *name)
{
	struct child_process cmd = CHILD_PROCESS_INIT;

	strvec_push(&cmd.args, "fetch");
	if (verbose)
		strvec_push(&cmd.args, "-v");
	strvec_push(&cmd.args, name);
	cmd.git_cmd = 1;
	printf_ln(_("Updating %s"), name);
	if (run_command(&cmd))
		return error(_("Could not fetch %s"), name);
	return 0;
}

enum {
	TAGS_UNSET = 0,
	TAGS_DEFAULT = 1,
	TAGS_SET = 2
};

#define MIRROR_NONE 0
#define MIRROR_FETCH 1
#define MIRROR_PUSH 2
#define MIRROR_BOTH (MIRROR_FETCH|MIRROR_PUSH)

static void add_branch(const char *key, const char *branchname,
		       const char *remotename, int mirror, struct strbuf *tmp)
{
	strbuf_reset(tmp);
	strbuf_addch(tmp, '+');
	if (mirror)
		strbuf_addf(tmp, "refs/%s:refs/%s",
				branchname, branchname);
	else
		strbuf_addf(tmp, "refs/heads/%s:refs/remotes/%s/%s",
				branchname, remotename, branchname);
	git_config_set_multivar(key, tmp->buf, "^$", 0);
}

static const char mirror_advice[] =
N_("--mirror is dangerous and deprecated; please\n"
   "\t use --mirror=fetch or --mirror=push instead");

static int parse_mirror_opt(const struct option *opt, const char *arg, int not)
{
	unsigned *mirror = opt->value;
	if (not)
		*mirror = MIRROR_NONE;
	else if (!arg) {
		warning("%s", _(mirror_advice));
		*mirror = MIRROR_BOTH;
	}
	else if (!strcmp(arg, "fetch"))
		*mirror = MIRROR_FETCH;
	else if (!strcmp(arg, "push"))
		*mirror = MIRROR_PUSH;
	else
		return error(_("unknown --mirror argument: %s"), arg);
	return 0;
}

static int add(int argc, const char **argv, const char *prefix,
	       struct repository *repo UNUSED)
{
	int fetch = 0, fetch_tags = TAGS_DEFAULT;
	unsigned mirror = MIRROR_NONE;
	struct string_list track = STRING_LIST_INIT_NODUP;
	const char *master = NULL;
	struct remote *remote;
	struct strbuf buf = STRBUF_INIT, buf2 = STRBUF_INIT;
	const char *name, *url;
	int i;
	int result = 0;

	struct option options[] = {
		OPT_BOOL('f', "fetch", &fetch, N_("fetch the remote branches")),
		OPT_SET_INT(0, "tags", &fetch_tags,
			    N_("import all tags and associated objects when fetching\n"
			       "or do not fetch any tag at all (--no-tags)"),
			    TAGS_SET),
		OPT_STRING_LIST('t', "track", &track, N_("branch"),
				N_("branch(es) to track")),
		OPT_STRING('m', "master", &master, N_("branch"), N_("master branch")),
		OPT_CALLBACK_F(0, "mirror", &mirror, "(push|fetch)",
			N_("set up remote as a mirror to push to or fetch from"),
			PARSE_OPT_OPTARG | PARSE_OPT_COMP_ARG, parse_mirror_opt),
		OPT_END()
	};

	argc = parse_options(argc, argv, prefix, options,
			     builtin_remote_add_usage, 0);

	if (argc != 2)
		usage_with_options(builtin_remote_add_usage, options);

	if (mirror && master)
		die(_("specifying a master branch makes no sense with --mirror"));
	if (mirror && !(mirror & MIRROR_FETCH) && track.nr)
		die(_("specifying branches to track makes sense only with fetch mirrors"));

	name = argv[0];
	url = argv[1];

	remote = remote_get(name);
	if (remote_is_configured(remote, 1)) {
		error(_("remote %s already exists."), name);
		exit(3);
	}

	if (!valid_remote_name(name))
		die(_("'%s' is not a valid remote name"), name);

	strbuf_addf(&buf, "remote.%s.url", name);
	git_config_set(buf.buf, url);

	if (!mirror || mirror & MIRROR_FETCH) {
		strbuf_reset(&buf);
		strbuf_addf(&buf, "remote.%s.fetch", name);
		if (track.nr == 0)
			string_list_append(&track, "*");
		for (i = 0; i < track.nr; i++) {
			add_branch(buf.buf, track.items[i].string,
				   name, mirror, &buf2);
		}
	}

	if (mirror & MIRROR_PUSH) {
		strbuf_reset(&buf);
		strbuf_addf(&buf, "remote.%s.mirror", name);
		git_config_set(buf.buf, "true");
	}

	if (fetch_tags != TAGS_DEFAULT) {
		strbuf_reset(&buf);
		strbuf_addf(&buf, "remote.%s.tagOpt", name);
		git_config_set(buf.buf,
			       fetch_tags == TAGS_SET ? "--tags" : "--no-tags");
	}

	if (fetch && fetch_remote(name)) {
		result = 1;
		goto out;
	}

	if (master) {
		strbuf_reset(&buf);
		strbuf_addf(&buf, "refs/remotes/%s/HEAD", name);

		strbuf_reset(&buf2);
		strbuf_addf(&buf2, "refs/remotes/%s/%s", name, master);

		if (refs_update_symref(get_main_ref_store(the_repository), buf.buf, buf2.buf, "remote add"))
			result = error(_("Could not setup master '%s'"), master);
	}

out:
	strbuf_release(&buf);
	strbuf_release(&buf2);
	string_list_clear(&track, 0);

	return result;
}

struct branch_info {
	char *remote_name;
	struct string_list merge;
	enum rebase_type rebase;
	char *push_remote_name;
};

static struct string_list branch_list = STRING_LIST_INIT_DUP;

static const char *abbrev_ref(const char *name, const char *prefix)
{
	skip_prefix(name, prefix, &name);
	return name;
}
#define abbrev_branch(name) abbrev_ref((name), "refs/heads/")

static int config_read_branches(const char *key, const char *value,
				const struct config_context *ctx UNUSED,
				void *data UNUSED)
{
	const char *orig_key = key;
	char *name;
	struct string_list_item *item;
	struct branch_info *info;
	enum { REMOTE, MERGE, REBASE, PUSH_REMOTE } type;
	size_t key_len;

	if (!starts_with(key, "branch."))
		return 0;

	key += strlen("branch.");
	if (strip_suffix(key, ".remote", &key_len))
		type = REMOTE;
	else if (strip_suffix(key, ".merge", &key_len))
		type = MERGE;
	else if (strip_suffix(key, ".rebase", &key_len))
		type = REBASE;
	else if (strip_suffix(key, ".pushremote", &key_len))
		type = PUSH_REMOTE;
	else
		return 0;

	name = xmemdupz(key, key_len);
	item = string_list_insert(&branch_list, name);

	if (!item->util)
		item->util = xcalloc(1, sizeof(struct branch_info));
	info = item->util;
	switch (type) {
	case REMOTE:
		if (info->remote_name)
			warning(_("more than one %s"), orig_key);
		info->remote_name = xstrdup(value);
		break;
	case MERGE: {
		char *space = strchr(value, ' ');
		value = abbrev_branch(value);
		while (space) {
			char *merge;
			merge = xstrndup(value, space - value);
			string_list_append(&info->merge, merge);
			value = abbrev_branch(space + 1);
			space = strchr(value, ' ');
		}
		string_list_append(&info->merge, xstrdup(value));
		break;
	}
	case REBASE:
		/*
		 * Consider invalid values as false and check the
		 * truth value with >= REBASE_TRUE.
		 */
		info->rebase = rebase_parse_value(value);
		if (info->rebase == REBASE_INVALID)
			warning(_("unhandled branch.%s.rebase=%s; assuming "
				  "'true'"), name, value);
		break;
	case PUSH_REMOTE:
		if (info->push_remote_name)
			warning(_("more than one %s"), orig_key);
		info->push_remote_name = xstrdup(value);
		break;
	default:
		BUG("unexpected type=%d", type);
	}

	free(name);
	return 0;
}

static void read_branches(void)
{
	if (branch_list.nr)
		return;
	git_config(config_read_branches, NULL);
}

struct ref_states {
	struct remote *remote;
	struct string_list new_refs, skipped, stale, tracked, heads, push;
	int queried;
};

#define REF_STATES_INIT { \
	.new_refs = STRING_LIST_INIT_DUP, \
	.skipped = STRING_LIST_INIT_DUP, \
	.stale = STRING_LIST_INIT_DUP, \
	.tracked = STRING_LIST_INIT_DUP, \
	.heads = STRING_LIST_INIT_DUP, \
	.push = STRING_LIST_INIT_DUP, \
}

static int get_ref_states(const struct ref *remote_refs, struct ref_states *states)
{
	struct ref *fetch_map = NULL, **tail = &fetch_map;
	struct ref *ref, *stale_refs;
	int i;

	for (i = 0; i < states->remote->fetch.nr; i++)
		if (get_fetch_map(remote_refs, &states->remote->fetch.items[i], &tail, 1))
			die(_("Could not get fetch map for refspec %s"),
				states->remote->fetch.items[i].raw);

	for (ref = fetch_map; ref; ref = ref->next) {
		if (omit_name_by_refspec(ref->name, &states->remote->fetch))
			string_list_append(&states->skipped, abbrev_branch(ref->name));
		else if (!ref->peer_ref || !refs_ref_exists(get_main_ref_store(the_repository), ref->peer_ref->name))
			string_list_append(&states->new_refs, abbrev_branch(ref->name));
		else
			string_list_append(&states->tracked, abbrev_branch(ref->name));
	}
	stale_refs = get_stale_heads(&states->remote->fetch, fetch_map);
	for (ref = stale_refs; ref; ref = ref->next) {
		struct string_list_item *item =
			string_list_append(&states->stale, abbrev_branch(ref->name));
		item->util = xstrdup(ref->name);
	}
	free_refs(stale_refs);
	free_refs(fetch_map);

	string_list_sort(&states->new_refs);
	string_list_sort(&states->skipped);
	string_list_sort(&states->tracked);
	string_list_sort(&states->stale);

	return 0;
}

struct push_info {
	char *dest;
	int forced;
	enum {
		PUSH_STATUS_CREATE = 0,
		PUSH_STATUS_DELETE,
		PUSH_STATUS_UPTODATE,
		PUSH_STATUS_FASTFORWARD,
		PUSH_STATUS_OUTOFDATE,
		PUSH_STATUS_NOTQUERIED
	} status;
};

static int get_push_ref_states(const struct ref *remote_refs,
	struct ref_states *states)
{
	struct remote *remote = states->remote;
	struct ref *ref, *local_refs, *push_map;
	if (remote->mirror)
		return 0;

	local_refs = get_local_heads();
	push_map = copy_ref_list(remote_refs);

	match_push_refs(local_refs, &push_map, &remote->push, MATCH_REFS_NONE);

	for (ref = push_map; ref; ref = ref->next) {
		struct string_list_item *item;
		struct push_info *info;

		if (!ref->peer_ref)
			continue;
		oidcpy(&ref->new_oid, &ref->peer_ref->new_oid);

		item = string_list_append(&states->push,
					  abbrev_branch(ref->peer_ref->name));
		item->util = xcalloc(1, sizeof(struct push_info));
		info = item->util;
		info->forced = ref->force;
		info->dest = xstrdup(abbrev_branch(ref->name));

		if (is_null_oid(&ref->new_oid)) {
			info->status = PUSH_STATUS_DELETE;
		} else if (oideq(&ref->old_oid, &ref->new_oid))
			info->status = PUSH_STATUS_UPTODATE;
		else if (is_null_oid(&ref->old_oid))
			info->status = PUSH_STATUS_CREATE;
		else if (repo_has_object_file(the_repository, &ref->old_oid) &&
			 ref_newer(&ref->new_oid, &ref->old_oid))
			info->status = PUSH_STATUS_FASTFORWARD;
		else
			info->status = PUSH_STATUS_OUTOFDATE;
	}
	free_refs(local_refs);
	free_refs(push_map);
	return 0;
}

static int get_push_ref_states_noquery(struct ref_states *states)
{
	int i;
	struct remote *remote = states->remote;
	struct string_list_item *item;
	struct push_info *info;

	if (remote->mirror)
		return 0;

	if (!remote->push.nr) {
		item = string_list_append(&states->push, _("(matching)"));
		info = item->util = xcalloc(1, sizeof(struct push_info));
		info->status = PUSH_STATUS_NOTQUERIED;
		info->dest = xstrdup(item->string);
	}
	for (i = 0; i < remote->push.nr; i++) {
		const struct refspec_item *spec = &remote->push.items[i];
		if (spec->matching)
			item = string_list_append(&states->push, _("(matching)"));
		else if (strlen(spec->src))
			item = string_list_append(&states->push, spec->src);
		else
			item = string_list_append(&states->push, _("(delete)"));

		info = item->util = xcalloc(1, sizeof(struct push_info));
		info->forced = spec->force;
		info->status = PUSH_STATUS_NOTQUERIED;
		info->dest = xstrdup(spec->dst ? spec->dst : item->string);
	}
	return 0;
}

static int get_head_names(const struct ref *remote_refs, struct ref_states *states)
{
	struct ref *ref, *matches;
	struct ref *fetch_map = NULL, **fetch_map_tail = &fetch_map;
	struct refspec_item refspec = {
		.force = 0,
		.pattern = 1,
		.src = (char *) "refs/heads/*",
		.dst = (char *) "refs/heads/*",
	};

	get_fetch_map(remote_refs, &refspec, &fetch_map_tail, 0);
	matches = guess_remote_head(find_ref_by_name(remote_refs, "HEAD"),
				    fetch_map, 1);
	for (ref = matches; ref; ref = ref->next)
		string_list_append(&states->heads, abbrev_branch(ref->name));

	free_refs(fetch_map);
	free_refs(matches);
	return 0;
}

struct known_remote {
	struct known_remote *next;
	struct remote *remote;
};

struct known_remotes {
	struct remote *to_delete;
	struct known_remote *list;
};

static int add_known_remote(struct remote *remote, void *cb_data)
{
	struct known_remotes *all = cb_data;
	struct known_remote *r;

	if (!strcmp(all->to_delete->name, remote->name))
		return 0;

	r = xmalloc(sizeof(*r));
	r->remote = remote;
	r->next = all->list;
	all->list = r;
	return 0;
}

struct branches_for_remote {
	struct remote *remote;
	struct string_list *branches, *skipped;
	struct known_remotes *keep;
};

static int add_branch_for_removal(const char *refname,
				  const char *referent UNUSED,
				  const struct object_id *oid UNUSED,
				  int flags UNUSED, void *cb_data)
{
	struct branches_for_remote *branches = cb_data;
	struct refspec_item refspec;
	struct known_remote *kr;

	memset(&refspec, 0, sizeof(refspec));
	refspec.dst = (char *)refname;
	if (remote_find_tracking(branches->remote, &refspec))
		return 0;
	free(refspec.src);

	/* don't delete a branch if another remote also uses it */
	for (kr = branches->keep->list; kr; kr = kr->next) {
		memset(&refspec, 0, sizeof(refspec));
		refspec.dst = (char *)refname;
		if (!remote_find_tracking(kr->remote, &refspec)) {
			free(refspec.src);
			return 0;
		}
	}

	/* don't delete non-remote-tracking refs */
	if (!starts_with(refname, "refs/remotes/")) {
		/* advise user how to delete local branches */
		if (starts_with(refname, "refs/heads/"))
			string_list_append(branches->skipped,
					   abbrev_branch(refname));
		/* silently skip over other non-remote refs */
		return 0;
	}

	string_list_append(branches->branches, refname);

	return 0;
}

struct rename_info {
	const char *old_name;
	const char *new_name;
	struct string_list *remote_branches;
	uint32_t symrefs_nr;
};

static int read_remote_branches(const char *refname, const char *referent UNUSED,
				const struct object_id *oid UNUSED,
				int flags UNUSED, void *cb_data)
{
	struct rename_info *rename = cb_data;
	struct strbuf buf = STRBUF_INIT;
	struct string_list_item *item;
	int flag;
	const char *symref;

	strbuf_addf(&buf, "refs/remotes/%s/", rename->old_name);
	if (starts_with(refname, buf.buf)) {
		item = string_list_append(rename->remote_branches, refname);
		symref = refs_resolve_ref_unsafe(get_main_ref_store(the_repository),
						 refname, RESOLVE_REF_READING,
						 NULL, &flag);
		if (symref && (flag & REF_ISSYMREF)) {
			item->util = xstrdup(symref);
			rename->symrefs_nr++;
		} else {
			item->util = NULL;
		}
	}
	strbuf_release(&buf);

	return 0;
}

static int migrate_file(struct remote *remote)
{
	struct strbuf buf = STRBUF_INIT;
	int i;

	strbuf_addf(&buf, "remote.%s.url", remote->name);
	for (i = 0; i < remote->url.nr; i++)
		git_config_set_multivar(buf.buf, remote->url.v[i], "^$", 0);
	strbuf_reset(&buf);
	strbuf_addf(&buf, "remote.%s.push", remote->name);
	for (i = 0; i < remote->push.nr; i++)
		git_config_set_multivar(buf.buf, remote->push.items[i].raw, "^$", 0);
	strbuf_reset(&buf);
	strbuf_addf(&buf, "remote.%s.fetch", remote->name);
	for (i = 0; i < remote->fetch.nr; i++)
		git_config_set_multivar(buf.buf, remote->fetch.items[i].raw, "^$", 0);
<<<<<<< HEAD
=======
#ifndef WITH_BREAKING_CHANGES
>>>>>>> bc204b74
	if (remote->origin == REMOTE_REMOTES)
		unlink_or_warn(git_path("remotes/%s", remote->name));
	else if (remote->origin == REMOTE_BRANCHES)
		unlink_or_warn(git_path("branches/%s", remote->name));
#endif /* WITH_BREAKING_CHANGES */
	strbuf_release(&buf);

	return 0;
}

struct push_default_info
{
	const char *old_name;
	enum config_scope scope;
	struct strbuf origin;
	int linenr;
};

static int config_read_push_default(const char *key, const char *value,
	const struct config_context *ctx, void *cb)
{
	const struct key_value_info *kvi = ctx->kvi;

	struct push_default_info* info = cb;
	if (strcmp(key, "remote.pushdefault") ||
	    !value || strcmp(value, info->old_name))
		return 0;

	info->scope = kvi->scope;
	strbuf_reset(&info->origin);
	strbuf_addstr(&info->origin, config_origin_type_name(kvi->origin_type));
	info->linenr = kvi->linenr;

	return 0;
}

static void handle_push_default(const char* old_name, const char* new_name)
{
	struct push_default_info push_default = {
		.old_name = old_name,
		.scope = CONFIG_SCOPE_UNKNOWN,
		.origin = STRBUF_INIT,
		.linenr = -1,
	};
	git_config(config_read_push_default, &push_default);
	if (push_default.scope >= CONFIG_SCOPE_COMMAND)
		; /* pass */
	else if (push_default.scope >= CONFIG_SCOPE_LOCAL) {
		int result = git_config_set_gently("remote.pushDefault",
						   new_name);
		if (new_name && result && result != CONFIG_NOTHING_SET)
			die(_("could not set '%s'"), "remote.pushDefault");
		else if (!new_name && result && result != CONFIG_NOTHING_SET)
			die(_("could not unset '%s'"), "remote.pushDefault");
	} else if (push_default.scope >= CONFIG_SCOPE_SYSTEM) {
		/* warn */
		warning(_("The %s configuration remote.pushDefault in:\n"
			  "\t%s:%d\n"
			  "now names the non-existent remote '%s'"),
			config_scope_name(push_default.scope),
			push_default.origin.buf, push_default.linenr,
			old_name);
	}

	strbuf_release(&push_default.origin);
}


static int mv(int argc, const char **argv, const char *prefix,
	      struct repository *repo UNUSED)
{
	int show_progress = isatty(2);
	struct option options[] = {
		OPT_BOOL(0, "progress", &show_progress, N_("force progress reporting")),
		OPT_END()
	};
	struct remote *oldremote, *newremote;
	struct strbuf buf = STRBUF_INIT, buf2 = STRBUF_INIT, buf3 = STRBUF_INIT,
		old_remote_context = STRBUF_INIT;
	struct string_list remote_branches = STRING_LIST_INIT_DUP;
	struct rename_info rename;
	int i, refs_renamed_nr = 0, refspec_updated = 0;
	struct progress *progress = NULL;
	int result = 0;

	argc = parse_options(argc, argv, prefix, options,
			     builtin_remote_rename_usage, 0);

	if (argc != 2)
		usage_with_options(builtin_remote_rename_usage, options);

	rename.old_name = argv[0];
	rename.new_name = argv[1];
	rename.remote_branches = &remote_branches;
	rename.symrefs_nr = 0;

	oldremote = remote_get(rename.old_name);
	if (!remote_is_configured(oldremote, 1)) {
		error(_("No such remote: '%s'"), rename.old_name);
		exit(2);
	}

	if (!strcmp(rename.old_name, rename.new_name) && oldremote->origin != REMOTE_CONFIG)
		return migrate_file(oldremote);

	newremote = remote_get(rename.new_name);
	if (remote_is_configured(newremote, 1)) {
		error(_("remote %s already exists."), rename.new_name);
		exit(3);
	}

	if (!valid_remote_name(rename.new_name))
		die(_("'%s' is not a valid remote name"), rename.new_name);

	strbuf_addf(&buf, "remote.%s", rename.old_name);
	strbuf_addf(&buf2, "remote.%s", rename.new_name);
	if (repo_config_rename_section(the_repository, buf.buf, buf2.buf) < 1) {
		result = error(_("Could not rename config section '%s' to '%s'"),
			       buf.buf, buf2.buf);
		goto out;
	}

	if (oldremote->fetch.nr) {
		strbuf_reset(&buf);
		strbuf_addf(&buf, "remote.%s.fetch", rename.new_name);
		git_config_set_multivar(buf.buf, NULL, NULL, CONFIG_FLAGS_MULTI_REPLACE);
		strbuf_addf(&old_remote_context, ":refs/remotes/%s/", rename.old_name);
		for (i = 0; i < oldremote->fetch.nr; i++) {
			char *ptr;

			strbuf_reset(&buf2);
			strbuf_addstr(&buf2, oldremote->fetch.items[i].raw);
			ptr = strstr(buf2.buf, old_remote_context.buf);
			if (ptr) {
				refspec_updated = 1;
				strbuf_splice(&buf2,
					      ptr-buf2.buf + strlen(":refs/remotes/"),
					      strlen(rename.old_name), rename.new_name,
					      strlen(rename.new_name));
			} else
				warning(_("Not updating non-default fetch refspec\n"
					  "\t%s\n"
					  "\tPlease update the configuration manually if necessary."),
					buf2.buf);

			git_config_set_multivar(buf.buf, buf2.buf, "^$", 0);
		}
	}

	read_branches();
	for (i = 0; i < branch_list.nr; i++) {
		struct string_list_item *item = branch_list.items + i;
		struct branch_info *info = item->util;
		if (info->remote_name && !strcmp(info->remote_name, rename.old_name)) {
			strbuf_reset(&buf);
			strbuf_addf(&buf, "branch.%s.remote", item->string);
			git_config_set(buf.buf, rename.new_name);
		}
		if (info->push_remote_name && !strcmp(info->push_remote_name, rename.old_name)) {
			strbuf_reset(&buf);
			strbuf_addf(&buf, "branch.%s.pushRemote", item->string);
			git_config_set(buf.buf, rename.new_name);
		}
	}

	if (!refspec_updated)
		goto out;

	/*
	 * First remove symrefs, then rename the rest, finally create
	 * the new symrefs.
	 */
	refs_for_each_ref(get_main_ref_store(the_repository),
			  read_remote_branches, &rename);
	if (show_progress) {
		/*
		 * Count symrefs twice, since "renaming" them is done by
		 * deleting and recreating them in two separate passes.
		 */
		progress = start_progress(the_repository,
					  _("Renaming remote references"),
					  rename.remote_branches->nr + rename.symrefs_nr);
	}
	for (i = 0; i < remote_branches.nr; i++) {
		struct string_list_item *item = remote_branches.items + i;
		struct strbuf referent = STRBUF_INIT;

		if (refs_read_symbolic_ref(get_main_ref_store(the_repository), item->string,
					   &referent))
			continue;
		if (refs_delete_ref(get_main_ref_store(the_repository), NULL, item->string, NULL, REF_NO_DEREF))
			die(_("deleting '%s' failed"), item->string);

		strbuf_release(&referent);
		display_progress(progress, ++refs_renamed_nr);
	}
	for (i = 0; i < remote_branches.nr; i++) {
		struct string_list_item *item = remote_branches.items + i;

		if (item->util)
			continue;
		strbuf_reset(&buf);
		strbuf_addstr(&buf, item->string);
		strbuf_splice(&buf, strlen("refs/remotes/"), strlen(rename.old_name),
				rename.new_name, strlen(rename.new_name));
		strbuf_reset(&buf2);
		strbuf_addf(&buf2, "remote: renamed %s to %s",
				item->string, buf.buf);
		if (refs_rename_ref(get_main_ref_store(the_repository), item->string, buf.buf, buf2.buf))
			die(_("renaming '%s' failed"), item->string);
		display_progress(progress, ++refs_renamed_nr);
	}
	for (i = 0; i < remote_branches.nr; i++) {
		struct string_list_item *item = remote_branches.items + i;

		if (!item->util)
			continue;
		strbuf_reset(&buf);
		strbuf_addstr(&buf, item->string);
		strbuf_splice(&buf, strlen("refs/remotes/"), strlen(rename.old_name),
				rename.new_name, strlen(rename.new_name));
		strbuf_reset(&buf2);
		strbuf_addstr(&buf2, item->util);
		strbuf_splice(&buf2, strlen("refs/remotes/"), strlen(rename.old_name),
				rename.new_name, strlen(rename.new_name));
		strbuf_reset(&buf3);
		strbuf_addf(&buf3, "remote: renamed %s to %s",
				item->string, buf.buf);
		if (refs_update_symref(get_main_ref_store(the_repository), buf.buf, buf2.buf, buf3.buf))
			die(_("creating '%s' failed"), buf.buf);
		display_progress(progress, ++refs_renamed_nr);
	}
	stop_progress(&progress);

	handle_push_default(rename.old_name, rename.new_name);

out:
	string_list_clear(&remote_branches, 1);
	strbuf_release(&old_remote_context);
	strbuf_release(&buf);
	strbuf_release(&buf2);
	strbuf_release(&buf3);
	return result;
}

static int rm(int argc, const char **argv, const char *prefix,
	      struct repository *repo UNUSED)
{
	struct option options[] = {
		OPT_END()
	};
	struct remote *remote;
	struct strbuf buf = STRBUF_INIT;
	struct known_remotes known_remotes = { NULL, NULL };
	struct string_list branches = STRING_LIST_INIT_DUP;
	struct string_list skipped = STRING_LIST_INIT_DUP;
	struct branches_for_remote cb_data;
	int i, result;

	memset(&cb_data, 0, sizeof(cb_data));
	cb_data.branches = &branches;
	cb_data.skipped = &skipped;
	cb_data.keep = &known_remotes;

	argc = parse_options(argc, argv, prefix, options,
			     builtin_remote_rm_usage, 0);
	if (argc != 1)
		usage_with_options(builtin_remote_rm_usage, options);

	remote = remote_get(argv[0]);
	if (!remote_is_configured(remote, 1)) {
		error(_("No such remote: '%s'"), argv[0]);
		exit(2);
	}

	known_remotes.to_delete = remote;
	for_each_remote(add_known_remote, &known_remotes);

	read_branches();
	for (i = 0; i < branch_list.nr; i++) {
		struct string_list_item *item = branch_list.items + i;
		struct branch_info *info = item->util;
		if (info->remote_name && !strcmp(info->remote_name, remote->name)) {
			const char *keys[] = { "remote", "merge", NULL }, **k;
			for (k = keys; *k; k++) {
				strbuf_reset(&buf);
				strbuf_addf(&buf, "branch.%s.%s",
						item->string, *k);
				result = git_config_set_gently(buf.buf, NULL);
				if (result && result != CONFIG_NOTHING_SET)
					die(_("could not unset '%s'"), buf.buf);
			}
		}
		if (info->push_remote_name && !strcmp(info->push_remote_name, remote->name)) {
			strbuf_reset(&buf);
			strbuf_addf(&buf, "branch.%s.pushremote", item->string);
			result = git_config_set_gently(buf.buf, NULL);
			if (result && result != CONFIG_NOTHING_SET)
				die(_("could not unset '%s'"), buf.buf);
		}
	}

	/*
	 * We cannot just pass a function to for_each_ref() which deletes
	 * the branches one by one, since for_each_ref() relies on cached
	 * refs, which are invalidated when deleting a branch.
	 */
	cb_data.remote = remote;
	result = refs_for_each_ref(get_main_ref_store(the_repository),
				   add_branch_for_removal, &cb_data);
	strbuf_release(&buf);

	if (!result)
		result = refs_delete_refs(get_main_ref_store(the_repository),
					  "remote: remove", &branches,
					  REF_NO_DEREF);
	string_list_clear(&branches, 0);

	if (skipped.nr) {
		fprintf_ln(stderr,
			   Q_("Note: A branch outside the refs/remotes/ hierarchy was not removed;\n"
			      "to delete it, use:",
			      "Note: Some branches outside the refs/remotes/ hierarchy were not removed;\n"
			      "to delete them, use:",
			      skipped.nr));
		for (i = 0; i < skipped.nr; i++)
			fprintf(stderr, "  git branch -d %s\n",
				skipped.items[i].string);
	}
	string_list_clear(&skipped, 0);

	if (!result) {
		strbuf_addf(&buf, "remote.%s", remote->name);
		if (repo_config_rename_section(the_repository, buf.buf, NULL) < 1) {
			result = error(_("Could not remove config section '%s'"), buf.buf);
			goto out;
		}

		handle_push_default(remote->name, NULL);
	}

out:
	for (struct known_remote *r = known_remotes.list; r;) {
		struct known_remote *next = r->next;
		free(r);
		r = next;
	}
	strbuf_release(&buf);
	return result;
}

static void clear_push_info(void *util, const char *string UNUSED)
{
	struct push_info *info = util;
	free(info->dest);
	free(info);
}

static void free_remote_ref_states(struct ref_states *states)
{
	string_list_clear(&states->new_refs, 0);
	string_list_clear(&states->skipped, 0);
	string_list_clear(&states->stale, 1);
	string_list_clear(&states->tracked, 0);
	string_list_clear(&states->heads, 0);
	string_list_clear_func(&states->push, clear_push_info);
}

static int append_ref_to_tracked_list(const char *refname,
				      const char *referent UNUSED,
				      const struct object_id *oid UNUSED,
				      int flags, void *cb_data)
{
	struct ref_states *states = cb_data;
	struct refspec_item refspec;

	if (flags & REF_ISSYMREF)
		return 0;

	memset(&refspec, 0, sizeof(refspec));
	refspec.dst = (char *)refname;
	if (!remote_find_tracking(states->remote, &refspec)) {
		string_list_append(&states->tracked, abbrev_branch(refspec.src));
		free(refspec.src);
	}

	return 0;
}

static int get_remote_ref_states(const char *name,
				 struct ref_states *states,
				 int query)
{
	states->remote = remote_get(name);
	if (!states->remote)
		return error(_("No such remote: '%s'"), name);

	read_branches();

	if (query) {
		struct transport *transport;
		const struct ref *remote_refs;

		transport = transport_get(states->remote, states->remote->url.v[0]);
		remote_refs = transport_get_remote_refs(transport, NULL);

		states->queried = 1;
		if (query & GET_REF_STATES)
			get_ref_states(remote_refs, states);
		if (query & GET_HEAD_NAMES)
			get_head_names(remote_refs, states);
		if (query & GET_PUSH_REF_STATES)
			get_push_ref_states(remote_refs, states);
		transport_disconnect(transport);
	} else {
		refs_for_each_ref(get_main_ref_store(the_repository),
				  append_ref_to_tracked_list, states);
		string_list_sort(&states->tracked);
		get_push_ref_states_noquery(states);
	}

	return 0;
}

struct show_info {
	struct string_list list;
	struct ref_states states;
	int width, width2;
	int any_rebase;
};

#define SHOW_INFO_INIT { \
	.list = STRING_LIST_INIT_DUP, \
	.states = REF_STATES_INIT, \
}

static int add_remote_to_show_info(struct string_list_item *item, void *cb_data)
{
	struct show_info *info = cb_data;
	int n = strlen(item->string);
	if (n > info->width)
		info->width = n;
	string_list_insert(&info->list, item->string);
	return 0;
}

static int show_remote_info_item(struct string_list_item *item, void *cb_data)
{
	struct show_info *info = cb_data;
	struct ref_states *states = &info->states;
	const char *name = item->string;

	if (states->queried) {
		const char *fmt = "%s";
		const char *arg = "";
		if (string_list_has_string(&states->new_refs, name)) {
			fmt = _(" new (next fetch will store in remotes/%s)");
			arg = states->remote->name;
		} else if (string_list_has_string(&states->tracked, name))
			arg = _(" tracked");
		else if (string_list_has_string(&states->skipped, name))
			arg = _(" skipped");
		else if (string_list_has_string(&states->stale, name))
			arg = _(" stale (use 'git remote prune' to remove)");
		else
			arg = _(" ???");
		printf("    %-*s", info->width, name);
		printf(fmt, arg);
		printf("\n");
	} else
		printf("    %s\n", name);

	return 0;
}

static int add_local_to_show_info(struct string_list_item *branch_item, void *cb_data)
{
	struct show_info *show_info = cb_data;
	struct ref_states *states = &show_info->states;
	struct branch_info *branch_info = branch_item->util;
	struct string_list_item *item;
	int n;

	if (!branch_info->merge.nr || !branch_info->remote_name ||
	    strcmp(states->remote->name, branch_info->remote_name))
		return 0;
	if ((n = strlen(branch_item->string)) > show_info->width)
		show_info->width = n;
	if (branch_info->rebase >= REBASE_TRUE)
		show_info->any_rebase = 1;

	item = string_list_insert(&show_info->list, branch_item->string);
	item->util = branch_info;

	return 0;
}

static int show_local_info_item(struct string_list_item *item, void *cb_data)
{
	struct show_info *show_info = cb_data;
	struct branch_info *branch_info = item->util;
	struct string_list *merge = &branch_info->merge;
	int width = show_info->width + 4;
	int i;

	if (branch_info->rebase >= REBASE_TRUE && branch_info->merge.nr > 1) {
		error(_("invalid branch.%s.merge; cannot rebase onto > 1 branch"),
			item->string);
		return 0;
	}

	printf("    %-*s ", show_info->width, item->string);
	if (branch_info->rebase >= REBASE_TRUE) {
		const char *msg;
		if (branch_info->rebase == REBASE_INTERACTIVE)
			msg = _("rebases interactively onto remote %s");
		else if (branch_info->rebase == REBASE_MERGES)
			msg = _("rebases interactively (with merges) onto "
				"remote %s");
		else
			msg = _("rebases onto remote %s");
		printf_ln(msg, merge->items[0].string);
		return 0;
	} else if (show_info->any_rebase) {
		printf_ln(_(" merges with remote %s"), merge->items[0].string);
		width++;
	} else {
		printf_ln(_("merges with remote %s"), merge->items[0].string);
	}
	for (i = 1; i < merge->nr; i++)
		printf(_("%-*s    and with remote %s\n"), width, "",
		       merge->items[i].string);

	return 0;
}

static int add_push_to_show_info(struct string_list_item *push_item, void *cb_data)
{
	struct show_info *show_info = cb_data;
	struct push_info *push_info = push_item->util;
	struct string_list_item *item;
	int n;
	if ((n = strlen(push_item->string)) > show_info->width)
		show_info->width = n;
	if ((n = strlen(push_info->dest)) > show_info->width2)
		show_info->width2 = n;
	item = string_list_append(&show_info->list, push_item->string);
	item->util = push_item->util;
	return 0;
}

/*
 * Sorting comparison for a string list that has push_info
 * structs in its util field
 */
static int cmp_string_with_push(const void *va, const void *vb)
{
	const struct string_list_item *a = va;
	const struct string_list_item *b = vb;
	const struct push_info *a_push = a->util;
	const struct push_info *b_push = b->util;
	int cmp = strcmp(a->string, b->string);
	return cmp ? cmp : strcmp(a_push->dest, b_push->dest);
}

static int show_push_info_item(struct string_list_item *item, void *cb_data)
{
	struct show_info *show_info = cb_data;
	struct push_info *push_info = item->util;
	const char *src = item->string, *status = NULL;

	switch (push_info->status) {
	case PUSH_STATUS_CREATE:
		status = _("create");
		break;
	case PUSH_STATUS_DELETE:
		status = _("delete");
		src = _("(none)");
		break;
	case PUSH_STATUS_UPTODATE:
		status = _("up to date");
		break;
	case PUSH_STATUS_FASTFORWARD:
		status = _("fast-forwardable");
		break;
	case PUSH_STATUS_OUTOFDATE:
		status = _("local out of date");
		break;
	case PUSH_STATUS_NOTQUERIED:
		break;
	}
	if (status) {
		if (push_info->forced)
			printf_ln(_("    %-*s forces to %-*s (%s)"), show_info->width, src,
			       show_info->width2, push_info->dest, status);
		else
			printf_ln(_("    %-*s pushes to %-*s (%s)"), show_info->width, src,
			       show_info->width2, push_info->dest, status);
	} else {
		if (push_info->forced)
			printf_ln(_("    %-*s forces to %s"), show_info->width, src,
			       push_info->dest);
		else
			printf_ln(_("    %-*s pushes to %s"), show_info->width, src,
			       push_info->dest);
	}
	return 0;
}

static int get_one_entry(struct remote *remote, void *priv)
{
	struct string_list *list = priv;
	struct strbuf remote_info_buf = STRBUF_INIT;
	struct strvec *url;
	int i;

	if (remote->url.nr > 0) {
		struct strbuf promisor_config = STRBUF_INIT;
		const char *partial_clone_filter = NULL;

		strbuf_addf(&promisor_config, "remote.%s.partialclonefilter", remote->name);
		strbuf_addf(&remote_info_buf, "%s (fetch)", remote->url.v[0]);
		if (!git_config_get_string_tmp(promisor_config.buf, &partial_clone_filter))
			strbuf_addf(&remote_info_buf, " [%s]", partial_clone_filter);

		strbuf_release(&promisor_config);
		string_list_append(list, remote->name)->util =
				strbuf_detach(&remote_info_buf, NULL);
	} else
		string_list_append(list, remote->name)->util = NULL;
	url = push_url_of_remote(remote);
	for (i = 0; i < url->nr; i++)
	{
		strbuf_addf(&remote_info_buf, "%s (push)", url->v[i]);
		string_list_append(list, remote->name)->util =
				strbuf_detach(&remote_info_buf, NULL);
	}

	return 0;
}

static int show_all(void)
{
	struct string_list list = STRING_LIST_INIT_DUP;
	int result;

	result = for_each_remote(get_one_entry, &list);

	if (!result) {
		int i;

		string_list_sort(&list);
		for (i = 0; i < list.nr; i++) {
			struct string_list_item *item = list.items + i;
			if (verbose)
				printf("%s\t%s\n", item->string,
					item->util ? (const char *)item->util : "");
			else {
				if (i && !strcmp((item - 1)->string, item->string))
					continue;
				printf("%s\n", item->string);
			}
		}
	}
	string_list_clear(&list, 1);
	return result;
}

static int show(int argc, const char **argv, const char *prefix,
		struct repository *repo UNUSED)
{
	int no_query = 0, result = 0, query_flag = 0;
	struct option options[] = {
		OPT_BOOL('n', NULL, &no_query, N_("do not query remotes")),
		OPT_END()
	};
	struct show_info info = SHOW_INFO_INIT;

	argc = parse_options(argc, argv, prefix, options,
			     builtin_remote_show_usage,
			     0);

	if (argc < 1)
		return show_all();

	if (!no_query)
		query_flag = (GET_REF_STATES | GET_HEAD_NAMES | GET_PUSH_REF_STATES);

	for (; argc; argc--, argv++) {
		int i;
		struct strvec *url;

		get_remote_ref_states(*argv, &info.states, query_flag);

		printf_ln(_("* remote %s"), *argv);
		printf_ln(_("  Fetch URL: %s"), info.states.remote->url.v[0]);
		url = push_url_of_remote(info.states.remote);
		for (i = 0; i < url->nr; i++)
			/*
			 * TRANSLATORS: the colon ':' should align
			 * with the one in " Fetch URL: %s"
			 * translation.
			 */
			printf_ln(_("  Push  URL: %s"), url->v[i]);
		if (!i)
			printf_ln(_("  Push  URL: %s"), _("(no URL)"));
		if (no_query)
			printf_ln(_("  HEAD branch: %s"), _("(not queried)"));
		else if (!info.states.heads.nr)
			printf_ln(_("  HEAD branch: %s"), _("(unknown)"));
		else if (info.states.heads.nr == 1)
			printf_ln(_("  HEAD branch: %s"), info.states.heads.items[0].string);
		else {
			printf(_("  HEAD branch (remote HEAD is ambiguous,"
				 " may be one of the following):\n"));
			for (i = 0; i < info.states.heads.nr; i++)
				printf("    %s\n", info.states.heads.items[i].string);
		}

		/* remote branch info */
		info.width = 0;
		for_each_string_list(&info.states.new_refs, add_remote_to_show_info, &info);
		for_each_string_list(&info.states.skipped, add_remote_to_show_info, &info);
		for_each_string_list(&info.states.tracked, add_remote_to_show_info, &info);
		for_each_string_list(&info.states.stale, add_remote_to_show_info, &info);
		if (info.list.nr)
			printf_ln(Q_("  Remote branch:%s",
				     "  Remote branches:%s",
				     info.list.nr),
				  no_query ? _(" (status not queried)") : "");
		for_each_string_list(&info.list, show_remote_info_item, &info);
		string_list_clear(&info.list, 0);

		/* git pull info */
		info.width = 0;
		info.any_rebase = 0;
		for_each_string_list(&branch_list, add_local_to_show_info, &info);
		if (info.list.nr)
			printf_ln(Q_("  Local branch configured for 'git pull':",
				     "  Local branches configured for 'git pull':",
				     info.list.nr));
		for_each_string_list(&info.list, show_local_info_item, &info);
		string_list_clear(&info.list, 0);

		/* git push info */
		if (info.states.remote->mirror)
			printf_ln(_("  Local refs will be mirrored by 'git push'"));

		info.width = info.width2 = 0;
		for_each_string_list(&info.states.push, add_push_to_show_info, &info);
		QSORT(info.list.items, info.list.nr, cmp_string_with_push);
		if (info.list.nr)
			printf_ln(Q_("  Local ref configured for 'git push'%s:",
				     "  Local refs configured for 'git push'%s:",
				     info.list.nr),
				  no_query ? _(" (status not queried)") : "");
		for_each_string_list(&info.list, show_push_info_item, &info);
		string_list_clear(&info.list, 0);

		free_remote_ref_states(&info.states);
	}

	return result;
}

<<<<<<< HEAD
=======
static void report_set_head_auto(const char *remote, const char *head_name,
			struct strbuf *b_local_head, int was_detached) {
	struct strbuf buf_prefix = STRBUF_INIT;
	const char *prev_head = NULL;

	strbuf_addf(&buf_prefix, "refs/remotes/%s/", remote);
	skip_prefix(b_local_head->buf, buf_prefix.buf, &prev_head);

	if (prev_head && !strcmp(prev_head, head_name))
		printf(_("'%s/HEAD' is unchanged and points to '%s'\n"),
			remote, head_name);
	else if (prev_head)
		printf(_("'%s/HEAD' has changed from '%s' and now points to '%s'\n"),
			remote, prev_head, head_name);
	else if (!b_local_head->len)
		printf(_("'%s/HEAD' is now created and points to '%s'\n"),
			remote, head_name);
	else if (was_detached && b_local_head->len)
		printf(_("'%s/HEAD' was detached at '%s' and now points to '%s'\n"),
			remote, b_local_head->buf, head_name);
	else
		printf(_("'%s/HEAD' used to point to '%s' "
			"(which is not a remote branch), but now points to '%s'\n"),
			remote, b_local_head->buf, head_name);
	strbuf_release(&buf_prefix);
}

>>>>>>> bc204b74
static int set_head(int argc, const char **argv, const char *prefix,
		    struct repository *repo UNUSED)
{
	int i, opt_a = 0, opt_d = 0, result = 0, was_detached;
	struct strbuf b_head = STRBUF_INIT, b_remote_head = STRBUF_INIT,
		b_local_head = STRBUF_INIT;
	char *head_name = NULL;
	struct ref_store *refs = get_main_ref_store(the_repository);
	struct remote *remote;

	struct option options[] = {
		OPT_BOOL('a', "auto", &opt_a,
			 N_("set refs/remotes/<name>/HEAD according to remote")),
		OPT_BOOL('d', "delete", &opt_d,
			 N_("delete refs/remotes/<name>/HEAD")),
		OPT_END()
	};
	argc = parse_options(argc, argv, prefix, options,
			     builtin_remote_sethead_usage, 0);
	if (argc) {
		strbuf_addf(&b_head, "refs/remotes/%s/HEAD", argv[0]);
		remote = remote_get(argv[0]);
	}

	if (!opt_a && !opt_d && argc == 2) {
		head_name = xstrdup(argv[1]);
	} else if (opt_a && !opt_d && argc == 1) {
		struct ref_states states = REF_STATES_INIT;
		get_remote_ref_states(argv[0], &states, GET_HEAD_NAMES);
		if (!states.heads.nr)
			result |= error(_("Cannot determine remote HEAD"));
		else if (states.heads.nr > 1) {
			result |= error(_("Multiple remote HEAD branches. "
					  "Please choose one explicitly with:"));
			for (i = 0; i < states.heads.nr; i++)
				fprintf(stderr, "  git remote set-head %s %s\n",
					argv[0], states.heads.items[i].string);
		} else
			head_name = xstrdup(states.heads.items[0].string);
		free_remote_ref_states(&states);
	} else if (opt_d && !opt_a && argc == 1) {
		if (refs_delete_ref(refs, NULL, b_head.buf, NULL, REF_NO_DEREF))
			result |= error(_("Could not delete %s"), b_head.buf);
	} else
		usage_with_options(builtin_remote_sethead_usage, options);

	if (!head_name)
		goto cleanup;
	strbuf_addf(&b_remote_head, "refs/remotes/%s/%s", argv[0], head_name);
	if (!refs_ref_exists(refs, b_remote_head.buf)) {
		result |= error(_("Not a valid ref: %s"), b_remote_head.buf);
		goto cleanup;
	}
	was_detached = refs_update_symref_extended(refs, b_head.buf, b_remote_head.buf,
			"remote set-head", &b_local_head, 0);
	if (was_detached == -1) {
		result |= error(_("Could not set up %s"), b_head.buf);
		goto cleanup;
	}
	if (opt_a)
		report_set_head_auto(argv[0], head_name, &b_local_head, was_detached);
	if (remote->follow_remote_head == FOLLOW_REMOTE_ALWAYS) {
		struct strbuf config_name = STRBUF_INIT;
		strbuf_addf(&config_name,
			"remote.%s.followremotehead", remote->name);
		git_config_set(config_name.buf, "warn");
		strbuf_release(&config_name);
	}

cleanup:
	free(head_name);
	strbuf_release(&b_head);
	strbuf_release(&b_remote_head);
	strbuf_release(&b_local_head);
	return result;
}

static int prune_remote(const char *remote, int dry_run)
{
	int result = 0;
	struct ref_states states = REF_STATES_INIT;
	struct string_list refs_to_prune = STRING_LIST_INIT_NODUP;
	struct string_list_item *item;
	const char *dangling_msg = dry_run
		? _(" %s will become dangling!")
		: _(" %s has become dangling!");

	get_remote_ref_states(remote, &states, GET_REF_STATES);

	if (!states.stale.nr) {
		free_remote_ref_states(&states);
		return 0;
	}

	printf_ln(_("Pruning %s"), remote);
	printf_ln(_("URL: %s"), states.remote->url.v[0]);

	for_each_string_list_item(item, &states.stale)
		string_list_append(&refs_to_prune, item->util);
	string_list_sort(&refs_to_prune);

	if (!dry_run)
		result |= refs_delete_refs(get_main_ref_store(the_repository),
					   "remote: prune", &refs_to_prune, 0);

	for_each_string_list_item(item, &states.stale) {
		const char *refname = item->util;

		if (dry_run)
			printf_ln(_(" * [would prune] %s"),
			       abbrev_ref(refname, "refs/remotes/"));
		else
			printf_ln(_(" * [pruned] %s"),
			       abbrev_ref(refname, "refs/remotes/"));
	}

	refs_warn_dangling_symrefs(get_main_ref_store(the_repository),
				   stdout, dangling_msg, &refs_to_prune);

	string_list_clear(&refs_to_prune, 0);
	free_remote_ref_states(&states);
	return result;
}

static int prune(int argc, const char **argv, const char *prefix,
		 struct repository *repo UNUSED)
{
	int dry_run = 0, result = 0;
	struct option options[] = {
		OPT__DRY_RUN(&dry_run, N_("dry run")),
		OPT_END()
	};

	argc = parse_options(argc, argv, prefix, options,
			     builtin_remote_prune_usage, 0);

	if (argc < 1)
		usage_with_options(builtin_remote_prune_usage, options);

	for (; argc; argc--, argv++)
		result |= prune_remote(*argv, dry_run);

	return result;
}

static int get_remote_default(const char *key, const char *value UNUSED,
			      const struct config_context *ctx UNUSED,
			      void *priv)
{
	if (strcmp(key, "remotes.default") == 0) {
		int *found = priv;
		*found = 1;
	}
	return 0;
}

static int update(int argc, const char **argv, const char *prefix,
		  struct repository *repo UNUSED)
{
	int i, prune = -1;
	struct option options[] = {
		OPT_BOOL('p', "prune", &prune,
			 N_("prune remotes after fetching")),
		OPT_END()
	};
	struct child_process cmd = CHILD_PROCESS_INIT;
	int default_defined = 0;

	argc = parse_options(argc, argv, prefix, options,
			     builtin_remote_update_usage,
			     PARSE_OPT_KEEP_ARGV0);

	strvec_push(&cmd.args, "fetch");

	if (prune != -1)
		strvec_push(&cmd.args, prune ? "--prune" : "--no-prune");
	if (verbose)
		strvec_push(&cmd.args, "-v");
	strvec_push(&cmd.args, "--multiple");
	if (argc < 2)
		strvec_push(&cmd.args, "default");
	for (i = 1; i < argc; i++)
		strvec_push(&cmd.args, argv[i]);

	if (strcmp(cmd.args.v[cmd.args.nr-1], "default") == 0) {
		git_config(get_remote_default, &default_defined);
		if (!default_defined) {
			strvec_pop(&cmd.args);
			strvec_push(&cmd.args, "--all");
		}
	}

	cmd.git_cmd = 1;
	return run_command(&cmd);
}

static int remove_all_fetch_refspecs(const char *key)
{
	return git_config_set_multivar_gently(key, NULL, NULL,
					      CONFIG_FLAGS_MULTI_REPLACE);
}

static void add_branches(struct remote *remote, const char **branches,
			 const char *key)
{
	const char *remotename = remote->name;
	int mirror = remote->mirror;
	struct strbuf refspec = STRBUF_INIT;

	for (; *branches; branches++)
		add_branch(key, *branches, remotename, mirror, &refspec);

	strbuf_release(&refspec);
}

static int set_remote_branches(const char *remotename, const char **branches,
				int add_mode)
{
	struct strbuf key = STRBUF_INIT;
	struct remote *remote;

	strbuf_addf(&key, "remote.%s.fetch", remotename);

	remote = remote_get(remotename);
	if (!remote_is_configured(remote, 1)) {
		error(_("No such remote '%s'"), remotename);
		exit(2);
	}

	if (!add_mode && remove_all_fetch_refspecs(key.buf)) {
		strbuf_release(&key);
		return 1;
	}
	add_branches(remote, branches, key.buf);

	strbuf_release(&key);
	return 0;
}

static int set_branches(int argc, const char **argv, const char *prefix,
			struct repository *repo UNUSED)
{
	int add_mode = 0;
	struct option options[] = {
		OPT_BOOL('\0', "add", &add_mode, N_("add branch")),
		OPT_END()
	};

	argc = parse_options(argc, argv, prefix, options,
			     builtin_remote_setbranches_usage, 0);
	if (argc == 0) {
		error(_("no remote specified"));
		usage_with_options(builtin_remote_setbranches_usage, options);
	}
	argv[argc] = NULL;

	return set_remote_branches(argv[0], argv + 1, add_mode);
}

static int get_url(int argc, const char **argv, const char *prefix,
		   struct repository *repo UNUSED)
{
	int i, push_mode = 0, all_mode = 0;
	const char *remotename = NULL;
	struct remote *remote;
	struct strvec *url;
	struct option options[] = {
		OPT_BOOL('\0', "push", &push_mode,
			 N_("query push URLs rather than fetch URLs")),
		OPT_BOOL('\0', "all", &all_mode,
			 N_("return all URLs")),
		OPT_END()
	};
	argc = parse_options(argc, argv, prefix, options,
			     builtin_remote_geturl_usage, 0);

	if (argc != 1)
		usage_with_options(builtin_remote_geturl_usage, options);

	remotename = argv[0];

	remote = remote_get(remotename);
	if (!remote_is_configured(remote, 1)) {
		error(_("No such remote '%s'"), remotename);
		exit(2);
	}

	url = push_mode ? push_url_of_remote(remote) : &remote->url;

	if (all_mode) {
		for (i = 0; i < url->nr; i++)
			printf_ln("%s", url->v[i]);
	} else {
		printf_ln("%s", url->v[0]);
	}

	return 0;
}

static int set_url(int argc, const char **argv, const char *prefix,
		   struct repository *repo UNUSED)
{
	int i, push_mode = 0, add_mode = 0, delete_mode = 0;
	int matches = 0, negative_matches = 0;
	const char *remotename = NULL;
	const char *newurl = NULL;
	const char *oldurl = NULL;
	struct remote *remote;
	regex_t old_regex;
	struct strvec *urlset;
	struct strbuf name_buf = STRBUF_INIT;
	struct option options[] = {
		OPT_BOOL('\0', "push", &push_mode,
			 N_("manipulate push URLs")),
		OPT_BOOL('\0', "add", &add_mode,
			 N_("add URL")),
		OPT_BOOL('\0', "delete", &delete_mode,
			    N_("delete URLs")),
		OPT_END()
	};
	argc = parse_options(argc, argv, prefix, options,
			     builtin_remote_seturl_usage,
			     PARSE_OPT_KEEP_ARGV0);

	if (add_mode && delete_mode)
		die(_("--add --delete doesn't make sense"));

	if (argc < 3 || argc > 4 || ((add_mode || delete_mode) && argc != 3))
		usage_with_options(builtin_remote_seturl_usage, options);

	remotename = argv[1];
	newurl = argv[2];
	if (argc > 3)
		oldurl = argv[3];

	if (delete_mode)
		oldurl = newurl;

	remote = remote_get(remotename);
	if (!remote_is_configured(remote, 1)) {
		error(_("No such remote '%s'"), remotename);
		exit(2);
	}

	if (push_mode) {
		strbuf_addf(&name_buf, "remote.%s.pushurl", remotename);
		urlset = &remote->pushurl;
	} else {
		strbuf_addf(&name_buf, "remote.%s.url", remotename);
		urlset = &remote->url;
	}

	/* Special cases that add new entry. */
	if ((!oldurl && !delete_mode) || add_mode) {
		if (add_mode)
			git_config_set_multivar(name_buf.buf, newurl,
						       "^$", 0);
		else
			git_config_set(name_buf.buf, newurl);
		goto out;
	}

	/* Old URL specified. Demand that one matches. */
	if (regcomp(&old_regex, oldurl, REG_EXTENDED))
		die(_("Invalid old URL pattern: %s"), oldurl);

	for (i = 0; i < urlset->nr; i++)
		if (!regexec(&old_regex, urlset->v[i], 0, NULL, 0))
			matches++;
		else
			negative_matches++;
	if (!delete_mode && !matches)
		die(_("No such URL found: %s"), oldurl);
	if (delete_mode && !negative_matches && !push_mode)
		die(_("Will not delete all non-push URLs"));

	regfree(&old_regex);

	if (!delete_mode)
		git_config_set_multivar(name_buf.buf, newurl, oldurl, 0);
	else
		git_config_set_multivar(name_buf.buf, NULL, oldurl,
					CONFIG_FLAGS_MULTI_REPLACE);
out:
	strbuf_release(&name_buf);
	return 0;
}

int cmd_remote(int argc,
	       const char **argv,
	       const char *prefix,
	       struct repository *repo)
{
	parse_opt_subcommand_fn *fn = NULL;
	struct option options[] = {
		OPT__VERBOSE(&verbose, N_("be verbose; must be placed before a subcommand")),
		OPT_SUBCOMMAND("add", &fn, add),
		OPT_SUBCOMMAND("rename", &fn, mv),
		OPT_SUBCOMMAND_F("rm", &fn, rm, PARSE_OPT_NOCOMPLETE),
		OPT_SUBCOMMAND("remove", &fn, rm),
		OPT_SUBCOMMAND("set-head", &fn, set_head),
		OPT_SUBCOMMAND("set-branches", &fn, set_branches),
		OPT_SUBCOMMAND("get-url", &fn, get_url),
		OPT_SUBCOMMAND("set-url", &fn, set_url),
		OPT_SUBCOMMAND("show", &fn, show),
		OPT_SUBCOMMAND("prune", &fn, prune),
		OPT_SUBCOMMAND("update", &fn, update),
		OPT_END()
	};

	argc = parse_options(argc, argv, prefix, options, builtin_remote_usage,
			     PARSE_OPT_SUBCOMMAND_OPTIONAL);

	if (fn) {
		return !!fn(argc, argv, prefix, repo);
	} else {
		if (argc) {
			error(_("unknown subcommand: `%s'"), argv[0]);
			usage_with_options(builtin_remote_usage, options);
		}
		return !!show_all();
	}
}<|MERGE_RESOLUTION|>--- conflicted
+++ resolved
@@ -642,10 +642,7 @@
 	strbuf_addf(&buf, "remote.%s.fetch", remote->name);
 	for (i = 0; i < remote->fetch.nr; i++)
 		git_config_set_multivar(buf.buf, remote->fetch.items[i].raw, "^$", 0);
-<<<<<<< HEAD
-=======
 #ifndef WITH_BREAKING_CHANGES
->>>>>>> bc204b74
 	if (remote->origin == REMOTE_REMOTES)
 		unlink_or_warn(git_path("remotes/%s", remote->name));
 	else if (remote->origin == REMOTE_BRANCHES)
@@ -1411,8 +1408,6 @@
 	return result;
 }
 
-<<<<<<< HEAD
-=======
 static void report_set_head_auto(const char *remote, const char *head_name,
 			struct strbuf *b_local_head, int was_detached) {
 	struct strbuf buf_prefix = STRBUF_INIT;
@@ -1440,7 +1435,6 @@
 	strbuf_release(&buf_prefix);
 }
 
->>>>>>> bc204b74
 static int set_head(int argc, const char **argv, const char *prefix,
 		    struct repository *repo UNUSED)
 {
