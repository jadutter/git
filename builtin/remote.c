--- conflicted
+++ resolved
@@ -1403,10 +1403,6 @@
 	return result;
 }
 
-<<<<<<< HEAD
-static int set_head(int argc, const char **argv, const char *prefix,
-		    struct repository *repo UNUSED)
-=======
 static void report_set_head_auto(const char *remote, const char *head_name,
 			struct strbuf *b_local_head, int was_detached) {
 	struct strbuf buf_prefix = STRBUF_INIT;
@@ -1434,8 +1430,8 @@
 	strbuf_release(&buf_prefix);
 }
 
-static int set_head(int argc, const char **argv, const char *prefix)
->>>>>>> b1b713f7
+static int set_head(int argc, const char **argv, const char *prefix,
+		    struct repository *repo UNUSED)
 {
 	int i, opt_a = 0, opt_d = 0, result = 0, was_detached;
 	struct strbuf b_head = STRBUF_INIT, b_remote_head = STRBUF_INIT,
