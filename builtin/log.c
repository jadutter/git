--- conflicted
+++ resolved
@@ -935,15 +935,9 @@
 	opt.revarg_opt = REVARG_COMMITTISH;
 	opt.tweak = log_setup_revisions_tweak;
 	cmd_log_init(argc, argv, prefix, &rev, &opt, &cfg);
-<<<<<<< HEAD
 
 	ret = cmd_log_walk(&rev);
 
-=======
-
-	ret = cmd_log_walk(&rev);
-
->>>>>>> fbf7a46d
 	release_revisions(&rev);
 	log_config_release(&cfg);
 	return ret;
@@ -2027,11 +2021,7 @@
 	const char *rfc = NULL;
 	int creation_factor = -1;
 	const char *signature = git_version_string;
-<<<<<<< HEAD
-	const char *signature_file_arg = NULL;
-=======
 	char *signature_file_arg = NULL;
->>>>>>> fbf7a46d
 	struct keep_callback_data keep_callback_data = {
 		.cfg = &cfg,
 		.revs = &rev,
@@ -2571,11 +2561,8 @@
 	strbuf_release(&rdiff1);
 	strbuf_release(&rdiff2);
 	strbuf_release(&rdiff_title);
-<<<<<<< HEAD
-=======
 	free(description_file);
 	free(signature_file_arg);
->>>>>>> fbf7a46d
 	free(to_free);
 	free(rev.message_id);
 	if (rev.ref_message_ids)
