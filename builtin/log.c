--- conflicted
+++ resolved
@@ -31,13 +31,9 @@
 #include "progress.h"
 #include "commit-slab.h"
 #include "repository.h"
-<<<<<<< HEAD
 #include "commit-reach.h"
 #include "interdiff.h"
-=======
-#include "interdiff.h"
 #include "range-diff.h"
->>>>>>> 40ce4160
 
 #define MAIL_DEFAULT_WRAP 72
 
@@ -1090,12 +1086,6 @@
 	/* We can only do diffstat with a unique reference point */
 	if (origin)
 		show_diffstat(rev, origin, head);
-<<<<<<< HEAD
-
-	if (rev->idiff_oid1) {
-		fprintf_ln(rev->diffopt.file, "%s", rev->idiff_title);
-		show_interdiff(rev, 0);
-=======
 
 	if (rev->idiff_oid1) {
 		fprintf_ln(rev->diffopt.file, "%s", rev->idiff_title);
@@ -1106,7 +1096,6 @@
 		fprintf_ln(rev->diffopt.file, "%s", rev->rdiff_title);
 		show_range_diff(rev->rdiff1, rev->rdiff2,
 				rev->creation_factor, 1, &rev->diffopt);
->>>>>>> 40ce4160
 	}
 }
 
@@ -1457,8 +1446,6 @@
 	return sb->buf;
 }
 
-<<<<<<< HEAD
-=======
 static void infer_range_diff_ranges(struct strbuf *r1,
 				    struct strbuf *r2,
 				    const char *prev,
@@ -1479,7 +1466,6 @@
 	}
 }
 
->>>>>>> 40ce4160
 int cmd_format_patch(int argc, const char **argv, const char *prefix)
 {
 	struct commit *commit;
@@ -1509,14 +1495,11 @@
 	struct progress *progress = NULL;
 	struct oid_array idiff_prev = OID_ARRAY_INIT;
 	struct strbuf idiff_title = STRBUF_INIT;
-<<<<<<< HEAD
-=======
 	const char *rdiff_prev = NULL;
 	struct strbuf rdiff1 = STRBUF_INIT;
 	struct strbuf rdiff2 = STRBUF_INIT;
 	struct strbuf rdiff_title = STRBUF_INIT;
 	int creation_factor = -1;
->>>>>>> 40ce4160
 
 	const struct option builtin_format_patch_options[] = {
 		{ OPTION_CALLBACK, 'n', "numbered", &numbered, NULL,
@@ -1593,13 +1576,10 @@
 		OPT_CALLBACK(0, "interdiff", &idiff_prev, N_("rev"),
 			     N_("show changes against <rev> in cover letter or single patch"),
 			     parse_opt_object_name),
-<<<<<<< HEAD
-=======
 		OPT_STRING(0, "range-diff", &rdiff_prev, N_("refspec"),
 			   N_("show changes against <refspec> in cover letter or single patch")),
 		OPT_INTEGER(0, "creation-factor", &creation_factor,
 			    N_("percentage by which creation is weighted")),
->>>>>>> 40ce4160
 		OPT_END()
 	};
 
@@ -1832,8 +1812,6 @@
 					     _("Interdiff against v%d:"));
 	}
 
-<<<<<<< HEAD
-=======
 	if (creation_factor < 0)
 		creation_factor = RANGE_DIFF_CREATION_FACTOR_DEFAULT;
 	else if (!rdiff_prev)
@@ -1853,7 +1831,6 @@
 					     _("Range-diff against v%d:"));
 	}
 
->>>>>>> 40ce4160
 	if (!signature) {
 		; /* --no-signature inhibits all signatures */
 	} else if (signature && signature != git_version_string) {
@@ -1891,14 +1868,9 @@
 		print_signature(rev.diffopt.file);
 		total++;
 		start_number--;
-<<<<<<< HEAD
-		/* interdiff in cover-letter; omit from patches */
-		rev.idiff_oid1 = NULL;
-=======
 		/* interdiff/range-diff in cover-letter; omit from patches */
 		rev.idiff_oid1 = NULL;
 		rev.rdiff1 = NULL;
->>>>>>> 40ce4160
 	}
 	rev.add_signoff = do_signoff;
 
@@ -1983,12 +1955,9 @@
 done:
 	oid_array_clear(&idiff_prev);
 	strbuf_release(&idiff_title);
-<<<<<<< HEAD
-=======
 	strbuf_release(&rdiff1);
 	strbuf_release(&rdiff2);
 	strbuf_release(&rdiff_title);
->>>>>>> 40ce4160
 	return 0;
 }
 
