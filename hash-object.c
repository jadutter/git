--- conflicted
+++ resolved
@@ -82,13 +82,8 @@
 
 	type = blob_type;
 
-<<<<<<< HEAD
 	git_extract_argv0_path(argv[0]);
 
-	git_config(git_default_config, NULL);
-
-=======
->>>>>>> 272459a3
 	argc = parse_options(argc, argv, hash_object_options, hash_object_usage, 0);
 
 	if (write_object) {
