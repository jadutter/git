#ifndef COLOR_H
#define COLOR_H

struct strbuf;

<<<<<<< HEAD
/*  2 + (2 * num_attrs) + 8 + 1 + 8 + 'm' + NUL */
/* "\033[1;2;4;5;7;38;5;2xx;48;5;2xxm\0" */
/*
 * The maximum length of ANSI color sequence we would generate:
 * - leading ESC '['            2
 * - attr + ';'                 3 * 10 (e.g. "1;")
=======
/*
 * The maximum length of ANSI color sequence we would generate:
 * - leading ESC '['            2
 * - attr + ';'                 2 * num_attr (e.g. "1;")
 * - no-attr + ';'              3 * num_attr (e.g. "22;")
>>>>>>> 6ebdac1b
 * - fg color + ';'             17 (e.g. "38;2;255;255;255;")
 * - bg color + ';'             17 (e.g. "48;2;255;255;255;")
 * - terminating 'm' NUL        2
 *
<<<<<<< HEAD
 * The above overcounts attr (we only use 5 not 8) and one semicolon
 * but it is close enough.
 */
#define COLOR_MAXLEN 70
=======
 * The above overcounts by one semicolon but it is close enough.
 *
 * The space for attributes is also slightly overallocated, as
 * the negation for some attributes is the same (e.g., nobold and nodim).
 *
 * We allocate space for 7 attributes.
 */
#define COLOR_MAXLEN 75
>>>>>>> 6ebdac1b

#define GIT_COLOR_NORMAL	""
#define GIT_COLOR_RESET		"\033[m"
#define GIT_COLOR_BOLD		"\033[1m"
#define GIT_COLOR_RED		"\033[31m"
#define GIT_COLOR_GREEN		"\033[32m"
#define GIT_COLOR_YELLOW	"\033[33m"
#define GIT_COLOR_BLUE		"\033[34m"
#define GIT_COLOR_MAGENTA	"\033[35m"
#define GIT_COLOR_CYAN		"\033[36m"
#define GIT_COLOR_BOLD_RED	"\033[1;31m"
#define GIT_COLOR_BOLD_GREEN	"\033[1;32m"
#define GIT_COLOR_BOLD_YELLOW	"\033[1;33m"
#define GIT_COLOR_BOLD_BLUE	"\033[1;34m"
#define GIT_COLOR_BOLD_MAGENTA	"\033[1;35m"
#define GIT_COLOR_BOLD_CYAN	"\033[1;36m"
#define GIT_COLOR_BG_RED	"\033[41m"
#define GIT_COLOR_BG_GREEN	"\033[42m"
#define GIT_COLOR_BG_YELLOW	"\033[43m"
#define GIT_COLOR_BG_BLUE	"\033[44m"
#define GIT_COLOR_BG_MAGENTA	"\033[45m"
#define GIT_COLOR_BG_CYAN	"\033[46m"

/* A special value meaning "no color selected" */
#define GIT_COLOR_NIL "NIL"

/*
 * The first three are chosen to match common usage in the code, and what is
 * returned from git_config_colorbool. The "auto" value can be returned from
 * config_colorbool, and will be converted by want_color() into either 0 or 1.
 */
#define GIT_COLOR_UNKNOWN -1
#define GIT_COLOR_NEVER  0
#define GIT_COLOR_ALWAYS 1
#define GIT_COLOR_AUTO   2

/* A default list of colors to use for commit graphs and show-branch output */
extern const char *column_colors_ansi[];
extern const int column_colors_ansi_max;

/*
 * Generally the color code will lazily figure this out itself, but
 * this provides a mechanism for callers to override autodetection.
 */
extern int color_stdout_is_tty;

/*
 * Use the first one if you need only color config; the second is a convenience
 * if you are just going to change to git_default_config, too.
 */
int git_color_config(const char *var, const char *value, void *cb);
int git_color_default_config(const char *var, const char *value, void *cb);

/*
 * Set the color buffer (which must be COLOR_MAXLEN bytes)
 * to the raw color bytes; this is useful for initializing
 * default color variables.
 */
void color_set(char *dst, const char *color_bytes);

int git_config_colorbool(const char *var, const char *value);
int want_color(int var);
int color_parse(const char *value, char *dst);
int color_parse_mem(const char *value, int len, char *dst);
__attribute__((format (printf, 3, 4)))
int color_fprintf(FILE *fp, const char *color, const char *fmt, ...);
__attribute__((format (printf, 3, 4)))
int color_fprintf_ln(FILE *fp, const char *color, const char *fmt, ...);
void color_print_strbuf(FILE *fp, const char *color, const struct strbuf *sb);

int color_is_nil(const char *color);

#endif /* COLOR_H */<|MERGE_RESOLUTION|>--- conflicted
+++ resolved
@@ -3,30 +3,15 @@
 
 struct strbuf;
 
-<<<<<<< HEAD
-/*  2 + (2 * num_attrs) + 8 + 1 + 8 + 'm' + NUL */
-/* "\033[1;2;4;5;7;38;5;2xx;48;5;2xxm\0" */
-/*
- * The maximum length of ANSI color sequence we would generate:
- * - leading ESC '['            2
- * - attr + ';'                 3 * 10 (e.g. "1;")
-=======
 /*
  * The maximum length of ANSI color sequence we would generate:
  * - leading ESC '['            2
  * - attr + ';'                 2 * num_attr (e.g. "1;")
  * - no-attr + ';'              3 * num_attr (e.g. "22;")
->>>>>>> 6ebdac1b
  * - fg color + ';'             17 (e.g. "38;2;255;255;255;")
  * - bg color + ';'             17 (e.g. "48;2;255;255;255;")
  * - terminating 'm' NUL        2
  *
-<<<<<<< HEAD
- * The above overcounts attr (we only use 5 not 8) and one semicolon
- * but it is close enough.
- */
-#define COLOR_MAXLEN 70
-=======
  * The above overcounts by one semicolon but it is close enough.
  *
  * The space for attributes is also slightly overallocated, as
@@ -35,7 +20,6 @@
  * We allocate space for 7 attributes.
  */
 #define COLOR_MAXLEN 75
->>>>>>> 6ebdac1b
 
 #define GIT_COLOR_NORMAL	""
 #define GIT_COLOR_RESET		"\033[m"
