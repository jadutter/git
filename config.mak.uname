# Platform specific Makefile tweaks based on uname detection

uname_S := $(shell sh -c 'uname -s 2>/dev/null || echo not')
uname_M := $(shell sh -c 'uname -m 2>/dev/null || echo not')
uname_O := $(shell sh -c 'uname -o 2>/dev/null || echo not')
uname_R := $(shell sh -c 'uname -r 2>/dev/null || echo not')
uname_P := $(shell sh -c 'uname -p 2>/dev/null || echo not')
uname_V := $(shell sh -c 'uname -v 2>/dev/null || echo not')

ifdef MSVC
	# avoid the MingW and Cygwin configuration sections
	uname_S := Windows
	uname_O := Windows
endif

# We choose to avoid "if .. else if .. else .. endif endif"
# because maintaining the nesting to match is a pain.  If
# we had "elif" things would have been much nicer...

ifeq ($(uname_S),OSF1)
	# Need this for u_short definitions et al
	BASIC_CFLAGS += -D_OSF_SOURCE
	SOCKLEN_T = int
	NO_STRTOULL = YesPlease
	NO_NSEC = YesPlease
endif
ifeq ($(uname_S),Linux)
	HAVE_ALLOCA_H = YesPlease
	NO_STRLCPY = YesPlease
	HAVE_PATHS_H = YesPlease
	LIBC_CONTAINS_LIBINTL = YesPlease
	HAVE_DEV_TTY = YesPlease
	HAVE_CLOCK_GETTIME = YesPlease
	HAVE_CLOCK_MONOTONIC = YesPlease
	# -lrt is needed for clock_gettime on glibc <= 2.16
	NEEDS_LIBRT = YesPlease
	HAVE_GETDELIM = YesPlease
	SANE_TEXT_GREP=-a
	FREAD_READS_DIRECTORIES = UnfortunatelyYes
	BASIC_CFLAGS += -DHAVE_SYSINFO
	PROCFS_EXECUTABLE_PATH = /proc/self/exe
endif
ifeq ($(uname_S),GNU/kFreeBSD)
	HAVE_ALLOCA_H = YesPlease
	NO_STRLCPY = YesPlease
	HAVE_PATHS_H = YesPlease
	DIR_HAS_BSD_GROUP_SEMANTICS = YesPlease
	LIBC_CONTAINS_LIBINTL = YesPlease
	FREAD_READS_DIRECTORIES = UnfortunatelyYes
endif
ifeq ($(uname_S),UnixWare)
	CC = cc
	NEEDS_SOCKET = YesPlease
	NEEDS_NSL = YesPlease
	NEEDS_SSL_WITH_CRYPTO = YesPlease
	NEEDS_LIBICONV = YesPlease
	SHELL_PATH = /usr/local/bin/bash
	NO_IPV6 = YesPlease
	NO_HSTRERROR = YesPlease
	BASIC_CFLAGS += -Kthread
	BASIC_CFLAGS += -I/usr/local/include
	BASIC_LDFLAGS += -L/usr/local/lib
	INSTALL = ginstall
	TAR = gtar
	NO_STRCASESTR = YesPlease
	NO_MEMMEM = YesPlease
endif
ifeq ($(uname_S),SCO_SV)
	ifeq ($(uname_R),3.2)
		CFLAGS = -O2
	endif
	ifeq ($(uname_R),5)
		CC = cc
		BASIC_CFLAGS += -Kthread
	endif
	NEEDS_SOCKET = YesPlease
	NEEDS_NSL = YesPlease
	NEEDS_SSL_WITH_CRYPTO = YesPlease
	NEEDS_LIBICONV = YesPlease
	SHELL_PATH = /usr/bin/bash
	NO_IPV6 = YesPlease
	NO_HSTRERROR = YesPlease
	BASIC_CFLAGS += -I/usr/local/include
	BASIC_LDFLAGS += -L/usr/local/lib
	NO_STRCASESTR = YesPlease
	NO_MEMMEM = YesPlease
	INSTALL = ginstall
	TAR = gtar
endif
ifeq ($(uname_S),Darwin)
	NEEDS_CRYPTO_WITH_SSL = YesPlease
	NEEDS_SSL_WITH_CRYPTO = YesPlease
	NEEDS_LIBICONV = YesPlease
	# Note: $(uname_R) gives us the underlying Darwin version.
	# - MacOS 10.0.* and MacOS 10.1.0 = Darwin 1.*
	# - MacOS 10.x.* = Darwin (x+4).* for (1 <= x)
	# i.e. "begins with [15678] and a dot" means "10.4.* or older".
	ifeq ($(shell expr "$(uname_R)" : '[15678]\.'),2)
		OLD_ICONV = UnfortunatelyYes
		NO_APPLE_COMMON_CRYPTO = YesPlease
	endif
	ifeq ($(shell expr "$(uname_R)" : '[15]\.'),2)
		NO_STRLCPY = YesPlease
	endif
	ifeq ($(shell test "`expr "$(uname_R)" : '\([0-9][0-9]*\)\.'`" -ge 11 && echo 1),1)
		HAVE_GETDELIM = YesPlease
	endif
	NO_MEMMEM = YesPlease
	USE_ST_TIMESPEC = YesPlease
	HAVE_DEV_TTY = YesPlease
	COMPAT_OBJS += compat/precompose_utf8.o
	BASIC_CFLAGS += -DPRECOMPOSE_UNICODE
	BASIC_CFLAGS += -DPROTECT_HFS_DEFAULT=1
	HAVE_BSD_SYSCTL = YesPlease
	FREAD_READS_DIRECTORIES = UnfortunatelyYes
	HAVE_NS_GET_EXECUTABLE_PATH = YesPlease
endif
ifeq ($(uname_S),SunOS)
	NEEDS_SOCKET = YesPlease
	NEEDS_NSL = YesPlease
	SHELL_PATH = /bin/bash
	SANE_TOOL_PATH = /usr/xpg6/bin:/usr/xpg4/bin
	HAVE_ALLOCA_H = YesPlease
	NO_STRCASESTR = YesPlease
	NO_MEMMEM = YesPlease
	NO_MKDTEMP = YesPlease
	NO_REGEX = YesPlease
	NO_MSGFMT_EXTENDED_OPTIONS = YesPlease
	HAVE_DEV_TTY = YesPlease
	ifeq ($(uname_R),5.6)
		SOCKLEN_T = int
		NO_HSTRERROR = YesPlease
		NO_IPV6 = YesPlease
		NO_SOCKADDR_STORAGE = YesPlease
		NO_UNSETENV = YesPlease
		NO_SETENV = YesPlease
		NO_STRLCPY = YesPlease
		NO_STRTOUMAX = YesPlease
		GIT_TEST_CMP = cmp
	endif
	ifeq ($(uname_R),5.7)
		NEEDS_RESOLV = YesPlease
		NO_IPV6 = YesPlease
		NO_SOCKADDR_STORAGE = YesPlease
		NO_UNSETENV = YesPlease
		NO_SETENV = YesPlease
		NO_STRLCPY = YesPlease
		NO_STRTOUMAX = YesPlease
		GIT_TEST_CMP = cmp
	endif
	ifeq ($(uname_R),5.8)
		NO_UNSETENV = YesPlease
		NO_SETENV = YesPlease
		NO_STRTOUMAX = YesPlease
		GIT_TEST_CMP = cmp
	endif
	ifeq ($(uname_R),5.9)
		NO_UNSETENV = YesPlease
		NO_SETENV = YesPlease
		NO_STRTOUMAX = YesPlease
		GIT_TEST_CMP = cmp
	endif
	INSTALL = /usr/ucb/install
	TAR = gtar
	BASIC_CFLAGS += -D__EXTENSIONS__ -D__sun__
endif
ifeq ($(uname_O),Cygwin)
	ifeq ($(shell expr "$(uname_R)" : '1\.[1-6]\.'),4)
		NO_D_TYPE_IN_DIRENT = YesPlease
		NO_STRCASESTR = YesPlease
		NO_MEMMEM = YesPlease
		NO_SYMLINK_HEAD = YesPlease
		NO_IPV6 = YesPlease
		OLD_ICONV = UnfortunatelyYes
		# There are conflicting reports about this.
		# On some boxes NO_MMAP is needed, and not so elsewhere.
		# Try commenting this out if you suspect MMAP is more efficient
		NO_MMAP = YesPlease
	else
		NO_REGEX = UnfortunatelyYes
	endif
	HAVE_ALLOCA_H = YesPlease
	NEEDS_LIBICONV = YesPlease
	NO_FAST_WORKING_DIRECTORY = UnfortunatelyYes
	NO_ST_BLOCKS_IN_STRUCT_STAT = YesPlease
	X = .exe
	UNRELIABLE_FSTAT = UnfortunatelyYes
	OBJECT_CREATION_USES_RENAMES = UnfortunatelyNeedsTo
	MMAP_PREVENTS_DELETE = UnfortunatelyYes
	COMPAT_OBJS += compat/cygwin.o
	FREAD_READS_DIRECTORIES = UnfortunatelyYes
endif
ifeq ($(uname_S),FreeBSD)
	NEEDS_LIBICONV = YesPlease
	# Versions up to 10.1 require OLD_ICONV; 10.2 and beyond don't.
	# A typical version string looks like "10.2-RELEASE".
	ifeq ($(shell expr "$(uname_R)" : '[1-9]\.'),2)
		OLD_ICONV = YesPlease
	endif
	ifeq ($(firstword $(subst -, ,$(uname_R))),10.0)
		OLD_ICONV = YesPlease
	endif
	ifeq ($(firstword $(subst -, ,$(uname_R))),10.1)
		OLD_ICONV = YesPlease
	endif
	NO_MEMMEM = YesPlease
	BASIC_CFLAGS += -I/usr/local/include
	BASIC_LDFLAGS += -L/usr/local/lib
	DIR_HAS_BSD_GROUP_SEMANTICS = YesPlease
	USE_ST_TIMESPEC = YesPlease
	ifeq ($(shell expr "$(uname_R)" : '4\.'),2)
		PTHREAD_LIBS = -pthread
		NO_UINTMAX_T = YesPlease
		NO_STRTOUMAX = YesPlease
	endif
	PYTHON_PATH = /usr/local/bin/python
	PERL_PATH = /usr/local/bin/perl
	HAVE_PATHS_H = YesPlease
	GMTIME_UNRELIABLE_ERRORS = UnfortunatelyYes
	HAVE_BSD_SYSCTL = YesPlease
	HAVE_BSD_KERN_PROC_SYSCTL = YesPlease
	PAGER_ENV = LESS=FRX LV=-c MORE=FRX
	FREAD_READS_DIRECTORIES = UnfortunatelyYes
endif
ifeq ($(uname_S),OpenBSD)
	NO_STRCASESTR = YesPlease
	NO_MEMMEM = YesPlease
	USE_ST_TIMESPEC = YesPlease
	NEEDS_LIBICONV = YesPlease
	BASIC_CFLAGS += -I/usr/local/include
	BASIC_LDFLAGS += -L/usr/local/lib
	HAVE_PATHS_H = YesPlease
	HAVE_BSD_SYSCTL = YesPlease
	HAVE_BSD_KERN_PROC_SYSCTL = YesPlease
	PROCFS_EXECUTABLE_PATH = /proc/curproc/file
endif
ifeq ($(uname_S),MirBSD)
	NO_STRCASESTR = YesPlease
	NO_MEMMEM = YesPlease
	USE_ST_TIMESPEC = YesPlease
	NEEDS_LIBICONV = YesPlease
	HAVE_PATHS_H = YesPlease
	HAVE_BSD_SYSCTL = YesPlease
endif
ifeq ($(uname_S),NetBSD)
	ifeq ($(shell expr "$(uname_R)" : '[01]\.'),2)
		NEEDS_LIBICONV = YesPlease
	endif
	BASIC_CFLAGS += -I/usr/pkg/include
	BASIC_LDFLAGS += -L/usr/pkg/lib $(CC_LD_DYNPATH)/usr/pkg/lib
	USE_ST_TIMESPEC = YesPlease
	HAVE_PATHS_H = YesPlease
	HAVE_BSD_SYSCTL = YesPlease
	HAVE_BSD_KERN_PROC_SYSCTL = YesPlease
	PROCFS_EXECUTABLE_PATH = /proc/curproc/exe
endif
ifeq ($(uname_S),AIX)
	DEFAULT_PAGER = more
	NO_STRCASESTR = YesPlease
	NO_MEMMEM = YesPlease
	NO_MKDTEMP = YesPlease
	NO_STRLCPY = YesPlease
	NO_NSEC = YesPlease
	NO_REGEX = NeedsStartEnd
	FREAD_READS_DIRECTORIES = UnfortunatelyYes
	INTERNAL_QSORT = UnfortunatelyYes
	NEEDS_LIBICONV = YesPlease
	BASIC_CFLAGS += -D_LARGE_FILES
	ifeq ($(shell expr "$(uname_V)" : '[1234]'),1)
		NO_PTHREADS = YesPlease
	else
		PTHREAD_LIBS = -lpthread
	endif
	ifeq ($(shell expr "$(uname_V).$(uname_R)" : '5\.1'),3)
		INLINE = ''
	endif
	GIT_TEST_CMP = cmp
endif
ifeq ($(uname_S),GNU)
	# GNU/Hurd
	HAVE_ALLOCA_H = YesPlease
	NO_STRLCPY = YesPlease
	HAVE_PATHS_H = YesPlease
	LIBC_CONTAINS_LIBINTL = YesPlease
endif
ifeq ($(uname_S),IRIX)
	NO_SETENV = YesPlease
	NO_UNSETENV = YesPlease
	NO_STRCASESTR = YesPlease
	NO_MEMMEM = YesPlease
	NO_MKDTEMP = YesPlease
	# When compiled with the MIPSpro 7.4.4m compiler, and without pthreads
	# (i.e. NO_PTHREADS is set), and _with_ MMAP (i.e. NO_MMAP is not set),
	# git dies with a segmentation fault when trying to access the first
	# entry of a reflog.  The conservative choice is made to always set
	# NO_MMAP.  If you suspect that your compiler is not affected by this
	# issue, comment out the NO_MMAP statement.
	NO_MMAP = YesPlease
	NO_REGEX = YesPlease
	SNPRINTF_RETURNS_BOGUS = YesPlease
	SHELL_PATH = /usr/gnu/bin/bash
	NEEDS_LIBGEN = YesPlease
endif
ifeq ($(uname_S),IRIX64)
	NO_SETENV = YesPlease
	NO_UNSETENV = YesPlease
	NO_STRCASESTR = YesPlease
	NO_MEMMEM = YesPlease
	NO_MKDTEMP = YesPlease
	# When compiled with the MIPSpro 7.4.4m compiler, and without pthreads
	# (i.e. NO_PTHREADS is set), and _with_ MMAP (i.e. NO_MMAP is not set),
	# git dies with a segmentation fault when trying to access the first
	# entry of a reflog.  The conservative choice is made to always set
	# NO_MMAP.  If you suspect that your compiler is not affected by this
	# issue, comment out the NO_MMAP statement.
	NO_MMAP = YesPlease
	NO_REGEX = YesPlease
	SNPRINTF_RETURNS_BOGUS = YesPlease
	SHELL_PATH = /usr/gnu/bin/bash
	NEEDS_LIBGEN = YesPlease
endif
ifeq ($(uname_S),HP-UX)
	INLINE = __inline
	NO_IPV6 = YesPlease
	NO_SETENV = YesPlease
	NO_STRCASESTR = YesPlease
	NO_MEMMEM = YesPlease
	NO_STRLCPY = YesPlease
	NO_MKDTEMP = YesPlease
	NO_UNSETENV = YesPlease
	NO_HSTRERROR = YesPlease
	NO_SYS_SELECT_H = YesPlease
	SNPRINTF_RETURNS_BOGUS = YesPlease
	NO_NSEC = YesPlease
	ifeq ($(uname_R),B.11.00)
		NO_INET_NTOP = YesPlease
		NO_INET_PTON = YesPlease
	endif
	ifeq ($(uname_R),B.10.20)
		# Override HP-UX 11.x setting:
		INLINE =
		SOCKLEN_T = size_t
		NO_PREAD = YesPlease
		NO_INET_NTOP = YesPlease
		NO_INET_PTON = YesPlease
	endif
	GIT_TEST_CMP = cmp
endif
ifeq ($(uname_S),Windows)
	GIT_VERSION := $(GIT_VERSION).MSVC
	pathsep = ;
	HAVE_ALLOCA_H = YesPlease
	NO_PREAD = YesPlease
	NEEDS_CRYPTO_WITH_SSL = YesPlease
	NO_LIBGEN_H = YesPlease
	NO_POLL = YesPlease
	NO_SYMLINK_HEAD = YesPlease
	NO_IPV6 = YesPlease
	NO_UNIX_SOCKETS = YesPlease
	NO_SETENV = YesPlease
	NO_STRCASESTR = YesPlease
	NO_STRLCPY = YesPlease
	NO_MEMMEM = YesPlease
	# NEEDS_LIBICONV = YesPlease
	NO_ICONV = YesPlease
	NO_STRTOUMAX = YesPlease
	NO_MKDTEMP = YesPlease
	SNPRINTF_RETURNS_BOGUS = YesPlease
	NO_SVN_TESTS = YesPlease
	RUNTIME_PREFIX = YesPlease
	HAVE_WPGMPTR = YesWeDo
	NO_ST_BLOCKS_IN_STRUCT_STAT = YesPlease
	NO_NSEC = YesPlease
	USE_WIN32_MMAP = YesPlease
	MMAP_PREVENTS_DELETE = UnfortunatelyYes
	# USE_NED_ALLOCATOR = YesPlease
	UNRELIABLE_FSTAT = UnfortunatelyYes
	OBJECT_CREATION_USES_RENAMES = UnfortunatelyNeedsTo
	NO_REGEX = YesPlease
	NO_GETTEXT = YesPlease
	NO_PYTHON = YesPlease
	BLK_SHA1 = YesPlease
	ETAGS_TARGET = ETAGS
	NO_INET_PTON = YesPlease
	NO_INET_NTOP = YesPlease
	NO_POSIX_GOODIES = UnfortunatelyYes
	NATIVE_CRLF = YesPlease
	DEFAULT_HELP_FORMAT = html

	CC = compat/vcbuild/scripts/clink.pl
	AR = compat/vcbuild/scripts/lib.pl
	CFLAGS =
	BASIC_CFLAGS = -nologo -I. -I../zlib -Icompat/vcbuild -Icompat/vcbuild/include -DWIN32 -D_CONSOLE -DHAVE_STRING_H -D_CRT_SECURE_NO_WARNINGS -D_CRT_NONSTDC_NO_DEPRECATE
	COMPAT_OBJS = compat/msvc.o compat/winansi.o \
		compat/win32/pthread.o compat/win32/syslog.o \
		compat/win32/dirent.o
	COMPAT_CFLAGS = -D__USE_MINGW_ACCESS -DNOGDI -DHAVE_STRING_H -Icompat -Icompat/regex -Icompat/win32 -DSTRIP_EXTENSION=\".exe\"
	BASIC_LDFLAGS = -IGNORE:4217 -IGNORE:4049 -NOLOGO -SUBSYSTEM:CONSOLE
	EXTLIBS = user32.lib advapi32.lib shell32.lib wininet.lib ws2_32.lib invalidcontinue.obj
	PTHREAD_LIBS =
	lib =
ifndef DEBUG
	BASIC_CFLAGS += -GL -Os -MD
	BASIC_LDFLAGS += -LTCG
	AR += -LTCG
else
	BASIC_CFLAGS += -Zi -MDd
endif
	X = .exe
endif
ifeq ($(uname_S),Interix)
	NO_INITGROUPS = YesPlease
	NO_IPV6 = YesPlease
	NO_MEMMEM = YesPlease
	NO_MKDTEMP = YesPlease
	NO_STRTOUMAX = YesPlease
	NO_NSEC = YesPlease
	ifeq ($(uname_R),3.5)
		NO_INET_NTOP = YesPlease
		NO_INET_PTON = YesPlease
		NO_SOCKADDR_STORAGE = YesPlease
	endif
	ifeq ($(uname_R),5.2)
		NO_INET_NTOP = YesPlease
		NO_INET_PTON = YesPlease
		NO_SOCKADDR_STORAGE = YesPlease
	endif
endif
ifeq ($(uname_S),Minix)
	NO_IPV6 = YesPlease
	NO_ST_BLOCKS_IN_STRUCT_STAT = YesPlease
	NO_NSEC = YesPlease
	NEEDS_LIBGEN =
	NEEDS_CRYPTO_WITH_SSL = YesPlease
	NEEDS_IDN_WITH_CURL = YesPlease
	NEEDS_SSL_WITH_CURL = YesPlease
	NEEDS_RESOLV =
	NO_HSTRERROR = YesPlease
	NO_MMAP = YesPlease
	NO_CURL =
	NO_EXPAT =
endif
ifeq ($(uname_S),NONSTOP_KERNEL)
	# Needs some C99 features, "inline" is just one of them.
	# INLINE='' would just replace one set of warnings with another and
	# still not compile in c89 mode, due to non-const array initializations.
	CC = cc -c99
	# Disable all optimization, seems to result in bad code, with -O or -O2
	# or even -O1 (default), /usr/local/libexec/git-core/git-pack-objects
	# abends on "git push". Needs more investigation.
	CFLAGS = -g -O0
	# We'd want it to be here.
	prefix = /usr/local
	# Our's are in ${prefix}/bin (perl might also be in /usr/bin/perl).
	PERL_PATH = ${prefix}/bin/perl
	PYTHON_PATH = ${prefix}/bin/python

	# As detected by './configure'.
	# Missdetected, hence commented out, see below.
	#NO_CURL = YesPlease
	# Added manually, see above.
	NEEDS_SSL_WITH_CURL = YesPlease
	HAVE_LIBCHARSET_H = YesPlease
	HAVE_STRINGS_H = YesPlease
	NEEDS_LIBICONV = YesPlease
	NEEDS_LIBINTL_BEFORE_LIBICONV = YesPlease
	NO_SYS_SELECT_H = UnfortunatelyYes
	NO_D_TYPE_IN_DIRENT = YesPlease
	NO_HSTRERROR = YesPlease
	NO_STRCASESTR = YesPlease
	NO_MEMMEM = YesPlease
	NO_STRLCPY = YesPlease
	NO_SETENV = YesPlease
	NO_UNSETENV = YesPlease
	NO_MKDTEMP = YesPlease
	# Currently libiconv-1.9.1.
	OLD_ICONV = UnfortunatelyYes
	NO_REGEX = YesPlease
	NO_PTHREADS = UnfortunatelyYes

	# Not detected (nor checked for) by './configure'.
	# We don't have SA_RESTART on NonStop, unfortunalety.
	COMPAT_CFLAGS += -DSA_RESTART=0
	# Apparently needed in compat/fnmatch/fnmatch.c.
	COMPAT_CFLAGS += -DHAVE_STRING_H=1
	NO_ST_BLOCKS_IN_STRUCT_STAT = YesPlease
	NO_NSEC = YesPlease
	NO_PREAD = YesPlease
	NO_MMAP = YesPlease
	NO_POLL = YesPlease
	NO_INTPTR_T = UnfortunatelyYes
	# Bug report 10-120822-4477 submitted to HP NonStop development.
	MKDIR_WO_TRAILING_SLASH = YesPlease
	# RFE 10-120912-4693 submitted to HP NonStop development.
	NO_SETITIMER = UnfortunatelyYes
	SANE_TOOL_PATH = /usr/coreutils/bin:/usr/local/bin
	SHELL_PATH = /usr/local/bin/bash
	# as of H06.25/J06.14, we might better use this
	#SHELL_PATH = /usr/coreutils/bin/bash
endif
ifneq (,$(findstring MINGW,$(uname_S)))
	pathsep = ;
	HAVE_ALLOCA_H = YesPlease
	NO_PREAD = YesPlease
	NEEDS_CRYPTO_WITH_SSL = YesPlease
	NO_LIBGEN_H = YesPlease
	NO_POLL = YesPlease
	NO_SYMLINK_HEAD = YesPlease
	NO_UNIX_SOCKETS = YesPlease
	NO_SETENV = YesPlease
	NO_STRCASESTR = YesPlease
	NO_STRLCPY = YesPlease
	NO_MEMMEM = YesPlease
	NEEDS_LIBICONV = YesPlease
	NO_STRTOUMAX = YesPlease
	NO_MKDTEMP = YesPlease
	NO_SVN_TESTS = YesPlease
	NO_PERL_MAKEMAKER = YesPlease
	RUNTIME_PREFIX = YesPlease
	HAVE_WPGMPTR = YesWeDo
	NO_ST_BLOCKS_IN_STRUCT_STAT = YesPlease
	NO_NSEC = YesPlease
	USE_WIN32_MMAP = YesPlease
	MMAP_PREVENTS_DELETE = UnfortunatelyYes
	USE_NED_ALLOCATOR = YesPlease
	UNRELIABLE_FSTAT = UnfortunatelyYes
	OBJECT_CREATION_USES_RENAMES = UnfortunatelyNeedsTo
	NO_REGEX = YesPlease
	NO_PYTHON = YesPlease
	ETAGS_TARGET = ETAGS
	NO_INET_PTON = YesPlease
	NO_INET_NTOP = YesPlease
	NO_POSIX_GOODIES = UnfortunatelyYes
	DEFAULT_HELP_FORMAT = html
	COMPAT_CFLAGS += -DNOGDI -Icompat -Icompat/win32
	COMPAT_CFLAGS += -DSTRIP_EXTENSION=\".exe\"
	COMPAT_OBJS += compat/mingw.o compat/winansi.o \
		compat/win32/pthread.o compat/win32/syslog.o \
		compat/win32/dirent.o
<<<<<<< HEAD
	BASIC_CFLAGS += -DWIN32 -DPROTECT_NTFS_DEFAULT=1
=======
>>>>>>> 9877106b
	EXTLIBS += -lws2_32
	GITLIBS += git.res
	PTHREAD_LIBS =
	RC = windres -O coff
	NATIVE_CRLF = YesPlease
	X = .exe
	SPARSE_FLAGS = -Wno-one-bit-signed-bitfield
ifneq (,$(wildcard ../THIS_IS_MSYSGIT))
	htmldir = doc/git/html/
	prefix =
	INSTALL = /bin/install
	EXTLIBS += /mingw/lib/libz.a
	NO_R_TO_GCC_LINKER = YesPlease
	INTERNAL_QSORT = YesPlease
	HAVE_LIBCHARSET_H = YesPlease
	NO_GETTEXT = YesPlease
	COMPAT_CLFAGS += -D__USE_MINGW_ACCESS
else
	ifeq ($(shell expr "$(uname_R)" : '2\.'),2)
		# MSys2
		prefix = /usr/
		ifeq (MINGW32,$(MSYSTEM))
			prefix = /mingw32
		endif
		ifeq (MINGW64,$(MSYSTEM))
			prefix = /mingw64
		else
			COMPAT_CFLAGS += -D_USE_32BIT_TIME_T
			BASIC_LDFLAGS += -Wl,--large-address-aware
		endif
		CC = gcc
		COMPAT_CFLAGS += -D__USE_MINGW_ANSI_STDIO=0 -DDETECT_MSYS_TTY
		EXTLIBS += -lntdll
		INSTALL = /bin/install
		NO_R_TO_GCC_LINKER = YesPlease
		INTERNAL_QSORT = YesPlease
		HAVE_LIBCHARSET_H = YesPlease
		NO_GETTEXT =
		USE_GETTEXT_SCHEME = fallthrough
		USE_LIBPCRE= YesPlease
		NO_LIBPCRE1_JIT = UnfortunatelyYes
		NO_CURL =
		USE_NED_ALLOCATOR = YesPlease
	else
		COMPAT_CFLAGS += -D__USE_MINGW_ANSI_STDIO
		NO_CURL = YesPlease
	endif
endif
endif
ifeq ($(uname_S),QNX)
	COMPAT_CFLAGS += -DSA_RESTART=0
	EXPAT_NEEDS_XMLPARSE_H = YesPlease
	HAVE_STRINGS_H = YesPlease
	NEEDS_SOCKET = YesPlease
	NO_GETPAGESIZE = YesPlease
	NO_ICONV = YesPlease
	NO_MEMMEM = YesPlease
	NO_MKDTEMP = YesPlease
	NO_NSEC = YesPlease
	NO_PTHREADS = YesPlease
	NO_R_TO_GCC_LINKER = YesPlease
	NO_STRCASESTR = YesPlease
	NO_STRLCPY = YesPlease
endif<|MERGE_RESOLUTION|>--- conflicted
+++ resolved
@@ -537,10 +537,7 @@
 	COMPAT_OBJS += compat/mingw.o compat/winansi.o \
 		compat/win32/pthread.o compat/win32/syslog.o \
 		compat/win32/dirent.o
-<<<<<<< HEAD
-	BASIC_CFLAGS += -DWIN32 -DPROTECT_NTFS_DEFAULT=1
-=======
->>>>>>> 9877106b
+	BASIC_CFLAGS += -DWIN32
 	EXTLIBS += -lws2_32
 	GITLIBS += git.res
 	PTHREAD_LIBS =
