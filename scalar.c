/*
 * The Scalar command-line interface.
 */

<<<<<<< HEAD
#include "cache.h"
=======
#include "git-compat-util.h"
>>>>>>> 331b094e
#include "abspath.h"
#include "gettext.h"
#include "parse-options.h"
#include "config.h"
#include "run-command.h"
#include "simple-ipc.h"
#include "fsmonitor-ipc.h"
#include "fsmonitor-settings.h"
#include "refs.h"
#include "dir.h"
#include "packfile.h"
#include "help.h"
#include "setup.h"
<<<<<<< HEAD
=======
#include "trace2.h"
>>>>>>> 331b094e

static void setup_enlistment_directory(int argc, const char **argv,
				       const char * const *usagestr,
				       const struct option *options,
				       struct strbuf *enlistment_root)
{
	struct strbuf path = STRBUF_INIT;
	int enlistment_is_repo_parent = 0;
	size_t len;

	if (startup_info->have_repository)
		BUG("gitdir already set up?!?");

	if (argc > 1)
		usage_with_options(usagestr, options);

	/* find the worktree, determine its corresponding root */
	if (argc == 1) {
		strbuf_add_absolute_path(&path, argv[0]);
		if (!is_directory(path.buf))
			die(_("'%s' does not exist"), path.buf);
		if (chdir(path.buf) < 0)
			die_errno(_("could not switch to '%s'"), path.buf);
	} else if (strbuf_getcwd(&path) < 0)
		die(_("need a working directory"));

	strbuf_trim_trailing_dir_sep(&path);

	/* check if currently in enlistment root with src/ workdir */
	len = path.len;
	strbuf_addstr(&path, "/src");
	if (is_nonbare_repository_dir(&path)) {
		enlistment_is_repo_parent = 1;
		if (chdir(path.buf) < 0)
			die_errno(_("could not switch to '%s'"), path.buf);
	}
	strbuf_setlen(&path, len);

	setup_git_directory();

	if (!the_repository->worktree)
		die(_("Scalar enlistments require a worktree"));

	if (enlistment_root) {
		if (enlistment_is_repo_parent)
			strbuf_addbuf(enlistment_root, &path);
		else
			strbuf_addstr(enlistment_root, the_repository->worktree);
	}

	strbuf_release(&path);
}

static int run_git(const char *arg, ...)
{
	struct child_process cmd = CHILD_PROCESS_INIT;
	va_list args;
	const char *p;

	va_start(args, arg);
	strvec_push(&cmd.args, arg);
	while ((p = va_arg(args, const char *)))
		strvec_push(&cmd.args, p);
	va_end(args);

	cmd.git_cmd = 1;
	return run_command(&cmd);
}

struct scalar_config {
	const char *key;
	const char *value;
	int overwrite_on_reconfigure;
};

static int set_scalar_config(const struct scalar_config *config, int reconfigure)
{
	char *value = NULL;
	int res;

	if ((reconfigure && config->overwrite_on_reconfigure) ||
	    git_config_get_string(config->key, &value)) {
		trace2_data_string("scalar", the_repository, config->key, "created");
		res = git_config_set_gently(config->key, config->value);
	} else {
		trace2_data_string("scalar", the_repository, config->key, "exists");
		res = 0;
	}

	free(value);
	return res;
}

static int have_fsmonitor_support(void)
{
	return fsmonitor_ipc__is_supported() &&
	       fsm_settings__get_reason(the_repository) == FSMONITOR_REASON_OK;
}

static int set_recommended_config(int reconfigure)
{
	struct scalar_config config[] = {
		/* Required */
		{ "am.keepCR", "true", 1 },
		{ "core.FSCache", "true", 1 },
		{ "core.multiPackIndex", "true", 1 },
		{ "core.preloadIndex", "true", 1 },
#ifndef WIN32
		{ "core.untrackedCache", "true", 1 },
#else
		/*
		 * Unfortunately, Scalar's Functional Tests demonstrated
		 * that the untracked cache feature is unreliable on Windows
		 * (which is a bummer because that platform would benefit the
		 * most from it). For some reason, freshly created files seem
		 * not to update the directory's `lastModified` time
		 * immediately, but the untracked cache would need to rely on
		 * that.
		 *
		 * Therefore, with a sad heart, we disable this very useful
		 * feature on Windows.
		 */
		{ "core.untrackedCache", "false", 1 },
#endif
		{ "core.logAllRefUpdates", "true", 1 },
		{ "credential.https://dev.azure.com.useHttpPath", "true", 1 },
		{ "credential.validate", "false", 1 }, /* GCM4W-only */
		{ "gc.auto", "0", 1 },
		{ "gui.GCWarning", "false", 1 },
		{ "index.skipHash", "false", 1 },
		{ "index.threads", "true", 1 },
		{ "index.version", "4", 1 },
		{ "merge.stat", "false", 1 },
		{ "merge.renames", "true", 1 },
		{ "pack.useBitmaps", "false", 1 },
		{ "pack.useSparse", "true", 1 },
		{ "receive.autoGC", "false", 1 },
		{ "feature.manyFiles", "false", 1 },
		{ "feature.experimental", "false", 1 },
		{ "fetch.unpackLimit", "1", 1 },
		{ "fetch.writeCommitGraph", "false", 1 },
#ifdef WIN32
		{ "http.sslBackend", "schannel", 1 },
#endif
		/* Optional */
		{ "status.aheadBehind", "false" },
		{ "commitGraph.generationVersion", "1" },
		{ "core.autoCRLF", "false" },
		{ "core.safeCRLF", "false" },
		{ "fetch.showForcedUpdates", "false" },
		{ NULL, NULL },
	};
	int i;
	char *value;

	for (i = 0; config[i].key; i++) {
		if (set_scalar_config(config + i, reconfigure))
			return error(_("could not configure %s=%s"),
				     config[i].key, config[i].value);
	}

	if (have_fsmonitor_support()) {
		struct scalar_config fsmonitor = { "core.fsmonitor", "true" };
		if (set_scalar_config(&fsmonitor, reconfigure))
			return error(_("could not configure %s=%s"),
				     fsmonitor.key, fsmonitor.value);
	}

	/*
	 * The `log.excludeDecoration` setting is special because it allows
	 * for multiple values.
	 */
	if (git_config_get_string("log.excludeDecoration", &value)) {
		trace2_data_string("scalar", the_repository,
				   "log.excludeDecoration", "created");
		if (git_config_set_multivar_gently("log.excludeDecoration",
						   "refs/prefetch/*",
						   CONFIG_REGEX_NONE, 0))
			return error(_("could not configure "
				       "log.excludeDecoration"));
	} else {
		trace2_data_string("scalar", the_repository,
				   "log.excludeDecoration", "exists");
		free(value);
	}

	return 0;
}

static int toggle_maintenance(int enable)
{
	return run_git("maintenance",
		       enable ? "start" : "unregister",
		       enable ? NULL : "--force",
		       NULL);
}

static int add_or_remove_enlistment(int add)
{
	int res;

	if (!the_repository->worktree)
		die(_("Scalar enlistments require a worktree"));

	res = run_git("config", "--global", "--get", "--fixed-value",
		      "scalar.repo", the_repository->worktree, NULL);

	/*
	 * If we want to add and the setting is already there, then do nothing.
	 * If we want to remove and the setting is not there, then do nothing.
	 */
	if ((add && !res) || (!add && res))
		return 0;

	return run_git("config", "--global", add ? "--add" : "--unset",
		       add ? "--no-fixed-value" : "--fixed-value",
		       "scalar.repo", the_repository->worktree, NULL);
}

static int start_fsmonitor_daemon(void)
{
	assert(have_fsmonitor_support());

	if (fsmonitor_ipc__get_state() != IPC_STATE__LISTENING)
		return run_git("fsmonitor--daemon", "start", NULL);

	return 0;
}

static int stop_fsmonitor_daemon(void)
{
	assert(have_fsmonitor_support());

	if (fsmonitor_ipc__get_state() == IPC_STATE__LISTENING)
		return run_git("fsmonitor--daemon", "stop", NULL);

	return 0;
}

static int register_dir(void)
{
	if (add_or_remove_enlistment(1))
		return error(_("could not add enlistment"));

	if (set_recommended_config(0))
		return error(_("could not set recommended config"));

	if (toggle_maintenance(1))
		warning(_("could not turn on maintenance"));

	if (have_fsmonitor_support() && start_fsmonitor_daemon()) {
		return error(_("could not start the FSMonitor daemon"));
	}

	return 0;
}

static int unregister_dir(void)
{
	int res = 0;

	if (toggle_maintenance(0))
		res = error(_("could not turn off maintenance"));

	if (add_or_remove_enlistment(0))
		res = error(_("could not remove enlistment"));

	return res;
}

/* printf-style interface, expects `<key>=<value>` argument */
static int set_config(const char *fmt, ...)
{
	struct strbuf buf = STRBUF_INIT;
	char *value;
	int res;
	va_list args;

	va_start(args, fmt);
	strbuf_vaddf(&buf, fmt, args);
	va_end(args);

	value = strchr(buf.buf, '=');
	if (value)
		*(value++) = '\0';
	res = git_config_set_gently(buf.buf, value);
	strbuf_release(&buf);

	return res;
}

static char *remote_default_branch(const char *url)
{
	struct child_process cp = CHILD_PROCESS_INIT;
	struct strbuf out = STRBUF_INIT;

	cp.git_cmd = 1;
	strvec_pushl(&cp.args, "ls-remote", "--symref", url, "HEAD", NULL);
	if (!pipe_command(&cp, NULL, 0, &out, 0, NULL, 0)) {
		const char *line = out.buf;

		while (*line) {
			const char *eol = strchrnul(line, '\n'), *p;
			size_t len = eol - line;
			char *branch;

			if (!skip_prefix(line, "ref: ", &p) ||
			    !strip_suffix_mem(line, &len, "\tHEAD")) {
				line = eol + (*eol == '\n');
				continue;
			}

			eol = line + len;
			if (skip_prefix(p, "refs/heads/", &p)) {
				branch = xstrndup(p, eol - p);
				strbuf_release(&out);
				return branch;
			}

			error(_("remote HEAD is not a branch: '%.*s'"),
			      (int)(eol - p), p);
			strbuf_release(&out);
			return NULL;
		}
	}
	warning(_("failed to get default branch name from remote; "
		  "using local default"));
	strbuf_reset(&out);

	child_process_init(&cp);
	cp.git_cmd = 1;
	strvec_pushl(&cp.args, "symbolic-ref", "--short", "HEAD", NULL);
	if (!pipe_command(&cp, NULL, 0, &out, 0, NULL, 0)) {
		strbuf_trim(&out);
		return strbuf_detach(&out, NULL);
	}

	strbuf_release(&out);
	error(_("failed to get default branch name"));
	return NULL;
}

static int delete_enlistment(struct strbuf *enlistment)
{
#ifdef WIN32
	struct strbuf parent = STRBUF_INIT;
	size_t offset;
	char *path_sep;
#endif

	if (unregister_dir())
		return error(_("failed to unregister repository"));

#ifdef WIN32
	/*
	 * Change the current directory to one outside of the enlistment so
	 * that we may delete everything underneath it.
	 */
	offset = offset_1st_component(enlistment->buf);
	path_sep = find_last_dir_sep(enlistment->buf + offset);
	strbuf_add(&parent, enlistment->buf,
		   path_sep ? path_sep - enlistment->buf : offset);
	if (chdir(parent.buf) < 0) {
		int res = error_errno(_("could not switch to '%s'"), parent.buf);
		strbuf_release(&parent);
		return res;
	}
	strbuf_release(&parent);
#endif

	if (have_fsmonitor_support() && stop_fsmonitor_daemon())
		return error(_("failed to stop the FSMonitor daemon"));

	if (remove_dir_recursively(enlistment, 0))
		return error(_("failed to delete enlistment directory"));

	return 0;
}

/*
 * Dummy implementation; Using `get_version_info()` would cause a link error
 * without this.
 */
void load_builtin_commands(const char *prefix, struct cmdnames *cmds)
{
	die("not implemented");
}

static int cmd_clone(int argc, const char **argv)
{
	const char *branch = NULL;
	int full_clone = 0, single_branch = 0, show_progress = isatty(2);
	struct option clone_options[] = {
		OPT_STRING('b', "branch", &branch, N_("<branch>"),
			   N_("branch to checkout after clone")),
		OPT_BOOL(0, "full-clone", &full_clone,
			 N_("when cloning, create full working directory")),
		OPT_BOOL(0, "single-branch", &single_branch,
			 N_("only download metadata for the branch that will "
			    "be checked out")),
		OPT_END(),
	};
	const char * const clone_usage[] = {
		N_("scalar clone [<options>] [--] <repo> [<dir>]"),
		NULL
	};
	const char *url;
	char *enlistment = NULL, *dir = NULL;
	struct strbuf buf = STRBUF_INIT;
	int res;

	argc = parse_options(argc, argv, NULL, clone_options, clone_usage, 0);

	if (argc == 2) {
		url = argv[0];
		enlistment = xstrdup(argv[1]);
	} else if (argc == 1) {
		url = argv[0];

		strbuf_addstr(&buf, url);
		/* Strip trailing slashes, if any */
		while (buf.len > 0 && is_dir_sep(buf.buf[buf.len - 1]))
			strbuf_setlen(&buf, buf.len - 1);
		/* Strip suffix `.git`, if any */
		strbuf_strip_suffix(&buf, ".git");

		enlistment = find_last_dir_sep(buf.buf);
		if (!enlistment) {
			die(_("cannot deduce worktree name from '%s'"), url);
		}
		enlistment = xstrdup(enlistment + 1);
	} else {
		usage_msg_opt(_("You must specify a repository to clone."),
			      clone_usage, clone_options);
	}

	if (is_directory(enlistment))
		die(_("directory '%s' exists already"), enlistment);

	dir = xstrfmt("%s/src", enlistment);

	strbuf_reset(&buf);
	if (branch)
		strbuf_addf(&buf, "init.defaultBranch=%s", branch);
	else {
		char *b = repo_default_branch_name(the_repository, 1);
		strbuf_addf(&buf, "init.defaultBranch=%s", b);
		free(b);
	}

	if ((res = run_git("-c", buf.buf, "init", "--", dir, NULL)))
		goto cleanup;

	if (chdir(dir) < 0) {
		res = error_errno(_("could not switch to '%s'"), dir);
		goto cleanup;
	}

	setup_git_directory();

	/* common-main already logs `argv` */
	trace2_def_repo(the_repository);

	if (!branch && !(branch = remote_default_branch(url))) {
		res = error(_("failed to get default branch for '%s'"), url);
		goto cleanup;
	}

	if (set_config("remote.origin.url=%s", url) ||
	    set_config("remote.origin.fetch="
		       "+refs/heads/%s:refs/remotes/origin/%s",
		       single_branch ? branch : "*",
		       single_branch ? branch : "*") ||
	    set_config("remote.origin.promisor=true") ||
	    set_config("remote.origin.partialCloneFilter=blob:none")) {
		res = error(_("could not configure remote in '%s'"), dir);
		goto cleanup;
	}

	if (!full_clone &&
	    (res = run_git("sparse-checkout", "init", "--cone", NULL)))
		goto cleanup;

	if (set_recommended_config(0))
		return error(_("could not configure '%s'"), dir);

	if ((res = run_git("fetch", "--quiet",
				show_progress ? "--progress" : "--no-progress",
				"origin", NULL))) {
		warning(_("partial clone failed; attempting full clone"));

		if (set_config("remote.origin.promisor") ||
		    set_config("remote.origin.partialCloneFilter")) {
			res = error(_("could not configure for full clone"));
			goto cleanup;
		}

		if ((res = run_git("fetch", "--quiet",
					show_progress ? "--progress" : "--no-progress",
					"origin", NULL)))
			goto cleanup;
	}

	if ((res = set_config("branch.%s.remote=origin", branch)))
		goto cleanup;
	if ((res = set_config("branch.%s.merge=refs/heads/%s",
			      branch, branch)))
		goto cleanup;

	strbuf_reset(&buf);
	strbuf_addf(&buf, "origin/%s", branch);
	res = run_git("checkout", "-f", "-t", buf.buf, NULL);
	if (res)
		goto cleanup;

	res = register_dir();

cleanup:
	free(enlistment);
	free(dir);
	strbuf_release(&buf);
	return res;
}

static int cmd_diagnose(int argc, const char **argv)
{
	struct option options[] = {
		OPT_END(),
	};
	const char * const usage[] = {
		N_("scalar diagnose [<enlistment>]"),
		NULL
	};
	struct strbuf diagnostics_root = STRBUF_INIT;
	int res = 0;

	argc = parse_options(argc, argv, NULL, options,
			     usage, 0);

	setup_enlistment_directory(argc, argv, usage, options, &diagnostics_root);
	strbuf_addstr(&diagnostics_root, "/.scalarDiagnostics");

	res = run_git("diagnose", "--mode=all", "-s", "%Y%m%d_%H%M%S",
		      "-o", diagnostics_root.buf, NULL);

	strbuf_release(&diagnostics_root);
	return res;
}

static int cmd_list(int argc, const char **argv UNUSED)
{
	if (argc != 1)
		die(_("`scalar list` does not take arguments"));

	if (run_git("config", "--global", "--get-all", "scalar.repo", NULL) < 0)
		return -1;
	return 0;
}

static int cmd_register(int argc, const char **argv)
{
	struct option options[] = {
		OPT_END(),
	};
	const char * const usage[] = {
		N_("scalar register [<enlistment>]"),
		NULL
	};

	argc = parse_options(argc, argv, NULL, options,
			     usage, 0);

	setup_enlistment_directory(argc, argv, usage, options, NULL);

	return register_dir();
}

static int get_scalar_repos(const char *key, const char *value, void *data)
{
	struct string_list *list = data;

	if (!strcmp(key, "scalar.repo"))
		string_list_append(list, value);

	return 0;
}

static int remove_deleted_enlistment(struct strbuf *path)
{
	int res = 0;
	strbuf_realpath_forgiving(path, path->buf, 1);

	if (run_git("config", "--global",
		    "--unset", "--fixed-value",
		    "scalar.repo", path->buf, NULL) < 0)
		res = -1;

	if (run_git("config", "--global",
		    "--unset", "--fixed-value",
		    "maintenance.repo", path->buf, NULL) < 0)
		res = -1;

	return res;
}

static int cmd_reconfigure(int argc, const char **argv)
{
	int all = 0;
	struct option options[] = {
		OPT_BOOL('a', "all", &all,
			 N_("reconfigure all registered enlistments")),
		OPT_END(),
	};
	const char * const usage[] = {
		N_("scalar reconfigure [--all | <enlistment>]"),
		NULL
	};
	struct string_list scalar_repos = STRING_LIST_INIT_DUP;
	int i, res = 0;
	struct repository r = { NULL };
	struct strbuf commondir = STRBUF_INIT, gitdir = STRBUF_INIT;

	argc = parse_options(argc, argv, NULL, options,
			     usage, 0);

	if (!all) {
		setup_enlistment_directory(argc, argv, usage, options, NULL);

		return set_recommended_config(1);
	}

	if (argc > 0)
		usage_msg_opt(_("--all or <enlistment>, but not both"),
			      usage, options);

	git_config(get_scalar_repos, &scalar_repos);

	for (i = 0; i < scalar_repos.nr; i++) {
		const char *dir = scalar_repos.items[i].string;

		strbuf_reset(&commondir);
		strbuf_reset(&gitdir);

		if (chdir(dir) < 0) {
			struct strbuf buf = STRBUF_INIT;

			if (errno != ENOENT) {
				warning_errno(_("could not switch to '%s'"), dir);
				res = -1;
				continue;
			}

			strbuf_addstr(&buf, dir);
			if (remove_deleted_enlistment(&buf))
				res = error(_("could not remove stale "
					      "scalar.repo '%s'"), dir);
			else
				warning(_("removing stale scalar.repo '%s'"),
					dir);
			strbuf_release(&buf);
		} else if (discover_git_directory(&commondir, &gitdir) < 0) {
			warning_errno(_("git repository gone in '%s'"), dir);
			res = -1;
		} else {
			git_config_clear();

			the_repository = &r;
			r.commondir = commondir.buf;
			r.gitdir = gitdir.buf;

			if (set_recommended_config(1) < 0)
				res = -1;
		}
	}

	string_list_clear(&scalar_repos, 1);
	strbuf_release(&commondir);
	strbuf_release(&gitdir);

	return res;
}

static int cmd_run(int argc, const char **argv)
{
	struct option options[] = {
		OPT_END(),
	};
	struct {
		const char *arg, *task;
	} tasks[] = {
		{ "config", NULL },
		{ "commit-graph", "commit-graph" },
		{ "fetch", "prefetch" },
		{ "loose-objects", "loose-objects" },
		{ "pack-files", "incremental-repack" },
		{ NULL, NULL }
	};
	struct strbuf buf = STRBUF_INIT;
	const char *usagestr[] = { NULL, NULL };
	int i;

	strbuf_addstr(&buf, N_("scalar run <task> [<enlistment>]\nTasks:\n"));
	for (i = 0; tasks[i].arg; i++)
		strbuf_addf(&buf, "\t%s\n", tasks[i].arg);
	usagestr[0] = buf.buf;

	argc = parse_options(argc, argv, NULL, options,
			     usagestr, 0);

	if (!argc)
		usage_with_options(usagestr, options);

	if (!strcmp("all", argv[0])) {
		i = -1;
	} else {
		for (i = 0; tasks[i].arg && strcmp(tasks[i].arg, argv[0]); i++)
			; /* keep looking for the task */

		if (i > 0 && !tasks[i].arg) {
			error(_("no such task: '%s'"), argv[0]);
			usage_with_options(usagestr, options);
		}
	}

	argc--;
	argv++;
	setup_enlistment_directory(argc, argv, usagestr, options, NULL);
	strbuf_release(&buf);

	if (i == 0)
		return register_dir();

	if (i > 0)
		return run_git("maintenance", "run",
			       "--task", tasks[i].task, NULL);

	if (register_dir())
		return -1;
	for (i = 1; tasks[i].arg; i++)
		if (run_git("maintenance", "run",
			    "--task", tasks[i].task, NULL))
			return -1;
	return 0;
}

static int cmd_unregister(int argc, const char **argv)
{
	struct option options[] = {
		OPT_END(),
	};
	const char * const usage[] = {
		N_("scalar unregister [<enlistment>]"),
		NULL
	};

	argc = parse_options(argc, argv, NULL, options,
			     usage, 0);

	/*
	 * Be forgiving when the enlistment or worktree does not even exist any
	 * longer; This can be the case if a user deleted the worktree by
	 * mistake and _still_ wants to unregister the thing.
	 */
	if (argc == 1) {
		struct strbuf src_path = STRBUF_INIT, workdir_path = STRBUF_INIT;

		strbuf_addf(&src_path, "%s/src/.git", argv[0]);
		strbuf_addf(&workdir_path, "%s/.git", argv[0]);
		if (!is_directory(src_path.buf) && !is_directory(workdir_path.buf)) {
			/* remove possible matching registrations */
			int res = -1;

			strbuf_strip_suffix(&src_path, "/.git");
			res = remove_deleted_enlistment(&src_path) && res;

			strbuf_strip_suffix(&workdir_path, "/.git");
			res = remove_deleted_enlistment(&workdir_path) && res;

			strbuf_release(&src_path);
			strbuf_release(&workdir_path);
			return res;
		}
		strbuf_release(&src_path);
		strbuf_release(&workdir_path);
	}

	setup_enlistment_directory(argc, argv, usage, options, NULL);

	return unregister_dir();
}

static int cmd_delete(int argc, const char **argv)
{
	char *cwd = xgetcwd();
	struct option options[] = {
		OPT_END(),
	};
	const char * const usage[] = {
		N_("scalar delete <enlistment>"),
		NULL
	};
	struct strbuf enlistment = STRBUF_INIT;
	int res = 0;

	argc = parse_options(argc, argv, NULL, options,
			     usage, 0);

	if (argc != 1)
		usage_with_options(usage, options);

	setup_enlistment_directory(argc, argv, usage, options, &enlistment);

	if (dir_inside_of(cwd, enlistment.buf) >= 0)
		res = error(_("refusing to delete current working directory"));
	else {
		close_object_store(the_repository->objects);
		res = delete_enlistment(&enlistment);
	}
	strbuf_release(&enlistment);
	free(cwd);

	return res;
}

static int cmd_help(int argc, const char **argv)
{
	struct option options[] = {
		OPT_END(),
	};
	const char * const usage[] = {
		"scalar help",
		NULL
	};

	argc = parse_options(argc, argv, NULL, options,
			     usage, 0);

	if (argc != 0)
		usage_with_options(usage, options);

	return run_git("help", "scalar", NULL);
}

static int cmd_version(int argc, const char **argv)
{
	int verbose = 0, build_options = 0;
	struct option options[] = {
		OPT__VERBOSE(&verbose, N_("include Git version")),
		OPT_BOOL(0, "build-options", &build_options,
			 N_("include Git's build options")),
		OPT_END(),
	};
	const char * const usage[] = {
		N_("scalar verbose [-v | --verbose] [--build-options]"),
		NULL
	};
	struct strbuf buf = STRBUF_INIT;

	argc = parse_options(argc, argv, NULL, options,
			     usage, 0);

	if (argc != 0)
		usage_with_options(usage, options);

	get_version_info(&buf, build_options);
	fprintf(stderr, "%s\n", buf.buf);
	strbuf_release(&buf);

	return 0;
}

static struct {
	const char *name;
	int (*fn)(int, const char **);
} builtins[] = {
	{ "clone", cmd_clone },
	{ "list", cmd_list },
	{ "register", cmd_register },
	{ "unregister", cmd_unregister },
	{ "run", cmd_run },
	{ "reconfigure", cmd_reconfigure },
	{ "delete", cmd_delete },
	{ "help", cmd_help },
	{ "version", cmd_version },
	{ "diagnose", cmd_diagnose },
	{ NULL, NULL},
};

int cmd_main(int argc, const char **argv)
{
	struct strbuf scalar_usage = STRBUF_INIT;
	int i;

	while (argc > 1 && *argv[1] == '-') {
		if (!strcmp(argv[1], "-C")) {
			if (argc < 3)
				die(_("-C requires a <directory>"));
			if (chdir(argv[2]) < 0)
				die_errno(_("could not change to '%s'"),
					  argv[2]);
			argc -= 2;
			argv += 2;
		} else if (!strcmp(argv[1], "-c")) {
			if (argc < 3)
				die(_("-c requires a <key>=<value> argument"));
			git_config_push_parameter(argv[2]);
			argc -= 2;
			argv += 2;
		} else
			break;
	}

	if (argc > 1) {
		argv++;
		argc--;

		for (i = 0; builtins[i].name; i++)
			if (!strcmp(builtins[i].name, argv[0]))
				return !!builtins[i].fn(argc, argv);
	}

	strbuf_addstr(&scalar_usage,
		      N_("scalar [-C <directory>] [-c <key>=<value>] "
			 "<command> [<options>]\n\nCommands:\n"));
	for (i = 0; builtins[i].name; i++)
		strbuf_addf(&scalar_usage, "\t%s\n", builtins[i].name);

	usage(scalar_usage.buf);
}<|MERGE_RESOLUTION|>--- conflicted
+++ resolved
@@ -2,11 +2,7 @@
  * The Scalar command-line interface.
  */
 
-<<<<<<< HEAD
-#include "cache.h"
-=======
 #include "git-compat-util.h"
->>>>>>> 331b094e
 #include "abspath.h"
 #include "gettext.h"
 #include "parse-options.h"
@@ -20,10 +16,7 @@
 #include "packfile.h"
 #include "help.h"
 #include "setup.h"
-<<<<<<< HEAD
-=======
 #include "trace2.h"
->>>>>>> 331b094e
 
 static void setup_enlistment_directory(int argc, const char **argv,
 				       const char * const *usagestr,
