--- conflicted
+++ resolved
@@ -123,11 +123,7 @@
 
 		snprintf(buf, sizeof(buf), "refs/heads/branch-%04"PRIuMAX, (uintmax_t)i);
 		ref.refname = buf;
-<<<<<<< HEAD
-		t_reftable_set_hash(ref.value.val1, i, GIT_SHA1_FORMAT_ID);
-=======
 		t_reftable_set_hash(ref.value.val1, i, REFTABLE_HASH_SHA1);
->>>>>>> 988e7f5e
 
 		err = reftable_stack_add(st, &write_test_ref, &ref);
 		check(!err);
