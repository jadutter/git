--- conflicted
+++ resolved
@@ -42,11 +42,7 @@
 }
 
 static void write_table(char ***names, struct reftable_buf *buf, int N,
-<<<<<<< HEAD
-			int block_size, uint32_t hash_id)
-=======
 			int block_size, enum reftable_hash hash_id)
->>>>>>> 988e7f5e
 {
 	struct reftable_write_options opts = {
 		.block_size = block_size,
