--- conflicted
+++ resolved
@@ -1020,7 +1020,6 @@
 	test_cmp expected actual
 '
 
-<<<<<<< HEAD
 test_expect_success 'fsck detects problems in worktree index' '
 	test_when_finished "git worktree remove -f wt" &&
 	git worktree add wt &&
@@ -1051,43 +1050,4 @@
 	test_cmp expect actual
 '
 
-test_expect_success 'fsck warning on symlink target with excessive length' '
-	symlink_target=$(printf "pattern %032769d" 1 | git hash-object -w --stdin) &&
-	test_when_finished "remove_object $symlink_target" &&
-	tree=$(printf "120000 blob %s\t%s\n" $symlink_target symlink | git mktree) &&
-	test_when_finished "remove_object $tree" &&
-	cat >expected <<-EOF &&
-	warning in blob $symlink_target: symlinkTargetLength: symlink target too long
-	EOF
-	git fsck --no-dangling >actual 2>&1 &&
-	test_cmp expected actual
-'
-
-test_expect_success 'fsck warning on symlink target pointing inside git dir' '
-	gitdir=$(printf ".git" | git hash-object -w --stdin) &&
-	ntfs_gitdir=$(printf "GIT~1" | git hash-object -w --stdin) &&
-	hfs_gitdir=$(printf ".${u200c}git" | git hash-object -w --stdin) &&
-	inside_gitdir=$(printf "nested/.git/config" | git hash-object -w --stdin) &&
-	benign_target=$(printf "legit/config" | git hash-object -w --stdin) &&
-	tree=$(printf "120000 blob %s\t%s\n" \
-		$benign_target benign_target \
-		$gitdir gitdir \
-		$hfs_gitdir hfs_gitdir \
-		$inside_gitdir inside_gitdir \
-		$ntfs_gitdir ntfs_gitdir |
-		git mktree) &&
-	for o in $gitdir $ntfs_gitdir $hfs_gitdir $inside_gitdir $benign_target $tree
-	do
-		test_when_finished "remove_object $o" || return 1
-	done &&
-	printf "warning in blob %s: symlinkPointsToGitDir: symlink target points to git dir\n" \
-		$gitdir $hfs_gitdir $inside_gitdir $ntfs_gitdir |
-	sort >expected &&
-	git fsck --no-dangling >actual 2>&1 &&
-	sort actual >actual.sorted &&
-	test_cmp expected actual.sorted
-'
-
-=======
->>>>>>> 48440f60
 test_done