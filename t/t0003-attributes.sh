--- conflicted
+++ resolved
@@ -593,7 +593,6 @@
 	test_cmp expect err
 '
 
-<<<<<<< HEAD
 test_expect_success EXPENSIVE 'large attributes blob ignored' '
 	test_when_finished "git update-index --remove .gitattributes" &&
 	blob=$(dd if=/dev/zero bs=1048576 count=101 2>/dev/null | git hash-object -w --stdin) &&
@@ -604,8 +603,6 @@
 	test_cmp expect err
 '
 
-=======
->>>>>>> c8aed5e8
 test_expect_success 'builtin object mode attributes work (dir and regular paths)' '
 	>normal &&
 	attr_check_object_mode normal 100644 &&
