#!/bin/sh
#
# Copyright (c) 2008 Clemens Buchacher <drizzd@aon.at>
#

test_description='test smart pushing over http via http-backend'
. ./test-lib.sh

if test -n "$NO_CURL"; then
	skip_all='skipping test, git built without http support'
	test_done
fi

ROOT_PATH="$PWD"
LIB_HTTPD_PORT=${LIB_HTTPD_PORT-'5541'}
. "$TEST_DIRECTORY"/lib-httpd.sh
. "$TEST_DIRECTORY"/lib-terminal.sh
start_httpd

test_expect_success 'setup remote repository' '
	cd "$ROOT_PATH" &&
	mkdir test_repo &&
	cd test_repo &&
	git init &&
	: >path1 &&
	git add path1 &&
	test_tick &&
	git commit -m initial &&
	cd - &&
	git clone --bare test_repo test_repo.git &&
	cd test_repo.git &&
	git config http.receivepack true &&
	git config core.logallrefupdates true &&
	ORIG_HEAD=$(git rev-parse --verify HEAD) &&
	cd - &&
	mv test_repo.git "$HTTPD_DOCUMENT_ROOT_PATH"
'

cat >exp <<EOF
GET  /smart/test_repo.git/info/refs?service=git-upload-pack HTTP/1.1 200
POST /smart/test_repo.git/git-upload-pack HTTP/1.1 200
EOF
test_expect_success 'no empty path components' '
	# In the URL, add a trailing slash, and see if git appends yet another
	# slash.
	cd "$ROOT_PATH" &&
	git clone $HTTPD_URL/smart/test_repo.git/ test_repo_clone &&

	sed -e "
		s/^.* \"//
		s/\"//
		s/ [1-9][0-9]*\$//
		s/^GET /GET  /
	" >act <"$HTTPD_ROOT_PATH"/access.log &&

	# Clear the log, so that it does not affect the "used receive-pack
	# service" test which reads the log too.
	#
	# We do this before the actual comparison to ensure the log is cleared.
	echo > "$HTTPD_ROOT_PATH"/access.log &&

	test_cmp exp act
'

test_expect_success 'clone remote repository' '
	rm -rf test_repo_clone &&
	git clone $HTTPD_URL/smart/test_repo.git test_repo_clone
'

test_expect_success 'push to remote repository (standard)' '
	cd "$ROOT_PATH"/test_repo_clone &&
	: >path2 &&
	git add path2 &&
	test_tick &&
	git commit -m path2 &&
	HEAD=$(git rev-parse --verify HEAD) &&
	GIT_CURL_VERBOSE=1 git push -v -v 2>err &&
	! grep "Expect: 100-continue" err &&
	grep "POST git-receive-pack ([0-9]* bytes)" err &&
	(cd "$HTTPD_DOCUMENT_ROOT_PATH"/test_repo.git &&
	 test $HEAD = $(git rev-parse --verify HEAD))
'

test_expect_success 'push already up-to-date' '
	git push
'

test_expect_success 'create and delete remote branch' '
	cd "$ROOT_PATH"/test_repo_clone &&
	git checkout -b dev &&
	: >path3 &&
	git add path3 &&
	test_tick &&
	git commit -m dev &&
	git push origin dev &&
	git push origin :dev &&
	test_must_fail git show-ref --verify refs/remotes/origin/dev
'

cat >"$HTTPD_DOCUMENT_ROOT_PATH/test_repo.git/hooks/update" <<EOF
#!/bin/sh
exit 1
EOF
chmod a+x "$HTTPD_DOCUMENT_ROOT_PATH/test_repo.git/hooks/update"

cat >exp <<EOF
remote: error: hook declined to update refs/heads/dev2
To http://127.0.0.1:$LIB_HTTPD_PORT/smart/test_repo.git
 ! [remote rejected] dev2 -> dev2 (hook declined)
error: failed to push some refs to 'http://127.0.0.1:$LIB_HTTPD_PORT/smart/test_repo.git'
EOF

test_expect_success 'rejected update prints status' '
	cd "$ROOT_PATH"/test_repo_clone &&
	git checkout -b dev2 &&
	: >path4 &&
	git add path4 &&
	test_tick &&
	git commit -m dev2 &&
	test_must_fail git push origin dev2 2>act &&
	sed -e "/^remote: /s/ *$//" <act >cmp &&
	test_cmp exp cmp
'
rm -f "$HTTPD_DOCUMENT_ROOT_PATH/test_repo.git/hooks/update"

cat >exp <<EOF

GET  /smart/test_repo.git/info/refs?service=git-upload-pack HTTP/1.1 200
POST /smart/test_repo.git/git-upload-pack HTTP/1.1 200
GET  /smart/test_repo.git/info/refs?service=git-receive-pack HTTP/1.1 200
POST /smart/test_repo.git/git-receive-pack HTTP/1.1 200
GET  /smart/test_repo.git/info/refs?service=git-receive-pack HTTP/1.1 200
GET  /smart/test_repo.git/info/refs?service=git-receive-pack HTTP/1.1 200
POST /smart/test_repo.git/git-receive-pack HTTP/1.1 200
GET  /smart/test_repo.git/info/refs?service=git-receive-pack HTTP/1.1 200
POST /smart/test_repo.git/git-receive-pack HTTP/1.1 200
GET  /smart/test_repo.git/info/refs?service=git-receive-pack HTTP/1.1 200
POST /smart/test_repo.git/git-receive-pack HTTP/1.1 200
EOF
test_expect_success 'used receive-pack service' '
	sed -e "
		s/^.* \"//
		s/\"//
		s/ [1-9][0-9]*\$//
		s/^GET /GET  /
	" >act <"$HTTPD_ROOT_PATH"/access.log &&
	test_cmp exp act
'

test_http_push_nonff "$HTTPD_DOCUMENT_ROOT_PATH"/test_repo.git \
	"$ROOT_PATH"/test_repo_clone master

test_expect_success 'push fails for non-fast-forward refs unmatched by remote helper' '
	# create a dissimilarly-named remote ref so that git is unable to match the
	# two refs (viz. local, remote) unless an explicit refspec is provided.
	git push origin master:retsam

	echo "change changed" > path2 &&
	git commit -a -m path2 --amend &&

	# push master too; this ensures there is at least one '"'push'"' command to
	# the remote helper and triggers interaction with the helper.
	test_must_fail git push -v origin +master master:retsam >output 2>&1'

test_expect_success 'push fails for non-fast-forward refs unmatched by remote helper: remote output' '
	grep "^ + [a-f0-9]*\.\.\.[a-f0-9]* *master -> master (forced update)$" output &&
	grep "^ ! \[rejected\] *master -> retsam (non-fast-forward)$" output
'

test_expect_success 'push fails for non-fast-forward refs unmatched by remote helper: our output' '
	test_i18ngrep "To prevent you from losing history, non-fast-forward updates were rejected" \
		output
'

test_expect_success 'push (chunked)' '
	git checkout master &&
	test_commit commit path3 &&
	HEAD=$(git rev-parse --verify HEAD) &&
	git config http.postbuffer 4 &&
	test_when_finished "git config --unset http.postbuffer" &&
	git push -v -v origin $BRANCH 2>err &&
	grep "POST git-receive-pack (chunked)" err &&
	(cd "$HTTPD_DOCUMENT_ROOT_PATH"/test_repo.git &&
	 test $HEAD = $(git rev-parse --verify HEAD))
'

test_expect_success 'push --all can push to empty repo' '
	d=$HTTPD_DOCUMENT_ROOT_PATH/empty-all.git &&
	git init --bare "$d" &&
	git --git-dir="$d" config http.receivepack true &&
	git push --all "$HTTPD_URL"/smart/empty-all.git
'

test_expect_success 'push --mirror can push to empty repo' '
	d=$HTTPD_DOCUMENT_ROOT_PATH/empty-mirror.git &&
	git init --bare "$d" &&
	git --git-dir="$d" config http.receivepack true &&
	git push --mirror "$HTTPD_URL"/smart/empty-mirror.git
'

test_expect_success 'push --all to repo with alternates' '
	s=$HTTPD_DOCUMENT_ROOT_PATH/test_repo.git &&
	d=$HTTPD_DOCUMENT_ROOT_PATH/alternates-all.git &&
	git clone --bare --shared "$s" "$d" &&
	git --git-dir="$d" config http.receivepack true &&
	git --git-dir="$d" repack -adl &&
	git push --all "$HTTPD_URL"/smart/alternates-all.git
'

test_expect_success 'push --mirror to repo with alternates' '
	s=$HTTPD_DOCUMENT_ROOT_PATH/test_repo.git &&
	d=$HTTPD_DOCUMENT_ROOT_PATH/alternates-mirror.git &&
	git clone --bare --shared "$s" "$d" &&
	git --git-dir="$d" config http.receivepack true &&
	git --git-dir="$d" repack -adl &&
	git push --mirror "$HTTPD_URL"/smart/alternates-mirror.git
'

test_expect_success TTY 'push shows progress when stderr is a tty' '
	cd "$ROOT_PATH"/test_repo_clone &&
	test_commit noisy &&
	test_terminal git push >output 2>&1 &&
	grep "^Writing objects" output
'

test_expect_success TTY 'push --quiet silences status and progress' '
	cd "$ROOT_PATH"/test_repo_clone &&
	test_commit quiet &&
	test_terminal git push --quiet >output 2>&1 &&
	test_cmp /dev/null output
'

<<<<<<< HEAD
test_expect_success TTY 'push --no-progress silences progress but not status' '
	cd "$ROOT_PATH"/test_repo_clone &&
	test_commit no-progress &&
	test_terminal git push --no-progress >output 2>&1 &&
	grep "^To http" output &&
	! grep "^Writing objects"
'

test_expect_success 'push --progress shows progress to non-tty' '
	cd "$ROOT_PATH"/test_repo_clone &&
	test_commit progress &&
	git push --progress >output 2>&1 &&
	grep "^To http" output &&
	grep "^Writing objects" output
=======
test_expect_success 'http push gives sane defaults to reflog' '
	cd "$ROOT_PATH"/test_repo_clone &&
	test_commit reflog-test &&
	git push "$HTTPD_URL"/smart/test_repo.git &&
	git --git-dir="$HTTPD_DOCUMENT_ROOT_PATH/test_repo.git" \
		log -g -1 --format="%gn <%ge>" >actual &&
	echo "anonymous <anonymous@http.127.0.0.1>" >expect &&
	test_cmp expect actual
'

test_expect_success 'http push respects GIT_COMMITTER_* in reflog' '
	cd "$ROOT_PATH"/test_repo_clone &&
	test_commit custom-reflog-test &&
	git push "$HTTPD_URL"/smart_custom_env/test_repo.git &&
	git --git-dir="$HTTPD_DOCUMENT_ROOT_PATH/test_repo.git" \
		log -g -1 --format="%gn <%ge>" >actual &&
	echo "Custom User <custom@example.com>" >expect &&
	test_cmp expect actual
>>>>>>> e32a4581
'

stop_httpd
test_done<|MERGE_RESOLUTION|>--- conflicted
+++ resolved
@@ -230,7 +230,6 @@
 	test_cmp /dev/null output
 '
 
-<<<<<<< HEAD
 test_expect_success TTY 'push --no-progress silences progress but not status' '
 	cd "$ROOT_PATH"/test_repo_clone &&
 	test_commit no-progress &&
@@ -245,7 +244,8 @@
 	git push --progress >output 2>&1 &&
 	grep "^To http" output &&
 	grep "^Writing objects" output
-=======
+'
+
 test_expect_success 'http push gives sane defaults to reflog' '
 	cd "$ROOT_PATH"/test_repo_clone &&
 	test_commit reflog-test &&
@@ -264,7 +264,6 @@
 		log -g -1 --format="%gn <%ge>" >actual &&
 	echo "Custom User <custom@example.com>" >expect &&
 	test_cmp expect actual
->>>>>>> e32a4581
 '
 
 stop_httpd
