--- conflicted
+++ resolved
@@ -690,7 +690,6 @@
 	! grep "[?]$FILE_HASH" out
 '
 
-<<<<<<< HEAD
 test_expect_success 'push should not fetch new commit objects' '
 	rm -rf server client &&
 	test_create_repo server &&
@@ -708,7 +707,8 @@
 	grep "fetch first" err &&
 	git -C client rev-list --objects --missing=print "$COMMIT" >objects &&
 	grep "^[?]$COMMIT" objects
-=======
+'
+
 test_expect_success 'setup for promisor.quiet tests' '
 	rm -rf server &&
 	test_create_repo server &&
@@ -749,7 +749,6 @@
 
 	# Ensure that progress messages are written
 	grep "Receiving objects" err
->>>>>>> 7e17d954
 '
 
 . "$TEST_DIRECTORY"/lib-httpd.sh
