--- conflicted
+++ resolved
@@ -98,7 +98,6 @@
 	test_must_fail git branch -m q r/q
 '
 
-<<<<<<< HEAD
 test_expect_success 'git branch -M foo bar should fail when bar is checked out' '
 	git branch bar &&
 	git checkout -b foo &&
@@ -109,7 +108,8 @@
 	git checkout -b baz &&
 	git branch bam &&
 	git branch -M baz bam
-=======
+'
+
 test_expect_success 'git branch -v -d t should work' '
 	git branch t &&
 	test_path_is_file .git/refs/heads/t &&
@@ -140,7 +140,6 @@
 	test_must_fail git branch --list -d t &&
 	git branch -d t &&
 	test_path_is_missing .git/refs/heads/t
->>>>>>> 376eb14a
 '
 
 mv .git/config .git/config-saved
