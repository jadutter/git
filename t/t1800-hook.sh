--- conflicted
+++ resolved
@@ -195,8 +195,6 @@
 	test_cmp expect actual
 '
 
-<<<<<<< HEAD
-=======
 test_expect_success 'clone protections' '
 	test_config core.hooksPath "$(pwd)/my-hooks" &&
 	mkdir -p my-hooks &&
@@ -212,5 +210,4 @@
 	! grep "Hook ran" err
 '
 
->>>>>>> b9b439e0
 test_done