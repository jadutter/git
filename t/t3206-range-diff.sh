--- conflicted
+++ resolved
@@ -122,6 +122,11 @@
 	test_cmp expected actual
 '
 
+test_expect_success 'no commits on one side' '
+	git commit --amend -m "new message" &&
+	git range-diff master HEAD@{1} HEAD
+'
+
 test_expect_success 'changed message' '
 	git range-diff --no-color topic...changed-message >actual &&
 	sed s/Z/\ /g >expected <<-EOF &&
@@ -142,7 +147,6 @@
 	test_cmp expected actual
 '
 
-<<<<<<< HEAD
 test_expect_success 'dual-coloring' '
 	sed -e "s|^:||" >expect <<-\EOF &&
 	:<YELLOW>1:  a4b3333 = 1:  f686024 s/5/A/<RESET>
@@ -197,11 +201,6 @@
 test_expect_success 'format-patch --range-diff as commentary' '
 	git format-patch --stdout --range-diff=HEAD~1 HEAD~1 >actual &&
 	test_i18ngrep "^Range-diff:$" actual
-=======
-test_expect_success 'no commits on one side' '
-	git commit --amend -m "new message" &&
-	git range-diff master HEAD@{1} HEAD
->>>>>>> e467a90c
 '
 
 test_done