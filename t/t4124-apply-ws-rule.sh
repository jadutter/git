#!/bin/sh

test_description='core.whitespace rules and git apply'

. ./test-lib.sh

prepare_test_file () {

	# A line that has character X is touched iff RULE is in effect:
	#       X  RULE
	#   	!  trailing-space
	#   	@  space-before-tab
	#   	#  indent-with-non-tab
	sed -e "s/_/ /g" -e "s/>/	/" <<-\EOF
		An_SP in an ordinary line>and a HT.
		>A HT.
		_>A SP and a HT (@).
		_>_A SP, a HT and a SP (@).
		_______Seven SP.
		________Eight SP (#).
		_______>Seven SP and a HT (@).
		________>Eight SP and a HT (@#).
		_______>_Seven SP, a HT and a SP (@).
		________>_Eight SP, a HT and a SP (@#).
		_______________Fifteen SP (#).
		_______________>Fifteen SP and a HT (@#).
		________________Sixteen SP (#).
		________________>Sixteen SP and a HT (@#).
		_____a__Five SP, a non WS, two SP.
		A line with a (!) trailing SP_
		A line with a (!) trailing HT>
	EOF
}

apply_patch () {
	>target &&
	sed -e "s|\([ab]\)/file|\1/target|" <patch |
	git apply "$@"
}

test_fix () {

	# fix should not barf
	apply_patch --whitespace=fix || return 1

	# find touched lines
	diff file target | sed -n -e "s/^> //p" >fixed

	# the changed lines are all expeced to change
	fixed_cnt=$(wc -l <fixed)
	case "$1" in
	'') expect_cnt=$fixed_cnt ;;
	?*) expect_cnt=$(grep "[$1]" <fixed | wc -l) ;;
	esac
	test $fixed_cnt -eq $expect_cnt || return 1

	# and we are not missing anything
	case "$1" in
	'') expect_cnt=0 ;;
	?*) expect_cnt=$(grep "[$1]" <file | wc -l) ;;
	esac
	test $fixed_cnt -eq $expect_cnt || return 1

	# Get the patch actually applied
	git diff-files -p target >fixed-patch
	test -s fixed-patch && return 0

	# Make sure it is complaint-free
	>target
	git apply --whitespace=error-all <fixed-patch

}

test_expect_success setup '

	>file &&
	git add file &&
	prepare_test_file >file &&
	git diff-files -p >patch &&
	>target &&
	git add target

'

test_expect_success 'whitespace=nowarn, default rule' '

	apply_patch --whitespace=nowarn &&
	diff file target

'

test_expect_success 'whitespace=warn, default rule' '

	apply_patch --whitespace=warn &&
	diff file target

'

test_expect_success 'whitespace=error-all, default rule' '

	apply_patch --whitespace=error-all && return 1
	test -s target && return 1
	: happy

'

test_expect_success 'whitespace=error-all, no rule' '

	git config core.whitespace -trailing,-space-before,-indent &&
	apply_patch --whitespace=error-all &&
	diff file target

'

test_expect_success 'whitespace=error-all, no rule (attribute)' '

	git config --unset core.whitespace &&
	echo "target -whitespace" >.gitattributes &&
	apply_patch --whitespace=error-all &&
	diff file target

'

for t in - ''
do
	case "$t" in '') tt='!' ;; *) tt= ;; esac
	for s in - ''
	do
		case "$s" in '') ts='@' ;; *) ts= ;; esac
		for i in - ''
		do
			case "$i" in '') ti='#' ;; *) ti= ;; esac
			rule=${t}trailing,${s}space,${i}indent

			rm -f .gitattributes
			test_expect_success "rule=$rule" '
				git config core.whitespace "$rule" &&
				test_fix "$tt$ts$ti"
			'

			test_expect_success "rule=$rule (attributes)" '
				git config --unset core.whitespace &&
				echo "target whitespace=$rule" >.gitattributes &&
				test_fix "$tt$ts$ti"
			'

		done
	done
done

<<<<<<< HEAD
create_patch () {
	sed -e "s/_/ /" <<-\EOF
		diff --git a/target b/target
		index e69de29..8bd6648 100644
		--- a/target
		+++ b/target
		@@ -0,0 +1,3 @@
		+An empty line follows
		+
		+A line with trailing whitespace and no newline_
		\ No newline at end of file
	EOF
}

test_expect_success 'trailing whitespace & no newline at the end of file' '
	>target &&
	create_patch >patch-file &&
	git apply --whitespace=fix patch-file &&
	grep "newline$" target &&
	grep "^$" target
=======

test_expect_success 'blank at EOF with --whitespace=fix (1)' '
	: these can fail depending on what we did before
	git config --unset core.whitespace
	rm -f .gitattributes

	{ echo a; echo b; echo c; } >one &&
	git add one &&
	{ echo a; echo b; echo c; } >expect &&
	{ cat expect; echo; } >one &&
	git diff -- one >patch &&

	git checkout one &&
	git apply --whitespace=fix patch &&
	test_cmp expect one
'

test_expect_success 'blank at EOF with --whitespace=fix (2)' '
	{ echo a; echo b; echo c; } >one &&
	git add one &&
	{ echo a; echo c; } >expect &&
	{ cat expect; echo; echo; } >one &&
	git diff -- one >patch &&

	git checkout one &&
	git apply --whitespace=fix patch &&
	test_cmp expect one
'

test_expect_success 'blank at EOF with --whitespace=fix (3)' '
	{ echo a; echo b; echo; } >one &&
	git add one &&
	{ echo a; echo c; echo; } >expect &&
	{ cat expect; echo; echo; } >one &&
	git diff -- one >patch &&

	git checkout one &&
	git apply --whitespace=fix patch &&
	test_cmp expect one
'

test_expect_success 'blank at end of hunk, not at EOF with --whitespace=fix' '
	{ echo a; echo b; echo; echo; echo; echo; echo; echo d; } >one &&
	git add one &&
	{ echo a; echo c; echo; echo; echo; echo; echo; echo; echo d; } >expect &&
	cp expect one &&
	git diff -- one >patch &&

	git checkout one &&
	git apply --whitespace=fix patch &&
	test_cmp expect one
'

test_expect_success 'blank at EOF with --whitespace=warn' '
	{ echo a; echo b; echo c; } >one &&
	git add one &&
	echo >>one &&
	cat one >expect &&
	git diff -- one >patch &&

	git checkout one &&
	git apply --whitespace=warn patch 2>error &&
	test_cmp expect one &&
	grep "new blank line at EOF" error
'

test_expect_success 'blank at EOF with --whitespace=error' '
	{ echo a; echo b; echo c; } >one &&
	git add one &&
	cat one >expect &&
	echo >>one &&
	git diff -- one >patch &&

	git checkout one &&
	test_must_fail git apply --whitespace=error patch 2>error &&
	test_cmp expect one &&
	grep "new blank line at EOF" error
'

test_expect_success 'blank but not empty at EOF' '
	{ echo a; echo b; echo c; } >one &&
	git add one &&
	echo "   " >>one &&
	cat one >expect &&
	git diff -- one >patch &&

	git checkout one &&
	git apply --whitespace=warn patch 2>error &&
	test_cmp expect one &&
	grep "new blank line at EOF" error
>>>>>>> d68fe26f
'

test_done<|MERGE_RESOLUTION|>--- conflicted
+++ resolved
@@ -148,7 +148,6 @@
 	done
 done
 
-<<<<<<< HEAD
 create_patch () {
 	sed -e "s/_/ /" <<-\EOF
 		diff --git a/target b/target
@@ -169,7 +168,7 @@
 	git apply --whitespace=fix patch-file &&
 	grep "newline$" target &&
 	grep "^$" target
-=======
+'
 
 test_expect_success 'blank at EOF with --whitespace=fix (1)' '
 	: these can fail depending on what we did before
@@ -260,7 +259,6 @@
 	git apply --whitespace=warn patch 2>error &&
 	test_cmp expect one &&
 	grep "new blank line at EOF" error
->>>>>>> d68fe26f
 '
 
 test_done