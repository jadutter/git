#!/bin/sh
#
# Copyright (c) 2007 Johannes E. Schindelin
#

test_description='git status'

. ./test-lib.sh

test_expect_success 'setup' '
	: >tracked &&
	: >modified &&
	mkdir dir1 &&
	: >dir1/tracked &&
	: >dir1/modified &&
	mkdir dir2 &&
	: >dir1/tracked &&
	: >dir1/modified &&
	git add . &&

	git status >output &&

	test_tick &&
	git commit -m initial &&
	: >untracked &&
	: >dir1/untracked &&
	: >dir2/untracked &&
	echo 1 >dir1/modified &&
	echo 2 >dir2/modified &&
	echo 3 >dir2/added &&
	git add dir2/added
'

test_expect_success 'status (1)' '

	grep "use \"git rm --cached <file>\.\.\.\" to unstage" output

'

cat >expect <<\EOF
# On branch master
# Changes to be committed:
#   (use "git reset HEAD <file>..." to unstage)
#
#	new file:   dir2/added
#
# Changed but not updated:
#   (use "git add <file>..." to update what will be committed)
#   (use "git checkout -- <file>..." to discard changes in working directory)
#
#	modified:   dir1/modified
#
# Untracked files:
#   (use "git add <file>..." to include in what will be committed)
#
#	dir1/untracked
#	dir2/modified
#	dir2/untracked
#	expect
#	output
#	untracked
EOF

test_expect_success 'status (2)' '

	git status >output &&
	test_cmp expect output

'

cat >expect <<\EOF
# On branch master
# Changes to be committed:
#	new file:   dir2/added
#
# Changed but not updated:
#	modified:   dir1/modified
#
# Untracked files:
#	dir1/untracked
#	dir2/modified
#	dir2/untracked
#	expect
#	output
#	untracked
EOF

git config advice.statusHints false

test_expect_success 'status (advice.statusHints false)' '

	git status >output &&
	test_cmp expect output

'

git config --unset advice.statusHints

cat >expect <<\EOF
 M dir1/modified
A  dir2/added
?? dir1/untracked
?? dir2/modified
?? dir2/untracked
?? expect
?? output
?? untracked
EOF

test_expect_success 'status -s' '

	git status -s >output &&
	test_cmp expect output

'

cat >expect <<\EOF
## master
 M dir1/modified
A  dir2/added
?? dir1/untracked
?? dir2/modified
?? dir2/untracked
?? expect
?? output
?? untracked
EOF

test_expect_success 'status -s -b' '

	git status -s -b >output &&
	test_cmp expect output

'

cat >expect <<EOF
# On branch master
# Changes to be committed:
#   (use "git reset HEAD <file>..." to unstage)
#
#	new file:   dir2/added
#
# Changed but not updated:
#   (use "git add <file>..." to update what will be committed)
#   (use "git checkout -- <file>..." to discard changes in working directory)
#
#	modified:   dir1/modified
#
# Untracked files not listed (use -u option to show untracked files)
EOF
test_expect_success 'status -uno' '
	mkdir dir3 &&
	: >dir3/untracked1 &&
	: >dir3/untracked2 &&
	git status -uno >output &&
	test_cmp expect output
'

test_expect_success 'status (status.showUntrackedFiles no)' '
	git config status.showuntrackedfiles no
	git status >output &&
	test_cmp expect output
'

cat >expect <<EOF
# On branch master
# Changes to be committed:
#	new file:   dir2/added
#
# Changed but not updated:
#	modified:   dir1/modified
#
# Untracked files not listed
EOF
git config advice.statusHints false
test_expect_success 'status -uno (advice.statusHints false)' '
	git status -uno >output &&
	test_cmp expect output
'
git config --unset advice.statusHints

cat >expect << EOF
 M dir1/modified
A  dir2/added
EOF
test_expect_success 'status -s -uno' '
	git config --unset status.showuntrackedfiles
	git status -s -uno >output &&
	test_cmp expect output
'

test_expect_success 'status -s (status.showUntrackedFiles no)' '
	git config status.showuntrackedfiles no
	git status -s >output &&
	test_cmp expect output
'

cat >expect <<EOF
# On branch master
# Changes to be committed:
#   (use "git reset HEAD <file>..." to unstage)
#
#	new file:   dir2/added
#
# Changed but not updated:
#   (use "git add <file>..." to update what will be committed)
#   (use "git checkout -- <file>..." to discard changes in working directory)
#
#	modified:   dir1/modified
#
# Untracked files:
#   (use "git add <file>..." to include in what will be committed)
#
#	dir1/untracked
#	dir2/modified
#	dir2/untracked
#	dir3/
#	expect
#	output
#	untracked
EOF
test_expect_success 'status -unormal' '
	git status -unormal >output &&
	test_cmp expect output
'

test_expect_success 'status (status.showUntrackedFiles normal)' '
	git config status.showuntrackedfiles normal
	git status >output &&
	test_cmp expect output
'

cat >expect <<EOF
 M dir1/modified
A  dir2/added
?? dir1/untracked
?? dir2/modified
?? dir2/untracked
?? dir3/
?? expect
?? output
?? untracked
EOF
test_expect_success 'status -s -unormal' '
	git config --unset status.showuntrackedfiles
	git status -s -unormal >output &&
	test_cmp expect output
'

test_expect_success 'status -s (status.showUntrackedFiles normal)' '
	git config status.showuntrackedfiles normal
	git status -s >output &&
	test_cmp expect output
'

cat >expect <<EOF
# On branch master
# Changes to be committed:
#   (use "git reset HEAD <file>..." to unstage)
#
#	new file:   dir2/added
#
# Changed but not updated:
#   (use "git add <file>..." to update what will be committed)
#   (use "git checkout -- <file>..." to discard changes in working directory)
#
#	modified:   dir1/modified
#
# Untracked files:
#   (use "git add <file>..." to include in what will be committed)
#
#	dir1/untracked
#	dir2/modified
#	dir2/untracked
#	dir3/untracked1
#	dir3/untracked2
#	expect
#	output
#	untracked
EOF
test_expect_success 'status -uall' '
	git status -uall >output &&
	test_cmp expect output
'
test_expect_success 'status (status.showUntrackedFiles all)' '
	git config status.showuntrackedfiles all
	git status >output &&
	rm -rf dir3 &&
	git config --unset status.showuntrackedfiles &&
	test_cmp expect output
'

cat >expect <<EOF
 M dir1/modified
A  dir2/added
?? dir1/untracked
?? dir2/modified
?? dir2/untracked
?? expect
?? output
?? untracked
EOF
test_expect_success 'status -s -uall' '
	git config --unset status.showuntrackedfiles
	git status -s -uall >output &&
	test_cmp expect output
'
test_expect_success 'status -s (status.showUntrackedFiles all)' '
	git config status.showuntrackedfiles all
	git status -s >output &&
	rm -rf dir3 &&
	git config --unset status.showuntrackedfiles &&
	test_cmp expect output
'

cat >expect <<\EOF
# On branch master
# Changes to be committed:
#   (use "git reset HEAD <file>..." to unstage)
#
#	new file:   ../dir2/added
#
# Changed but not updated:
#   (use "git add <file>..." to update what will be committed)
#   (use "git checkout -- <file>..." to discard changes in working directory)
#
#	modified:   modified
#
# Untracked files:
#   (use "git add <file>..." to include in what will be committed)
#
#	untracked
#	../dir2/modified
#	../dir2/untracked
#	../expect
#	../output
#	../untracked
EOF

test_expect_success 'status with relative paths' '

	(cd dir1 && git status) >output &&
	test_cmp expect output

'

cat >expect <<\EOF
 M modified
A  ../dir2/added
?? untracked
?? ../dir2/modified
?? ../dir2/untracked
?? ../expect
?? ../output
?? ../untracked
EOF
test_expect_success 'status -s with relative paths' '

	(cd dir1 && git status -s) >output &&
	test_cmp expect output

'

cat >expect <<\EOF
 M dir1/modified
A  dir2/added
?? dir1/untracked
?? dir2/modified
?? dir2/untracked
?? expect
?? output
?? untracked
EOF

test_expect_success 'status --porcelain ignores relative paths setting' '

	(cd dir1 && git status --porcelain) >output &&
	test_cmp expect output

'

test_expect_success 'setup unique colors' '

	git config status.color.untracked blue

'

cat >expect <<\EOF
# On branch master
# Changes to be committed:
#   (use "git reset HEAD <file>..." to unstage)
#
#	<GREEN>new file:   dir2/added<RESET>
#
# Changed but not updated:
#   (use "git add <file>..." to update what will be committed)
#   (use "git checkout -- <file>..." to discard changes in working directory)
#
#	<RED>modified:   dir1/modified<RESET>
#
# Untracked files:
#   (use "git add <file>..." to include in what will be committed)
#
#	<BLUE>dir1/untracked<RESET>
#	<BLUE>dir2/modified<RESET>
#	<BLUE>dir2/untracked<RESET>
#	<BLUE>expect<RESET>
#	<BLUE>output<RESET>
#	<BLUE>untracked<RESET>
EOF

test_expect_success 'status with color.ui' '

	git config color.ui always &&
	git status | test_decode_color >output &&
	test_cmp expect output

'

test_expect_success 'status with color.status' '

	git config --unset color.ui &&
	git config color.status always &&
	git status | test_decode_color >output &&
	test_cmp expect output

'

cat >expect <<\EOF
 <RED>M<RESET> dir1/modified
<GREEN>A<RESET>  dir2/added
<BLUE>??<RESET> dir1/untracked
<BLUE>??<RESET> dir2/modified
<BLUE>??<RESET> dir2/untracked
<BLUE>??<RESET> expect
<BLUE>??<RESET> output
<BLUE>??<RESET> untracked
EOF

test_expect_success 'status -s with color.ui' '

	git config --unset color.status &&
	git config color.ui always &&
	git status -s | test_decode_color >output &&
	test_cmp expect output

'

test_expect_success 'status -s with color.status' '

	git config --unset color.ui &&
	git config color.status always &&
	git status -s | test_decode_color >output &&
	test_cmp expect output

'

cat >expect <<\EOF
## <GREEN>master<RESET>
 <RED>M<RESET> dir1/modified
<GREEN>A<RESET>  dir2/added
<BLUE>??<RESET> dir1/untracked
<BLUE>??<RESET> dir2/modified
<BLUE>??<RESET> dir2/untracked
<BLUE>??<RESET> expect
<BLUE>??<RESET> output
<BLUE>??<RESET> untracked
EOF

test_expect_success 'status -s -b with color.status' '

	git status -s -b | test_decode_color >output &&
	test_cmp expect output

'

cat >expect <<\EOF
 M dir1/modified
A  dir2/added
?? dir1/untracked
?? dir2/modified
?? dir2/untracked
?? expect
?? output
?? untracked
EOF

test_expect_success 'status --porcelain ignores color.ui' '

	git config --unset color.status &&
	git config color.ui always &&
	git status --porcelain | test_decode_color >output &&
	test_cmp expect output

'

test_expect_success 'status --porcelain ignores color.status' '

	git config --unset color.ui &&
	git config color.status always &&
	git status --porcelain | test_decode_color >output &&
	test_cmp expect output

'

# recover unconditionally from color tests
git config --unset color.status
git config --unset color.ui

test_expect_success 'status --porcelain ignores -b' '

	git status --porcelain -b >output &&
	test_cmp expect output

'

cat >expect <<\EOF
# On branch master
# Changes to be committed:
#   (use "git reset HEAD <file>..." to unstage)
#
#	new file:   dir2/added
#
# Changed but not updated:
#   (use "git add <file>..." to update what will be committed)
#   (use "git checkout -- <file>..." to discard changes in working directory)
#
#	modified:   dir1/modified
#
# Untracked files:
#   (use "git add <file>..." to include in what will be committed)
#
#	dir1/untracked
#	dir2/modified
#	dir2/untracked
#	expect
#	output
#	untracked
EOF


test_expect_success 'status without relative paths' '

	git config status.relativePaths false
	(cd dir1 && git status) >output &&
	test_cmp expect output

'

cat >expect <<\EOF
 M dir1/modified
A  dir2/added
?? dir1/untracked
?? dir2/modified
?? dir2/untracked
?? expect
?? output
?? untracked
EOF

test_expect_success 'status -s without relative paths' '

	(cd dir1 && git status -s) >output &&
	test_cmp expect output

'

cat <<EOF >expect
# On branch master
# Changes to be committed:
#   (use "git reset HEAD <file>..." to unstage)
#
#	modified:   dir1/modified
#
# Untracked files:
#   (use "git add <file>..." to include in what will be committed)
#
#	dir1/untracked
#	dir2/
#	expect
#	output
#	untracked
EOF
test_expect_success 'dry-run of partial commit excluding new file in index' '
	git commit --dry-run dir1/modified >output &&
	test_cmp expect output
'

cat >expect <<EOF
:100644 100644 e69de29bb2d1d6434b8b29ae775ad8c2e48c5391 0000000000000000000000000000000000000000 M	dir1/modified
EOF
test_expect_success 'status refreshes the index' '
	touch dir2/added &&
	git status &&
	git diff-files >output &&
	test_cmp expect output
'

test_expect_success 'setup status submodule summary' '
	test_create_repo sm && (
		cd sm &&
		>foo &&
		git add foo &&
		git commit -m "Add foo"
	) &&
	git add sm
'

cat >expect <<EOF
# On branch master
# Changes to be committed:
#   (use "git reset HEAD <file>..." to unstage)
#
#	new file:   dir2/added
#	new file:   sm
#
# Changed but not updated:
#   (use "git add <file>..." to update what will be committed)
#   (use "git checkout -- <file>..." to discard changes in working directory)
#
#	modified:   dir1/modified
#
# Untracked files:
#   (use "git add <file>..." to include in what will be committed)
#
#	dir1/untracked
#	dir2/modified
#	dir2/untracked
#	expect
#	output
#	untracked
EOF
test_expect_success 'status submodule summary is disabled by default' '
	git status >output &&
	test_cmp expect output
'

# we expect the same as the previous test
test_expect_success 'status --untracked-files=all does not show submodule' '
	git status --untracked-files=all >output &&
	test_cmp expect output
'

cat >expect <<EOF
 M dir1/modified
A  dir2/added
A  sm
?? dir1/untracked
?? dir2/modified
?? dir2/untracked
?? expect
?? output
?? untracked
EOF
test_expect_success 'status -s submodule summary is disabled by default' '
	git status -s >output &&
	test_cmp expect output
'

# we expect the same as the previous test
test_expect_success 'status -s --untracked-files=all does not show submodule' '
	git status -s --untracked-files=all >output &&
	test_cmp expect output
'

head=$(cd sm && git rev-parse --short=7 --verify HEAD)

cat >expect <<EOF
# On branch master
# Changes to be committed:
#   (use "git reset HEAD <file>..." to unstage)
#
#	new file:   dir2/added
#	new file:   sm
#
# Changed but not updated:
#   (use "git add <file>..." to update what will be committed)
#   (use "git checkout -- <file>..." to discard changes in working directory)
#
#	modified:   dir1/modified
#
# Submodule changes to be committed:
#
# * sm 0000000...$head (1):
#   > Add foo
#
# Untracked files:
#   (use "git add <file>..." to include in what will be committed)
#
#	dir1/untracked
#	dir2/modified
#	dir2/untracked
#	expect
#	output
#	untracked
EOF
test_expect_success 'status submodule summary' '
	git config status.submodulesummary 10 &&
	git status >output &&
	test_cmp expect output
'

cat >expect <<EOF
 M dir1/modified
A  dir2/added
A  sm
?? dir1/untracked
?? dir2/modified
?? dir2/untracked
?? expect
?? output
?? untracked
EOF
test_expect_success 'status -s submodule summary' '
	git status -s >output &&
	test_cmp expect output
'

cat >expect <<EOF
# On branch master
# Changed but not updated:
#   (use "git add <file>..." to update what will be committed)
#   (use "git checkout -- <file>..." to discard changes in working directory)
#
#	modified:   dir1/modified
#
# Untracked files:
#   (use "git add <file>..." to include in what will be committed)
#
#	dir1/untracked
#	dir2/modified
#	dir2/untracked
#	expect
#	output
#	untracked
no changes added to commit (use "git add" and/or "git commit -a")
EOF
test_expect_success 'status submodule summary (clean submodule)' '
	git commit -m "commit submodule" &&
	git config status.submodulesummary 10 &&
	test_must_fail git commit --dry-run >output &&
	test_cmp expect output &&
	git status >output &&
	test_cmp expect output
'

cat >expect <<EOF
 M dir1/modified
?? dir1/untracked
?? dir2/modified
?? dir2/untracked
?? expect
?? output
?? untracked
EOF
test_expect_success 'status -s submodule summary (clean submodule)' '
	git status -s >output &&
	test_cmp expect output
'

cat >expect <<EOF
# On branch master
# Changes to be committed:
#   (use "git reset HEAD^1 <file>..." to unstage)
#
#	new file:   dir2/added
#	new file:   sm
#
# Changed but not updated:
#   (use "git add <file>..." to update what will be committed)
#   (use "git checkout -- <file>..." to discard changes in working directory)
#
#	modified:   dir1/modified
#
# Submodule changes to be committed:
#
# * sm 0000000...$head (1):
#   > Add foo
#
# Untracked files:
#   (use "git add <file>..." to include in what will be committed)
#
#	dir1/untracked
#	dir2/modified
#	dir2/untracked
#	expect
#	output
#	untracked
EOF
test_expect_success 'commit --dry-run submodule summary (--amend)' '
	git config status.submodulesummary 10 &&
	git commit --dry-run --amend >output &&
	test_cmp expect output
'

<<<<<<< HEAD
test_expect_success POSIXPERM 'status succeeds in a read-only repository' '
	(
		chmod a-w .git &&
		# make dir1/tracked stat-dirty
		>dir1/tracked1 && mv -f dir1/tracked1 dir1/tracked &&
		git status -s >output &&
		! grep dir1/tracked output &&
		# make sure "status" succeeded without writing index out
		git diff-files | grep dir1/tracked
	)
	status=$?
	chmod 775 .git
	(exit $status)
=======
cat > expect << EOF
# On branch master
# Changed but not updated:
#   (use "git add <file>..." to update what will be committed)
#   (use "git checkout -- <file>..." to discard changes in working directory)
#
#	modified:   dir1/modified
#
# Untracked files:
#   (use "git add <file>..." to include in what will be committed)
#
#	dir1/untracked
#	dir2/modified
#	dir2/untracked
#	expect
#	output
#	untracked
no changes added to commit (use "git add" and/or "git commit -a")
EOF

test_expect_success '--ignore-submodules=untracked suppresses submodules with untracked content' '
	echo modified > sm/untracked &&
	git status --ignore-submodules=untracked > output &&
	test_cmp expect output
'

test_expect_success '--ignore-submodules=dirty suppresses submodules with untracked content' '
	git status --ignore-submodules=dirty > output &&
	test_cmp expect output
'

test_expect_success '--ignore-submodules=dirty suppresses submodules with modified content' '
	echo modified > sm/foo &&
	git status --ignore-submodules=dirty > output &&
	test_cmp expect output
'

cat > expect << EOF
# On branch master
# Changed but not updated:
#   (use "git add <file>..." to update what will be committed)
#   (use "git checkout -- <file>..." to discard changes in working directory)
#   (commit or discard the untracked or modified content in submodules)
#
#	modified:   dir1/modified
#	modified:   sm (modified content)
#
# Untracked files:
#   (use "git add <file>..." to include in what will be committed)
#
#	dir1/untracked
#	dir2/modified
#	dir2/untracked
#	expect
#	output
#	untracked
no changes added to commit (use "git add" and/or "git commit -a")
EOF

test_expect_success "--ignore-submodules=untracked doesn't suppress submodules with modified content" '
	git status --ignore-submodules=untracked > output &&
	test_cmp expect output
'

head2=$(cd sm && git commit -q -m "2nd commit" foo && git rev-parse --short=7 --verify HEAD)

cat > expect << EOF
# On branch master
# Changed but not updated:
#   (use "git add <file>..." to update what will be committed)
#   (use "git checkout -- <file>..." to discard changes in working directory)
#
#	modified:   dir1/modified
#	modified:   sm (new commits)
#
# Submodules changed but not updated:
#
# * sm $head...$head2 (1):
#   > 2nd commit
#
# Untracked files:
#   (use "git add <file>..." to include in what will be committed)
#
#	dir1/untracked
#	dir2/modified
#	dir2/untracked
#	expect
#	output
#	untracked
no changes added to commit (use "git add" and/or "git commit -a")
EOF

test_expect_success "--ignore-submodules=untracked doesn't suppress submodule summary" '
	git status --ignore-submodules=untracked > output &&
	test_cmp expect output
'

test_expect_success "--ignore-submodules=dirty doesn't suppress submodule summary" '
	git status --ignore-submodules=dirty > output &&
	test_cmp expect output
'

cat > expect << EOF
# On branch master
# Changed but not updated:
#   (use "git add <file>..." to update what will be committed)
#   (use "git checkout -- <file>..." to discard changes in working directory)
#
#	modified:   dir1/modified
#
# Untracked files:
#   (use "git add <file>..." to include in what will be committed)
#
#	dir1/untracked
#	dir2/modified
#	dir2/untracked
#	expect
#	output
#	untracked
no changes added to commit (use "git add" and/or "git commit -a")
EOF

test_expect_success "--ignore-submodules=all suppresses submodule summary" '
	git status --ignore-submodules=all > output &&
	test_cmp expect output
>>>>>>> 46a958b3
'

test_done<|MERGE_RESOLUTION|>--- conflicted
+++ resolved
@@ -793,7 +793,6 @@
 	test_cmp expect output
 '
 
-<<<<<<< HEAD
 test_expect_success POSIXPERM 'status succeeds in a read-only repository' '
 	(
 		chmod a-w .git &&
@@ -807,7 +806,8 @@
 	status=$?
 	chmod 775 .git
 	(exit $status)
-=======
+'
+
 cat > expect << EOF
 # On branch master
 # Changed but not updated:
@@ -933,7 +933,6 @@
 test_expect_success "--ignore-submodules=all suppresses submodule summary" '
 	git status --ignore-submodules=all > output &&
 	test_cmp expect output
->>>>>>> 46a958b3
 '
 
 test_done