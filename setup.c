#include "git-compat-util.h"
#include "abspath.h"
<<<<<<< HEAD
#include "copy.h"
#include "environment.h"
#include "exec-cmd.h"
#include "gettext.h"
#include "object-name.h"
#include "refs.h"
=======
#include "environment.h"
#include "gettext.h"
#include "object-name.h"
>>>>>>> 0f158320
#include "repository.h"
#include "config.h"
#include "dir.h"
#include "setup.h"
#include "string-list.h"
#include "chdir-notify.h"
#include "path.h"
#include "promisor-remote.h"
#include "quote.h"
#include "trace2.h"
<<<<<<< HEAD
#include "worktree.h"
=======
#include "wrapper.h"
#include "exec-cmd.h"
>>>>>>> 0f158320

static int inside_git_dir = -1;
static int inside_work_tree = -1;
static int work_tree_config_is_bogus;
enum allowed_bare_repo {
	ALLOWED_BARE_REPO_EXPLICIT = 0,
	ALLOWED_BARE_REPO_ALL,
};

static struct startup_info the_startup_info;
struct startup_info *startup_info = &the_startup_info;
const char *tmp_original_cwd;

/*
 * The input parameter must contain an absolute path, and it must already be
 * normalized.
 *
 * Find the part of an absolute path that lies inside the work tree by
 * dereferencing symlinks outside the work tree, for example:
 * /dir1/repo/dir2/file   (work tree is /dir1/repo)      -> dir2/file
 * /dir/file              (work tree is /)               -> dir/file
 * /dir/symlink1/symlink2 (symlink1 points to work tree) -> symlink2
 * /dir/repolink/file     (repolink points to /dir/repo) -> file
 * /dir/repo              (exactly equal to work tree)   -> (empty string)
 */
static int abspath_part_inside_repo(char *path)
{
	size_t len;
	size_t wtlen;
	char *path0;
	int off;
	const char *work_tree = get_git_work_tree();
	struct strbuf realpath = STRBUF_INIT;

	if (!work_tree)
		return -1;
	wtlen = strlen(work_tree);
	len = strlen(path);
	off = offset_1st_component(path);

	/* check if work tree is already the prefix */
	if (wtlen <= len && !fspathncmp(path, work_tree, wtlen)) {
		if (path[wtlen] == '/') {
			memmove(path, path + wtlen + 1, len - wtlen);
			return 0;
		} else if (path[wtlen - 1] == '/' || path[wtlen] == '\0') {
			/* work tree is the root, or the whole path */
			memmove(path, path + wtlen, len - wtlen + 1);
			return 0;
		}
		/* work tree might match beginning of a symlink to work tree */
		off = wtlen;
	}
	path0 = path;
	path += off;

	/* check each '/'-terminated level */
	while (*path) {
		path++;
		if (*path == '/') {
			*path = '\0';
			strbuf_realpath(&realpath, path0, 1);
			if (fspathcmp(realpath.buf, work_tree) == 0) {
				memmove(path0, path + 1, len - (path - path0));
				strbuf_release(&realpath);
				return 0;
			}
			*path = '/';
		}
	}

	/* check whole path */
	strbuf_realpath(&realpath, path0, 1);
	if (fspathcmp(realpath.buf, work_tree) == 0) {
		*path0 = '\0';
		strbuf_release(&realpath);
		return 0;
	}

	strbuf_release(&realpath);
	return -1;
}

/*
 * Normalize "path", prepending the "prefix" for relative paths. If
 * remaining_prefix is not NULL, return the actual prefix still
 * remains in the path. For example, prefix = sub1/sub2/ and path is
 *
 *  foo          -> sub1/sub2/foo  (full prefix)
 *  ../foo       -> sub1/foo       (remaining prefix is sub1/)
 *  ../../bar    -> bar            (no remaining prefix)
 *  ../../sub1/sub2/foo -> sub1/sub2/foo (but no remaining prefix)
 *  `pwd`/../bar -> sub1/bar       (no remaining prefix)
 */
char *prefix_path_gently(const char *prefix, int len,
			 int *remaining_prefix, const char *path)
{
	const char *orig = path;
	char *sanitized;
	if (is_absolute_path(orig)) {
		sanitized = xmallocz(strlen(path));
		if (remaining_prefix)
			*remaining_prefix = 0;
		if (normalize_path_copy_len(sanitized, path, remaining_prefix)) {
			free(sanitized);
			return NULL;
		}
		if (abspath_part_inside_repo(sanitized)) {
			free(sanitized);
			return NULL;
		}
	} else {
		sanitized = xstrfmt("%.*s%s", len, len ? prefix : "", path);
		if (remaining_prefix)
			*remaining_prefix = len;
		if (normalize_path_copy_len(sanitized, sanitized, remaining_prefix)) {
			free(sanitized);
			return NULL;
		}
	}
	return sanitized;
}

char *prefix_path(const char *prefix, int len, const char *path)
{
	char *r = prefix_path_gently(prefix, len, NULL, path);
	if (!r) {
		const char *hint_path = get_git_work_tree();
		if (!hint_path)
			hint_path = get_git_dir();
		die(_("'%s' is outside repository at '%s'"), path,
		    absolute_path(hint_path));
	}
	return r;
}

int path_inside_repo(const char *prefix, const char *path)
{
	int len = prefix ? strlen(prefix) : 0;
	char *r = prefix_path_gently(prefix, len, NULL, path);
	if (r) {
		free(r);
		return 1;
	}
	return 0;
}

int check_filename(const char *prefix, const char *arg)
{
	char *to_free = NULL;
	struct stat st;

	if (skip_prefix(arg, ":/", &arg)) {
		if (!*arg) /* ":/" is root dir, always exists */
			return 1;
		prefix = NULL;
	} else if (skip_prefix(arg, ":!", &arg) ||
		   skip_prefix(arg, ":^", &arg)) {
		if (!*arg) /* excluding everything is silly, but allowed */
			return 1;
	}

	if (prefix)
		arg = to_free = prefix_filename(prefix, arg);

	if (!lstat(arg, &st)) {
		free(to_free);
		return 1; /* file exists */
	}
	if (is_missing_file_error(errno)) {
		free(to_free);
		return 0; /* file does not exist */
	}
	die_errno(_("failed to stat '%s'"), arg);
}

static void NORETURN die_verify_filename(struct repository *r,
					 const char *prefix,
					 const char *arg,
					 int diagnose_misspelt_rev)
{
	if (!diagnose_misspelt_rev)
		die(_("%s: no such path in the working tree.\n"
		      "Use 'git <command> -- <path>...' to specify paths that do not exist locally."),
		    arg);
	/*
	 * Saying "'(icase)foo' does not exist in the index" when the
	 * user gave us ":(icase)foo" is just stupid.  A magic pathspec
	 * begins with a colon and is followed by a non-alnum; do not
	 * let maybe_die_on_misspelt_object_name() even trigger.
	 */
	if (!(arg[0] == ':' && !isalnum(arg[1])))
		maybe_die_on_misspelt_object_name(r, arg, prefix);

	/* ... or fall back the most general message. */
	die(_("ambiguous argument '%s': unknown revision or path not in the working tree.\n"
	      "Use '--' to separate paths from revisions, like this:\n"
	      "'git <command> [<revision>...] -- [<file>...]'"), arg);

}

/*
 * Check for arguments that don't resolve as actual files,
 * but which look sufficiently like pathspecs that we'll consider
 * them such for the purposes of rev/pathspec DWIM parsing.
 */
static int looks_like_pathspec(const char *arg)
{
	const char *p;
	int escaped = 0;

	/*
	 * Wildcard characters imply the user is looking to match pathspecs
	 * that aren't in the filesystem. Note that this doesn't include
	 * backslash even though it's a glob special; by itself it doesn't
	 * cause any increase in the match. Likewise ignore backslash-escaped
	 * wildcard characters.
	 */
	for (p = arg; *p; p++) {
		if (escaped) {
			escaped = 0;
		} else if (is_glob_special(*p)) {
			if (*p == '\\')
				escaped = 1;
			else
				return 1;
		}
	}

	/* long-form pathspec magic */
	if (starts_with(arg, ":("))
		return 1;

	return 0;
}

/*
 * Verify a filename that we got as an argument for a pathspec
 * entry. Note that a filename that begins with "-" never verifies
 * as true, because even if such a filename were to exist, we want
 * it to be preceded by the "--" marker (or we want the user to
 * use a format like "./-filename")
 *
 * The "diagnose_misspelt_rev" is used to provide a user-friendly
 * diagnosis when dying upon finding that "name" is not a pathname.
 * If set to 1, the diagnosis will try to diagnose "name" as an
 * invalid object name (e.g. HEAD:foo). If set to 0, the diagnosis
 * will only complain about an inexisting file.
 *
 * This function is typically called to check that a "file or rev"
 * argument is unambiguous. In this case, the caller will want
 * diagnose_misspelt_rev == 1 when verifying the first non-rev
 * argument (which could have been a revision), and
 * diagnose_misspelt_rev == 0 for the next ones (because we already
 * saw a filename, there's not ambiguity anymore).
 */
void verify_filename(const char *prefix,
		     const char *arg,
		     int diagnose_misspelt_rev)
{
	if (*arg == '-')
		die(_("option '%s' must come before non-option arguments"), arg);
	if (looks_like_pathspec(arg) || check_filename(prefix, arg))
		return;
	die_verify_filename(the_repository, prefix, arg, diagnose_misspelt_rev);
}

/*
 * Opposite of the above: the command line did not have -- marker
 * and we parsed the arg as a refname.  It should not be interpretable
 * as a filename.
 */
void verify_non_filename(const char *prefix, const char *arg)
{
	if (!is_inside_work_tree() || is_inside_git_dir())
		return;
	if (*arg == '-')
		return; /* flag */
	if (!check_filename(prefix, arg))
		return;
	die(_("ambiguous argument '%s': both revision and filename\n"
	      "Use '--' to separate paths from revisions, like this:\n"
	      "'git <command> [<revision>...] -- [<file>...]'"), arg);
}

int get_common_dir(struct strbuf *sb, const char *gitdir)
{
	const char *git_env_common_dir = getenv(GIT_COMMON_DIR_ENVIRONMENT);
	if (git_env_common_dir) {
		strbuf_addstr(sb, git_env_common_dir);
		return 1;
	} else {
		return get_common_dir_noenv(sb, gitdir);
	}
}

int get_common_dir_noenv(struct strbuf *sb, const char *gitdir)
{
	struct strbuf data = STRBUF_INIT;
	struct strbuf path = STRBUF_INIT;
	int ret = 0;

	strbuf_addf(&path, "%s/commondir", gitdir);
	if (file_exists(path.buf)) {
		if (strbuf_read_file(&data, path.buf, 0) <= 0)
			die_errno(_("failed to read %s"), path.buf);
		while (data.len && (data.buf[data.len - 1] == '\n' ||
				    data.buf[data.len - 1] == '\r'))
			data.len--;
		data.buf[data.len] = '\0';
		strbuf_reset(&path);
		if (!is_absolute_path(data.buf))
			strbuf_addf(&path, "%s/", gitdir);
		strbuf_addbuf(&path, &data);
		strbuf_add_real_path(sb, path.buf);
		ret = 1;
	} else {
		strbuf_addstr(sb, gitdir);
	}

	strbuf_release(&data);
	strbuf_release(&path);
	return ret;
}

/*
 * Test if it looks like we're at a git directory.
 * We want to see:
 *
 *  - either an objects/ directory _or_ the proper
 *    GIT_OBJECT_DIRECTORY environment variable
 *  - a refs/ directory
 *  - either a HEAD symlink or a HEAD file that is formatted as
 *    a proper "ref:", or a regular file HEAD that has a properly
 *    formatted sha1 object name.
 */
int is_git_directory(const char *suspect)
{
	struct strbuf path = STRBUF_INIT;
	int ret = 0;
	size_t len;

	/* Check worktree-related signatures */
	strbuf_addstr(&path, suspect);
	strbuf_complete(&path, '/');
	strbuf_addstr(&path, "HEAD");
	if (validate_headref(path.buf))
		goto done;

	strbuf_reset(&path);
	get_common_dir(&path, suspect);
	len = path.len;

	/* Check non-worktree-related signatures */
	if (getenv(DB_ENVIRONMENT)) {
		if (access(getenv(DB_ENVIRONMENT), X_OK))
			goto done;
	}
	else {
		strbuf_setlen(&path, len);
		strbuf_addstr(&path, "/objects");
		if (access(path.buf, X_OK))
			goto done;
	}

	strbuf_setlen(&path, len);
	strbuf_addstr(&path, "/refs");
	if (access(path.buf, X_OK))
		goto done;

	ret = 1;
done:
	strbuf_release(&path);
	return ret;
}

int is_nonbare_repository_dir(struct strbuf *path)
{
	int ret = 0;
	int gitfile_error;
	size_t orig_path_len = path->len;
	assert(orig_path_len != 0);
	strbuf_complete(path, '/');
	strbuf_addstr(path, ".git");
	if (read_gitfile_gently(path->buf, &gitfile_error) || is_git_directory(path->buf))
		ret = 1;
	if (gitfile_error == READ_GITFILE_ERR_OPEN_FAILED ||
	    gitfile_error == READ_GITFILE_ERR_READ_FAILED)
		ret = 1;
	strbuf_setlen(path, orig_path_len);
	return ret;
}

int is_inside_git_dir(void)
{
	if (inside_git_dir < 0)
		inside_git_dir = is_inside_dir(get_git_dir());
	return inside_git_dir;
}

int is_inside_work_tree(void)
{
	if (inside_work_tree < 0)
		inside_work_tree = is_inside_dir(get_git_work_tree());
	return inside_work_tree;
}

void setup_work_tree(void)
{
	const char *work_tree;
	static int initialized = 0;

	if (initialized)
		return;

	if (work_tree_config_is_bogus)
		die(_("unable to set up work tree using invalid config"));

	work_tree = get_git_work_tree();
	if (!work_tree || chdir_notify(work_tree))
		die(_("this operation must be run in a work tree"));

	/*
	 * Make sure subsequent git processes find correct worktree
	 * if $GIT_WORK_TREE is set relative
	 */
	if (getenv(GIT_WORK_TREE_ENVIRONMENT))
		setenv(GIT_WORK_TREE_ENVIRONMENT, ".", 1);

	initialized = 1;
}

static void setup_original_cwd(void)
{
	struct strbuf tmp = STRBUF_INIT;
	const char *worktree = NULL;
	int offset = -1;

	if (!tmp_original_cwd)
		return;

	/*
	 * startup_info->original_cwd points to the current working
	 * directory we inherited from our parent process, which is a
	 * directory we want to avoid removing.
	 *
	 * For convience, we would like to have the path relative to the
	 * worktree instead of an absolute path.
	 *
	 * Yes, startup_info->original_cwd is usually the same as 'prefix',
	 * but differs in two ways:
	 *   - prefix has a trailing '/'
	 *   - if the user passes '-C' to git, that modifies the prefix but
	 *     not startup_info->original_cwd.
	 */

	/* Normalize the directory */
	if (!strbuf_realpath(&tmp, tmp_original_cwd, 0)) {
		trace2_data_string("setup", the_repository,
				   "realpath-path", tmp_original_cwd);
		trace2_data_string("setup", the_repository,
				   "realpath-failure", strerror(errno));
		free((char*)tmp_original_cwd);
		tmp_original_cwd = NULL;
		return;
	}

	free((char*)tmp_original_cwd);
	tmp_original_cwd = NULL;
	startup_info->original_cwd = strbuf_detach(&tmp, NULL);

	/*
	 * Get our worktree; we only protect the current working directory
	 * if it's in the worktree.
	 */
	worktree = get_git_work_tree();
	if (!worktree)
		goto no_prevention_needed;

	offset = dir_inside_of(startup_info->original_cwd, worktree);
	if (offset >= 0) {
		/*
		 * If startup_info->original_cwd == worktree, that is already
		 * protected and we don't need original_cwd as a secondary
		 * protection measure.
		 */
		if (!*(startup_info->original_cwd + offset))
			goto no_prevention_needed;

		/*
		 * original_cwd was inside worktree; precompose it just as
		 * we do prefix so that built up paths will match
		 */
		startup_info->original_cwd = \
			precompose_string_if_needed(startup_info->original_cwd
						    + offset);
		return;
	}

no_prevention_needed:
	free((char*)startup_info->original_cwd);
	startup_info->original_cwd = NULL;
}

static int read_worktree_config(const char *var, const char *value,
				const struct config_context *ctx UNUSED,
				void *vdata)
{
	struct repository_format *data = vdata;

	if (strcmp(var, "core.bare") == 0) {
		data->is_bare = git_config_bool(var, value);
	} else if (strcmp(var, "core.worktree") == 0) {
		if (!value)
			return config_error_nonbool(var);
		free(data->work_tree);
		data->work_tree = xstrdup(value);
	}
	return 0;
}

enum extension_result {
	EXTENSION_ERROR = -1, /* compatible with error(), etc */
	EXTENSION_UNKNOWN = 0,
	EXTENSION_OK = 1
};

/*
 * Do not add new extensions to this function. It handles extensions which are
 * respected even in v0-format repositories for historical compatibility.
 */
static enum extension_result handle_extension_v0(const char *var,
						 const char *value,
						 const char *ext,
						 struct repository_format *data)
{
		if (!strcmp(ext, "noop")) {
			return EXTENSION_OK;
		} else if (!strcmp(ext, "preciousobjects")) {
			data->precious_objects = git_config_bool(var, value);
			return EXTENSION_OK;
		} else if (!strcmp(ext, "partialclone")) {
			data->partial_clone = xstrdup(value);
			return EXTENSION_OK;
		} else if (!strcmp(ext, "worktreeconfig")) {
			data->worktree_config = git_config_bool(var, value);
			return EXTENSION_OK;
		}

		return EXTENSION_UNKNOWN;
}

/*
 * Record any new extensions in this function.
 */
static enum extension_result handle_extension(const char *var,
					      const char *value,
					      const char *ext,
					      struct repository_format *data)
{
	if (!strcmp(ext, "noop-v1")) {
		return EXTENSION_OK;
	} else if (!strcmp(ext, "objectformat")) {
		int format;

		if (!value)
			return config_error_nonbool(var);
		format = hash_algo_by_name(value);
		if (format == GIT_HASH_UNKNOWN)
			return error(_("invalid value for '%s': '%s'"),
				     "extensions.objectformat", value);
		data->hash_algo = format;
		return EXTENSION_OK;
	}
	return EXTENSION_UNKNOWN;
}

static int check_repo_format(const char *var, const char *value,
			     const struct config_context *ctx, void *vdata)
{
	struct repository_format *data = vdata;
	const char *ext;

	if (strcmp(var, "core.repositoryformatversion") == 0)
		data->version = git_config_int(var, value, ctx->kvi);
	else if (skip_prefix(var, "extensions.", &ext)) {
		switch (handle_extension_v0(var, value, ext, data)) {
		case EXTENSION_ERROR:
			return -1;
		case EXTENSION_OK:
			return 0;
		case EXTENSION_UNKNOWN:
			break;
		}

		switch (handle_extension(var, value, ext, data)) {
		case EXTENSION_ERROR:
			return -1;
		case EXTENSION_OK:
			string_list_append(&data->v1_only_extensions, ext);
			return 0;
		case EXTENSION_UNKNOWN:
			string_list_append(&data->unknown_extensions, ext);
			return 0;
		}
	}

	return read_worktree_config(var, value, ctx, vdata);
}

static int check_repository_format_gently(const char *gitdir, struct repository_format *candidate, int *nongit_ok)
{
	struct strbuf sb = STRBUF_INIT;
	struct strbuf err = STRBUF_INIT;
	int has_common;

	has_common = get_common_dir(&sb, gitdir);
	strbuf_addstr(&sb, "/config");
	read_repository_format(candidate, sb.buf);
	strbuf_release(&sb);

	/*
	 * For historical use of check_repository_format() in git-init,
	 * we treat a missing config as a silent "ok", even when nongit_ok
	 * is unset.
	 */
	if (candidate->version < 0)
		return 0;

	if (verify_repository_format(candidate, &err) < 0) {
		if (nongit_ok) {
			warning("%s", err.buf);
			strbuf_release(&err);
			*nongit_ok = -1;
			return -1;
		}
		die("%s", err.buf);
	}

	repository_format_precious_objects = candidate->precious_objects;
	string_list_clear(&candidate->unknown_extensions, 0);
	string_list_clear(&candidate->v1_only_extensions, 0);

	if (candidate->worktree_config) {
		/*
		 * pick up core.bare and core.worktree from per-worktree
		 * config if present
		 */
		strbuf_addf(&sb, "%s/config.worktree", gitdir);
		git_config_from_file(read_worktree_config, sb.buf, candidate);
		strbuf_release(&sb);
		has_common = 0;
	}

	if (!has_common) {
		if (candidate->is_bare != -1) {
			is_bare_repository_cfg = candidate->is_bare;
			if (is_bare_repository_cfg == 1)
				inside_work_tree = -1;
		}
		if (candidate->work_tree) {
			free(git_work_tree_cfg);
			git_work_tree_cfg = xstrdup(candidate->work_tree);
			inside_work_tree = -1;
		}
	}

	return 0;
}

int upgrade_repository_format(int target_version)
{
	struct strbuf sb = STRBUF_INIT;
	struct strbuf err = STRBUF_INIT;
	struct strbuf repo_version = STRBUF_INIT;
	struct repository_format repo_fmt = REPOSITORY_FORMAT_INIT;

	strbuf_git_common_path(&sb, the_repository, "config");
	read_repository_format(&repo_fmt, sb.buf);
	strbuf_release(&sb);

	if (repo_fmt.version >= target_version)
		return 0;

	if (verify_repository_format(&repo_fmt, &err) < 0) {
		error("cannot upgrade repository format from %d to %d: %s",
		      repo_fmt.version, target_version, err.buf);
		strbuf_release(&err);
		return -1;
	}
	if (!repo_fmt.version && repo_fmt.unknown_extensions.nr)
		return error("cannot upgrade repository format: "
			     "unknown extension %s",
			     repo_fmt.unknown_extensions.items[0].string);

	strbuf_addf(&repo_version, "%d", target_version);
	git_config_set("core.repositoryformatversion", repo_version.buf);
	strbuf_release(&repo_version);
	return 1;
}

static void init_repository_format(struct repository_format *format)
{
	const struct repository_format fresh = REPOSITORY_FORMAT_INIT;

	memcpy(format, &fresh, sizeof(fresh));
}

int read_repository_format(struct repository_format *format, const char *path)
{
	clear_repository_format(format);
	git_config_from_file(check_repo_format, path, format);
	if (format->version == -1)
		clear_repository_format(format);
	return format->version;
}

void clear_repository_format(struct repository_format *format)
{
	string_list_clear(&format->unknown_extensions, 0);
	string_list_clear(&format->v1_only_extensions, 0);
	free(format->work_tree);
	free(format->partial_clone);
	init_repository_format(format);
}

int verify_repository_format(const struct repository_format *format,
			     struct strbuf *err)
{
	if (GIT_REPO_VERSION_READ < format->version) {
		strbuf_addf(err, _("Expected git repo version <= %d, found %d"),
			    GIT_REPO_VERSION_READ, format->version);
		return -1;
	}

	if (format->version >= 1 && format->unknown_extensions.nr) {
		int i;

		strbuf_addstr(err, Q_("unknown repository extension found:",
				      "unknown repository extensions found:",
				      format->unknown_extensions.nr));

		for (i = 0; i < format->unknown_extensions.nr; i++)
			strbuf_addf(err, "\n\t%s",
				    format->unknown_extensions.items[i].string);
		return -1;
	}

	if (format->version == 0 && format->v1_only_extensions.nr) {
		int i;

		strbuf_addstr(err,
			      Q_("repo version is 0, but v1-only extension found:",
				 "repo version is 0, but v1-only extensions found:",
				 format->v1_only_extensions.nr));

		for (i = 0; i < format->v1_only_extensions.nr; i++)
			strbuf_addf(err, "\n\t%s",
				    format->v1_only_extensions.items[i].string);
		return -1;
	}

	return 0;
}

void read_gitfile_error_die(int error_code, const char *path, const char *dir)
{
	switch (error_code) {
	case READ_GITFILE_ERR_STAT_FAILED:
	case READ_GITFILE_ERR_NOT_A_FILE:
		/* non-fatal; follow return path */
		break;
	case READ_GITFILE_ERR_OPEN_FAILED:
		die_errno(_("error opening '%s'"), path);
	case READ_GITFILE_ERR_TOO_LARGE:
		die(_("too large to be a .git file: '%s'"), path);
	case READ_GITFILE_ERR_READ_FAILED:
		die(_("error reading %s"), path);
	case READ_GITFILE_ERR_INVALID_FORMAT:
		die(_("invalid gitfile format: %s"), path);
	case READ_GITFILE_ERR_NO_PATH:
		die(_("no path in gitfile: %s"), path);
	case READ_GITFILE_ERR_NOT_A_REPO:
		die(_("not a git repository: %s"), dir);
	default:
		BUG("unknown error code");
	}
}

/*
 * Try to read the location of the git directory from the .git file,
 * return path to git directory if found. The return value comes from
 * a shared buffer.
 *
 * On failure, if return_error_code is not NULL, return_error_code
 * will be set to an error code and NULL will be returned. If
 * return_error_code is NULL the function will die instead (for most
 * cases).
 */
const char *read_gitfile_gently(const char *path, int *return_error_code)
{
	const int max_file_size = 1 << 20;  /* 1MB */
	int error_code = 0;
	char *buf = NULL;
	char *dir = NULL;
	const char *slash;
	struct stat st;
	int fd;
	ssize_t len;
	static struct strbuf realpath = STRBUF_INIT;

	if (stat(path, &st)) {
		/* NEEDSWORK: discern between ENOENT vs other errors */
		error_code = READ_GITFILE_ERR_STAT_FAILED;
		goto cleanup_return;
	}
	if (!S_ISREG(st.st_mode)) {
		error_code = READ_GITFILE_ERR_NOT_A_FILE;
		goto cleanup_return;
	}
	if (st.st_size > max_file_size) {
		error_code = READ_GITFILE_ERR_TOO_LARGE;
		goto cleanup_return;
	}
	fd = open(path, O_RDONLY);
	if (fd < 0) {
		error_code = READ_GITFILE_ERR_OPEN_FAILED;
		goto cleanup_return;
	}
	buf = xmallocz(st.st_size);
	len = read_in_full(fd, buf, st.st_size);
	close(fd);
	if (len != st.st_size) {
		error_code = READ_GITFILE_ERR_READ_FAILED;
		goto cleanup_return;
	}
	if (!starts_with(buf, "gitdir: ")) {
		error_code = READ_GITFILE_ERR_INVALID_FORMAT;
		goto cleanup_return;
	}
	while (buf[len - 1] == '\n' || buf[len - 1] == '\r')
		len--;
	if (len < 9) {
		error_code = READ_GITFILE_ERR_NO_PATH;
		goto cleanup_return;
	}
	buf[len] = '\0';
	dir = buf + 8;

	if (!is_absolute_path(dir) && (slash = strrchr(path, '/'))) {
		size_t pathlen = slash+1 - path;
		dir = xstrfmt("%.*s%.*s", (int)pathlen, path,
			      (int)(len - 8), buf + 8);
		free(buf);
		buf = dir;
	}
	if (!is_git_directory(dir)) {
		error_code = READ_GITFILE_ERR_NOT_A_REPO;
		goto cleanup_return;
	}

	strbuf_realpath(&realpath, dir, 1);
	path = realpath.buf;

cleanup_return:
	if (return_error_code)
		*return_error_code = error_code;
	else if (error_code)
		read_gitfile_error_die(error_code, path, dir);

	free(buf);
	return error_code ? NULL : path;
}

static const char *setup_explicit_git_dir(const char *gitdirenv,
					  struct strbuf *cwd,
					  struct repository_format *repo_fmt,
					  int *nongit_ok)
{
	const char *work_tree_env = getenv(GIT_WORK_TREE_ENVIRONMENT);
	const char *worktree;
	char *gitfile;
	int offset;

	if (PATH_MAX - 40 < strlen(gitdirenv))
		die(_("'$%s' too big"), GIT_DIR_ENVIRONMENT);

	gitfile = (char*)read_gitfile(gitdirenv);
	if (gitfile) {
		gitfile = xstrdup(gitfile);
		gitdirenv = gitfile;
	}

	if (!is_git_directory(gitdirenv)) {
		if (nongit_ok) {
			*nongit_ok = 1;
			free(gitfile);
			return NULL;
		}
		die(_("not a git repository: '%s'"), gitdirenv);
	}

	if (check_repository_format_gently(gitdirenv, repo_fmt, nongit_ok)) {
		free(gitfile);
		return NULL;
	}

	/* #3, #7, #11, #15, #19, #23, #27, #31 (see t1510) */
	if (work_tree_env)
		set_git_work_tree(work_tree_env);
	else if (is_bare_repository_cfg > 0) {
		if (git_work_tree_cfg) {
			/* #22.2, #30 */
			warning("core.bare and core.worktree do not make sense");
			work_tree_config_is_bogus = 1;
		}

		/* #18, #26 */
		set_git_dir(gitdirenv, 0);
		free(gitfile);
		return NULL;
	}
	else if (git_work_tree_cfg) { /* #6, #14 */
		if (is_absolute_path(git_work_tree_cfg))
			set_git_work_tree(git_work_tree_cfg);
		else {
			char *core_worktree;
			if (chdir(gitdirenv))
				die_errno(_("cannot chdir to '%s'"), gitdirenv);
			if (chdir(git_work_tree_cfg))
				die_errno(_("cannot chdir to '%s'"), git_work_tree_cfg);
			core_worktree = xgetcwd();
			if (chdir(cwd->buf))
				die_errno(_("cannot come back to cwd"));
			set_git_work_tree(core_worktree);
			free(core_worktree);
		}
	}
	else if (!git_env_bool(GIT_IMPLICIT_WORK_TREE_ENVIRONMENT, 1)) {
		/* #16d */
		set_git_dir(gitdirenv, 0);
		free(gitfile);
		return NULL;
	}
	else /* #2, #10 */
		set_git_work_tree(".");

	/* set_git_work_tree() must have been called by now */
	worktree = get_git_work_tree();

	/* both get_git_work_tree() and cwd are already normalized */
	if (!strcmp(cwd->buf, worktree)) { /* cwd == worktree */
		set_git_dir(gitdirenv, 0);
		free(gitfile);
		return NULL;
	}

	offset = dir_inside_of(cwd->buf, worktree);
	if (offset >= 0) {	/* cwd inside worktree? */
		set_git_dir(gitdirenv, 1);
		if (chdir(worktree))
			die_errno(_("cannot chdir to '%s'"), worktree);
		strbuf_addch(cwd, '/');
		free(gitfile);
		return cwd->buf + offset;
	}

	/* cwd outside worktree */
	set_git_dir(gitdirenv, 0);
	free(gitfile);
	return NULL;
}

static const char *setup_discovered_git_dir(const char *gitdir,
					    struct strbuf *cwd, int offset,
					    struct repository_format *repo_fmt,
					    int *nongit_ok)
{
	if (check_repository_format_gently(gitdir, repo_fmt, nongit_ok))
		return NULL;

	/* --work-tree is set without --git-dir; use discovered one */
	if (getenv(GIT_WORK_TREE_ENVIRONMENT) || git_work_tree_cfg) {
		char *to_free = NULL;
		const char *ret;

		if (offset != cwd->len && !is_absolute_path(gitdir))
			gitdir = to_free = real_pathdup(gitdir, 1);
		if (chdir(cwd->buf))
			die_errno(_("cannot come back to cwd"));
		ret = setup_explicit_git_dir(gitdir, cwd, repo_fmt, nongit_ok);
		free(to_free);
		return ret;
	}

	/* #16.2, #17.2, #20.2, #21.2, #24, #25, #28, #29 (see t1510) */
	if (is_bare_repository_cfg > 0) {
		set_git_dir(gitdir, (offset != cwd->len));
		if (chdir(cwd->buf))
			die_errno(_("cannot come back to cwd"));
		return NULL;
	}

	/* #0, #1, #5, #8, #9, #12, #13 */
	set_git_work_tree(".");
	if (strcmp(gitdir, DEFAULT_GIT_DIR_ENVIRONMENT))
		set_git_dir(gitdir, 0);
	inside_git_dir = 0;
	inside_work_tree = 1;
	if (offset >= cwd->len)
		return NULL;

	/* Make "offset" point past the '/' (already the case for root dirs) */
	if (offset != offset_1st_component(cwd->buf))
		offset++;
	/* Add a '/' at the end */
	strbuf_addch(cwd, '/');
	return cwd->buf + offset;
}

/* #16.1, #17.1, #20.1, #21.1, #22.1 (see t1510) */
static const char *setup_bare_git_dir(struct strbuf *cwd, int offset,
				      struct repository_format *repo_fmt,
				      int *nongit_ok)
{
	int root_len;

	if (check_repository_format_gently(".", repo_fmt, nongit_ok))
		return NULL;

	setenv(GIT_IMPLICIT_WORK_TREE_ENVIRONMENT, "0", 1);

	/* --work-tree is set without --git-dir; use discovered one */
	if (getenv(GIT_WORK_TREE_ENVIRONMENT) || git_work_tree_cfg) {
		static const char *gitdir;

		gitdir = offset == cwd->len ? "." : xmemdupz(cwd->buf, offset);
		if (chdir(cwd->buf))
			die_errno(_("cannot come back to cwd"));
		return setup_explicit_git_dir(gitdir, cwd, repo_fmt, nongit_ok);
	}

	inside_git_dir = 1;
	inside_work_tree = 0;
	if (offset != cwd->len) {
		if (chdir(cwd->buf))
			die_errno(_("cannot come back to cwd"));
		root_len = offset_1st_component(cwd->buf);
		strbuf_setlen(cwd, offset > root_len ? offset : root_len);
		set_git_dir(cwd->buf, 0);
	}
	else
		set_git_dir(".", 0);
	return NULL;
}

static dev_t get_device_or_die(const char *path, const char *prefix, int prefix_len)
{
	struct stat buf;
	if (stat(path, &buf)) {
		die_errno(_("failed to stat '%*s%s%s'"),
				prefix_len,
				prefix ? prefix : "",
				prefix ? "/" : "", path);
	}
	return buf.st_dev;
}

/*
 * A "string_list_each_func_t" function that canonicalizes an entry
 * from GIT_CEILING_DIRECTORIES using real_pathdup(), or
 * discards it if unusable.  The presence of an empty entry in
 * GIT_CEILING_DIRECTORIES turns off canonicalization for all
 * subsequent entries.
 */
static int canonicalize_ceiling_entry(struct string_list_item *item,
				      void *cb_data)
{
	int *empty_entry_found = cb_data;
	char *ceil = item->string;

	if (!*ceil) {
		*empty_entry_found = 1;
		return 0;
	} else if (!is_absolute_path(ceil)) {
		return 0;
	} else if (*empty_entry_found) {
		/* Keep entry but do not canonicalize it */
		return 1;
	} else {
		char *real_path = real_pathdup(ceil, 0);
		if (!real_path) {
			return 0;
		}
		free(item->string);
		item->string = real_path;
		return 1;
	}
}

struct safe_directory_data {
	const char *path;
	int is_safe;
};

static int safe_directory_cb(const char *key, const char *value,
			     const struct config_context *ctx UNUSED, void *d)
{
	struct safe_directory_data *data = d;

	if (strcmp(key, "safe.directory"))
		return 0;

	if (!value || !*value) {
		data->is_safe = 0;
	} else if (!strcmp(value, "*")) {
		data->is_safe = 1;
	} else {
		const char *interpolated = NULL;

		if (!git_config_pathname(&interpolated, key, value) &&
		    !fspathcmp(data->path, interpolated ? interpolated : value))
			data->is_safe = 1;

		free((char *)interpolated);
	}

	return 0;
}

/*
 * Check if a repository is safe, by verifying the ownership of the
 * worktree (if any), the git directory, and the gitfile (if any).
 *
 * Exemptions for known-safe repositories can be added via `safe.directory`
 * config settings; for non-bare repositories, their worktree needs to be
 * added, for bare ones their git directory.
 */
static int ensure_valid_ownership(const char *gitfile,
				  const char *worktree, const char *gitdir,
				  struct strbuf *report)
{
	struct safe_directory_data data = {
		.path = worktree ? worktree : gitdir
	};

	if (!git_env_bool("GIT_TEST_ASSUME_DIFFERENT_OWNER", 0) &&
	    (!gitfile || is_path_owned_by_current_user(gitfile, report)) &&
	    (!worktree || is_path_owned_by_current_user(worktree, report)) &&
	    (!gitdir || is_path_owned_by_current_user(gitdir, report)))
		return 1;

	/*
	 * data.path is the "path" that identifies the repository and it is
	 * constant regardless of what failed above. data.is_safe should be
	 * initialized to false, and might be changed by the callback.
	 */
	git_protected_config(safe_directory_cb, &data);

	return data.is_safe;
}

<<<<<<< HEAD
static int allowed_bare_repo_cb(const char *key, const char *value,
				const struct config_context *ctx UNUSED,
				void *d)
=======
void die_upon_dubious_ownership(const char *gitfile, const char *worktree,
				const char *gitdir)
{
	struct strbuf report = STRBUF_INIT, quoted = STRBUF_INIT;
	const char *path;

	if (ensure_valid_ownership(gitfile, worktree, gitdir, &report))
		return;

	strbuf_complete(&report, '\n');
	path = gitfile ? gitfile : gitdir;
	sq_quote_buf_pretty(&quoted, path);

	die(_("detected dubious ownership in repository at '%s'\n"
	      "%s"
	      "To add an exception for this directory, call:\n"
	      "\n"
	      "\tgit config --global --add safe.directory %s"),
	    path, report.buf, quoted.buf);
}

static int allowed_bare_repo_cb(const char *key, const char *value, void *d)
>>>>>>> 0f158320
{
	enum allowed_bare_repo *allowed_bare_repo = d;

	if (strcasecmp(key, "safe.bareRepository"))
		return 0;

	if (!strcmp(value, "explicit")) {
		*allowed_bare_repo = ALLOWED_BARE_REPO_EXPLICIT;
		return 0;
	}
	if (!strcmp(value, "all")) {
		*allowed_bare_repo = ALLOWED_BARE_REPO_ALL;
		return 0;
	}
	return -1;
}

static enum allowed_bare_repo get_allowed_bare_repo(void)
{
	enum allowed_bare_repo result = ALLOWED_BARE_REPO_ALL;
	git_protected_config(allowed_bare_repo_cb, &result);
	return result;
}

static const char *allowed_bare_repo_to_string(
	enum allowed_bare_repo allowed_bare_repo)
{
	switch (allowed_bare_repo) {
	case ALLOWED_BARE_REPO_EXPLICIT:
		return "explicit";
	case ALLOWED_BARE_REPO_ALL:
		return "all";
	default:
		BUG("invalid allowed_bare_repo %d",
		    allowed_bare_repo);
	}
	return NULL;
}

/*
 * We cannot decide in this function whether we are in the work tree or
 * not, since the config can only be read _after_ this function was called.
 *
 * Also, we avoid changing any global state (such as the current working
 * directory) to allow early callers.
 *
 * The directory where the search should start needs to be passed in via the
 * `dir` parameter; upon return, the `dir` buffer will contain the path of
 * the directory where the search ended, and `gitdir` will contain the path of
 * the discovered .git/ directory, if any. If `gitdir` is not absolute, it
 * is relative to `dir` (i.e. *not* necessarily the cwd).
 */
static enum discovery_result setup_git_directory_gently_1(struct strbuf *dir,
							  struct strbuf *gitdir,
							  struct strbuf *report,
							  int die_on_error)
{
	const char *env_ceiling_dirs = getenv(CEILING_DIRECTORIES_ENVIRONMENT);
	struct string_list ceiling_dirs = STRING_LIST_INIT_DUP;
	const char *gitdirenv;
	int ceil_offset = -1, min_offset = offset_1st_component(dir->buf);
	dev_t current_device = 0;
	int one_filesystem = 1;

	/*
	 * If GIT_DIR is set explicitly, we're not going
	 * to do any discovery, but we still do repository
	 * validation.
	 */
	gitdirenv = getenv(GIT_DIR_ENVIRONMENT);
	if (gitdirenv) {
		strbuf_addstr(gitdir, gitdirenv);
		return GIT_DIR_EXPLICIT;
	}

	if (env_ceiling_dirs) {
		int empty_entry_found = 0;

		string_list_split(&ceiling_dirs, env_ceiling_dirs, PATH_SEP, -1);
		filter_string_list(&ceiling_dirs, 0,
				   canonicalize_ceiling_entry, &empty_entry_found);
		ceil_offset = longest_ancestor_length(dir->buf, &ceiling_dirs);
		string_list_clear(&ceiling_dirs, 0);
	}

	if (ceil_offset < 0)
		ceil_offset = min_offset - 2;

	if (min_offset && min_offset == dir->len &&
	    !is_dir_sep(dir->buf[min_offset - 1])) {
		strbuf_addch(dir, '/');
		min_offset++;
	}

	/*
	 * Test in the following order (relative to the dir):
	 * - .git (file containing "gitdir: <path>")
	 * - .git/
	 * - ./ (bare)
	 * - ../.git
	 * - ../.git/
	 * - ../ (bare)
	 * - ../../.git
	 *   etc.
	 */
	one_filesystem = !git_env_bool("GIT_DISCOVERY_ACROSS_FILESYSTEM", 0);
	if (one_filesystem)
		current_device = get_device_or_die(dir->buf, NULL, 0);
	for (;;) {
		int offset = dir->len, error_code = 0;
		char *gitdir_path = NULL;
		char *gitfile = NULL;

		if (offset > min_offset)
			strbuf_addch(dir, '/');
		strbuf_addstr(dir, DEFAULT_GIT_DIR_ENVIRONMENT);
		gitdirenv = read_gitfile_gently(dir->buf, die_on_error ?
						NULL : &error_code);
		if (!gitdirenv) {
			if (die_on_error ||
			    error_code == READ_GITFILE_ERR_NOT_A_FILE) {
				/* NEEDSWORK: fail if .git is not file nor dir */
				if (is_git_directory(dir->buf)) {
					gitdirenv = DEFAULT_GIT_DIR_ENVIRONMENT;
					gitdir_path = xstrdup(dir->buf);
				}
			} else if (error_code != READ_GITFILE_ERR_STAT_FAILED)
				return GIT_DIR_INVALID_GITFILE;
		} else
			gitfile = xstrdup(dir->buf);
		/*
		 * Earlier, we tentatively added DEFAULT_GIT_DIR_ENVIRONMENT
		 * to check that directory for a repository.
		 * Now trim that tentative addition away, because we want to
		 * focus on the real directory we are in.
		 */
		strbuf_setlen(dir, offset);
		if (gitdirenv) {
			enum discovery_result ret;
			const char *gitdir_candidate =
				gitdir_path ? gitdir_path : gitdirenv;

			if (ensure_valid_ownership(gitfile, dir->buf,
						   gitdir_candidate, report)) {
				strbuf_addstr(gitdir, gitdirenv);
				ret = GIT_DIR_DISCOVERED;
			} else
				ret = GIT_DIR_INVALID_OWNERSHIP;

			/*
			 * Earlier, during discovery, we might have allocated
			 * string copies for gitdir_path or gitfile so make
			 * sure we don't leak by freeing them now, before
			 * leaving the loop and function.
			 *
			 * Note: gitdirenv will be non-NULL whenever these are
			 * allocated, therefore we need not take care of releasing
			 * them outside of this conditional block.
			 */
			free(gitdir_path);
			free(gitfile);

			return ret;
		}

		if (is_git_directory(dir->buf)) {
			trace2_data_string("setup", NULL, "implicit-bare-repository", dir->buf);
			if (get_allowed_bare_repo() == ALLOWED_BARE_REPO_EXPLICIT)
				return GIT_DIR_DISALLOWED_BARE;
			if (!ensure_valid_ownership(NULL, NULL, dir->buf, report))
				return GIT_DIR_INVALID_OWNERSHIP;
			strbuf_addstr(gitdir, ".");
			return GIT_DIR_BARE;
		}

		if (offset <= min_offset)
			return GIT_DIR_HIT_CEILING;

		while (--offset > ceil_offset && !is_dir_sep(dir->buf[offset]))
			; /* continue */
		if (offset <= ceil_offset)
			return GIT_DIR_HIT_CEILING;

		strbuf_setlen(dir, offset > min_offset ?  offset : min_offset);
		if (one_filesystem &&
		    current_device != get_device_or_die(dir->buf, NULL, offset))
			return GIT_DIR_HIT_MOUNT_POINT;
	}
}

enum discovery_result discover_git_directory_reason(struct strbuf *commondir,
						    struct strbuf *gitdir)
{
	struct strbuf dir = STRBUF_INIT, err = STRBUF_INIT;
	size_t gitdir_offset = gitdir->len, cwd_len;
	size_t commondir_offset = commondir->len;
	struct repository_format candidate = REPOSITORY_FORMAT_INIT;
	enum discovery_result result;

	if (strbuf_getcwd(&dir))
		return GIT_DIR_CWD_FAILURE;

	cwd_len = dir.len;
	result = setup_git_directory_gently_1(&dir, gitdir, NULL, 0);
	if (result <= 0) {
		strbuf_release(&dir);
		return result;
	}

	/*
	 * The returned gitdir is relative to dir, and if dir does not reflect
	 * the current working directory, we simply make the gitdir absolute.
	 */
	if (dir.len < cwd_len && !is_absolute_path(gitdir->buf + gitdir_offset)) {
		/* Avoid a trailing "/." */
		if (!strcmp(".", gitdir->buf + gitdir_offset))
			strbuf_setlen(gitdir, gitdir_offset);
		else
			strbuf_addch(&dir, '/');
		strbuf_insert(gitdir, gitdir_offset, dir.buf, dir.len);
	}

	get_common_dir(commondir, gitdir->buf + gitdir_offset);

	strbuf_reset(&dir);
	strbuf_addf(&dir, "%s/config", commondir->buf + commondir_offset);
	read_repository_format(&candidate, dir.buf);
	strbuf_release(&dir);

	if (verify_repository_format(&candidate, &err) < 0) {
		warning("ignoring git dir '%s': %s",
			gitdir->buf + gitdir_offset, err.buf);
		strbuf_release(&err);
		strbuf_setlen(commondir, commondir_offset);
		strbuf_setlen(gitdir, gitdir_offset);
		clear_repository_format(&candidate);
		return GIT_DIR_INVALID_FORMAT;
	}

	clear_repository_format(&candidate);
	return result;
}

const char *setup_git_directory_gently(int *nongit_ok)
{
	static struct strbuf cwd = STRBUF_INIT;
	struct strbuf dir = STRBUF_INIT, gitdir = STRBUF_INIT, report = STRBUF_INIT;
	const char *prefix = NULL;
	struct repository_format repo_fmt = REPOSITORY_FORMAT_INIT;

	/*
	 * We may have read an incomplete configuration before
	 * setting-up the git directory. If so, clear the cache so
	 * that the next queries to the configuration reload complete
	 * configuration (including the per-repo config file that we
	 * ignored previously).
	 */
	git_config_clear();

	/*
	 * Let's assume that we are in a git repository.
	 * If it turns out later that we are somewhere else, the value will be
	 * updated accordingly.
	 */
	if (nongit_ok)
		*nongit_ok = 0;

	if (strbuf_getcwd(&cwd))
		die_errno(_("Unable to read current working directory"));
	strbuf_addbuf(&dir, &cwd);

	switch (setup_git_directory_gently_1(&dir, &gitdir, &report, 1)) {
	case GIT_DIR_EXPLICIT:
		prefix = setup_explicit_git_dir(gitdir.buf, &cwd, &repo_fmt, nongit_ok);
		break;
	case GIT_DIR_DISCOVERED:
		if (dir.len < cwd.len && chdir(dir.buf))
			die(_("cannot change to '%s'"), dir.buf);
		prefix = setup_discovered_git_dir(gitdir.buf, &cwd, dir.len,
						  &repo_fmt, nongit_ok);
		break;
	case GIT_DIR_BARE:
		if (dir.len < cwd.len && chdir(dir.buf))
			die(_("cannot change to '%s'"), dir.buf);
		prefix = setup_bare_git_dir(&cwd, dir.len, &repo_fmt, nongit_ok);
		break;
	case GIT_DIR_HIT_CEILING:
		if (!nongit_ok)
			die(_("not a git repository (or any of the parent directories): %s"),
			    DEFAULT_GIT_DIR_ENVIRONMENT);
		*nongit_ok = 1;
		break;
	case GIT_DIR_HIT_MOUNT_POINT:
		if (!nongit_ok)
			die(_("not a git repository (or any parent up to mount point %s)\n"
			      "Stopping at filesystem boundary (GIT_DISCOVERY_ACROSS_FILESYSTEM not set)."),
			    dir.buf);
		*nongit_ok = 1;
		break;
	case GIT_DIR_INVALID_OWNERSHIP:
		if (!nongit_ok) {
			struct strbuf quoted = STRBUF_INIT;

			strbuf_complete(&report, '\n');
			sq_quote_buf_pretty(&quoted, dir.buf);
			die(_("detected dubious ownership in repository at '%s'\n"
			      "%s"
			      "To add an exception for this directory, call:\n"
			      "\n"
			      "\tgit config --global --add safe.directory %s"),
			    dir.buf, report.buf, quoted.buf);
		}
		*nongit_ok = 1;
		break;
	case GIT_DIR_DISALLOWED_BARE:
		if (!nongit_ok) {
			die(_("cannot use bare repository '%s' (safe.bareRepository is '%s')"),
			    dir.buf,
			    allowed_bare_repo_to_string(get_allowed_bare_repo()));
		}
		*nongit_ok = 1;
		break;
	case GIT_DIR_CWD_FAILURE:
	case GIT_DIR_INVALID_FORMAT:
		/*
		 * As a safeguard against setup_git_directory_gently_1 returning
		 * these values, fallthrough to BUG. Otherwise it is possible to
		 * set startup_info->have_repository to 1 when we did nothing to
		 * find a repository.
		 */
	default:
		BUG("unhandled setup_git_directory_gently_1() result");
	}

	/*
	 * At this point, nongit_ok is stable. If it is non-NULL and points
	 * to a non-zero value, then this means that we haven't found a
	 * repository and that the caller expects startup_info to reflect
	 * this.
	 *
	 * Regardless of the state of nongit_ok, startup_info->prefix and
	 * the GIT_PREFIX environment variable must always match. For details
	 * see Documentation/config/alias.txt.
	 */
	if (nongit_ok && *nongit_ok)
		startup_info->have_repository = 0;
	else
		startup_info->have_repository = 1;

	/*
	 * Not all paths through the setup code will call 'set_git_dir()' (which
	 * directly sets up the environment) so in order to guarantee that the
	 * environment is in a consistent state after setup, explicitly setup
	 * the environment if we have a repository.
	 *
	 * NEEDSWORK: currently we allow bogus GIT_DIR values to be set in some
	 * code paths so we also need to explicitly setup the environment if
	 * the user has set GIT_DIR.  It may be beneficial to disallow bogus
	 * GIT_DIR values at some point in the future.
	 */
	if (/* GIT_DIR_EXPLICIT, GIT_DIR_DISCOVERED, GIT_DIR_BARE */
	    startup_info->have_repository ||
	    /* GIT_DIR_EXPLICIT */
	    getenv(GIT_DIR_ENVIRONMENT)) {
		if (!the_repository->gitdir) {
			const char *gitdir = getenv(GIT_DIR_ENVIRONMENT);
			if (!gitdir)
				gitdir = DEFAULT_GIT_DIR_ENVIRONMENT;
			setup_git_env(gitdir);
		}
		if (startup_info->have_repository) {
			repo_set_hash_algo(the_repository, repo_fmt.hash_algo);
			the_repository->repository_format_worktree_config =
				repo_fmt.worktree_config;
			/* take ownership of repo_fmt.partial_clone */
			the_repository->repository_format_partial_clone =
				repo_fmt.partial_clone;
			repo_fmt.partial_clone = NULL;
		}
	}
	/*
	 * Since precompose_string_if_needed() needs to look at
	 * the core.precomposeunicode configuration, this
	 * has to happen after the above block that finds
	 * out where the repository is, i.e. a preparation
	 * for calling git_config_get_bool().
	 */
	if (prefix) {
		prefix = precompose_string_if_needed(prefix);
		startup_info->prefix = prefix;
		setenv(GIT_PREFIX_ENVIRONMENT, prefix, 1);
	} else {
		startup_info->prefix = NULL;
		setenv(GIT_PREFIX_ENVIRONMENT, "", 1);
	}

	setup_original_cwd();

	strbuf_release(&dir);
	strbuf_release(&gitdir);
	strbuf_release(&report);
	clear_repository_format(&repo_fmt);

	return prefix;
}

int git_config_perm(const char *var, const char *value)
{
	int i;
	char *endptr;

	if (!value)
		return PERM_GROUP;

	if (!strcmp(value, "umask"))
		return PERM_UMASK;
	if (!strcmp(value, "group"))
		return PERM_GROUP;
	if (!strcmp(value, "all") ||
	    !strcmp(value, "world") ||
	    !strcmp(value, "everybody"))
		return PERM_EVERYBODY;

	/* Parse octal numbers */
	i = strtol(value, &endptr, 8);

	/* If not an octal number, maybe true/false? */
	if (*endptr != 0)
		return git_config_bool(var, value) ? PERM_GROUP : PERM_UMASK;

	/*
	 * Treat values 0, 1 and 2 as compatibility cases, otherwise it is
	 * a chmod value to restrict to.
	 */
	switch (i) {
	case PERM_UMASK:               /* 0 */
		return PERM_UMASK;
	case OLD_PERM_GROUP:           /* 1 */
		return PERM_GROUP;
	case OLD_PERM_EVERYBODY:       /* 2 */
		return PERM_EVERYBODY;
	}

	/* A filemode value was given: 0xxx */

	if ((i & 0600) != 0600)
		die(_("problem with core.sharedRepository filemode value "
		    "(0%.3o).\nThe owner of files must always have "
		    "read and write permissions."), i);

	/*
	 * Mask filemode value. Others can not get write permission.
	 * x flags for directories are handled separately.
	 */
	return -(i & 0666);
}

void check_repository_format(struct repository_format *fmt)
{
	struct repository_format repo_fmt = REPOSITORY_FORMAT_INIT;
	if (!fmt)
		fmt = &repo_fmt;
	check_repository_format_gently(get_git_dir(), fmt, NULL);
	startup_info->have_repository = 1;
	repo_set_hash_algo(the_repository, fmt->hash_algo);
	the_repository->repository_format_worktree_config =
		fmt->worktree_config;
	the_repository->repository_format_partial_clone =
		xstrdup_or_null(fmt->partial_clone);
	clear_repository_format(&repo_fmt);
}

/*
 * Returns the "prefix", a path to the current working directory
 * relative to the work tree root, or NULL, if the current working
 * directory is not a strict subdirectory of the work tree root. The
 * prefix always ends with a '/' character.
 */
const char *setup_git_directory(void)
{
	return setup_git_directory_gently(NULL);
}

const char *resolve_gitdir_gently(const char *suspect, int *return_error_code)
{
	if (is_git_directory(suspect))
		return suspect;
	return read_gitfile_gently(suspect, return_error_code);
}

/* if any standard file descriptor is missing open it to /dev/null */
void sanitize_stdfds(void)
{
	int fd = xopen("/dev/null", O_RDWR);
	while (fd < 2)
		fd = xdup(fd);
	if (fd > 2)
		close(fd);
}

int daemonize(void)
{
#ifdef NO_POSIX_GOODIES
	errno = ENOSYS;
	return -1;
#else
	switch (fork()) {
		case 0:
			break;
		case -1:
			die_errno(_("fork failed"));
		default:
			exit(0);
	}
	if (setsid() == -1)
		die_errno(_("setsid failed"));
	close(0);
	close(1);
	close(2);
	sanitize_stdfds();
	return 0;
#endif
}

<<<<<<< HEAD
#ifdef NO_TRUSTABLE_FILEMODE
#define TEST_FILEMODE 0
#else
#define TEST_FILEMODE 1
#endif

#define GIT_DEFAULT_HASH_ENVIRONMENT "GIT_DEFAULT_HASH"

static void copy_templates_1(struct strbuf *path, struct strbuf *template_path,
			     DIR *dir)
{
	size_t path_baselen = path->len;
	size_t template_baselen = template_path->len;
	struct dirent *de;

	/* Note: if ".git/hooks" file exists in the repository being
	 * re-initialized, /etc/core-git/templates/hooks/update would
	 * cause "git init" to fail here.  I think this is sane but
	 * it means that the set of templates we ship by default, along
	 * with the way the namespace under .git/ is organized, should
	 * be really carefully chosen.
	 */
	safe_create_dir(path->buf, 1);
	while ((de = readdir(dir)) != NULL) {
		struct stat st_git, st_template;
		int exists = 0;

		strbuf_setlen(path, path_baselen);
		strbuf_setlen(template_path, template_baselen);

		if (de->d_name[0] == '.')
			continue;
		strbuf_addstr(path, de->d_name);
		strbuf_addstr(template_path, de->d_name);
		if (lstat(path->buf, &st_git)) {
			if (errno != ENOENT)
				die_errno(_("cannot stat '%s'"), path->buf);
		}
		else
			exists = 1;

		if (lstat(template_path->buf, &st_template))
			die_errno(_("cannot stat template '%s'"), template_path->buf);

		if (S_ISDIR(st_template.st_mode)) {
			DIR *subdir = opendir(template_path->buf);
			if (!subdir)
				die_errno(_("cannot opendir '%s'"), template_path->buf);
			strbuf_addch(path, '/');
			strbuf_addch(template_path, '/');
			copy_templates_1(path, template_path, subdir);
			closedir(subdir);
		}
		else if (exists)
			continue;
		else if (S_ISLNK(st_template.st_mode)) {
			struct strbuf lnk = STRBUF_INIT;
			if (strbuf_readlink(&lnk, template_path->buf,
					    st_template.st_size) < 0)
				die_errno(_("cannot readlink '%s'"), template_path->buf);
			if (symlink(lnk.buf, path->buf))
				die_errno(_("cannot symlink '%s' '%s'"),
					  lnk.buf, path->buf);
			strbuf_release(&lnk);
		}
		else if (S_ISREG(st_template.st_mode)) {
			if (copy_file(path->buf, template_path->buf, st_template.st_mode))
				die_errno(_("cannot copy '%s' to '%s'"),
					  template_path->buf, path->buf);
		}
		else
			error(_("ignoring template %s"), template_path->buf);
	}
}

static void copy_templates(const char *template_dir, const char *init_template_dir)
{
	struct strbuf path = STRBUF_INIT;
	struct strbuf template_path = STRBUF_INIT;
	size_t template_len;
	struct repository_format template_format = REPOSITORY_FORMAT_INIT;
	struct strbuf err = STRBUF_INIT;
	DIR *dir;
	char *to_free = NULL;

	if (!template_dir)
		template_dir = getenv(TEMPLATE_DIR_ENVIRONMENT);
	if (!template_dir)
		template_dir = init_template_dir;
	if (!template_dir)
		template_dir = to_free = system_path(DEFAULT_GIT_TEMPLATE_DIR);
	if (!template_dir[0]) {
		free(to_free);
		return;
	}

	strbuf_addstr(&template_path, template_dir);
	strbuf_complete(&template_path, '/');
	template_len = template_path.len;

	dir = opendir(template_path.buf);
	if (!dir) {
		warning(_("templates not found in %s"), template_dir);
		goto free_return;
	}

	/* Make sure that template is from the correct vintage */
	strbuf_addstr(&template_path, "config");
	read_repository_format(&template_format, template_path.buf);
	strbuf_setlen(&template_path, template_len);

	/*
	 * No mention of version at all is OK, but anything else should be
	 * verified.
	 */
	if (template_format.version >= 0 &&
	    verify_repository_format(&template_format, &err) < 0) {
		warning(_("not copying templates from '%s': %s"),
			  template_dir, err.buf);
		strbuf_release(&err);
		goto close_free_return;
	}

	strbuf_addstr(&path, get_git_common_dir());
	strbuf_complete(&path, '/');
	copy_templates_1(&path, &template_path, dir);
close_free_return:
	closedir(dir);
free_return:
	free(to_free);
	strbuf_release(&path);
	strbuf_release(&template_path);
	clear_repository_format(&template_format);
}

/*
 * If the git_dir is not directly inside the working tree, then git will not
 * find it by default, and we need to set the worktree explicitly.
 */
static int needs_work_tree_config(const char *git_dir, const char *work_tree)
{
	if (!strcmp(work_tree, "/") && !strcmp(git_dir, "/.git"))
		return 0;
	if (skip_prefix(git_dir, work_tree, &git_dir) &&
	    !strcmp(git_dir, "/.git"))
		return 0;
	return 1;
}

void initialize_repository_version(int hash_algo, int reinit)
{
	char repo_version_string[10];
	int repo_version = GIT_REPO_VERSION;

	if (hash_algo != GIT_HASH_SHA1)
		repo_version = GIT_REPO_VERSION_READ;

	/* This forces creation of new config file */
	xsnprintf(repo_version_string, sizeof(repo_version_string),
		  "%d", repo_version);
	git_config_set("core.repositoryformatversion", repo_version_string);

	if (hash_algo != GIT_HASH_SHA1)
		git_config_set("extensions.objectformat",
			       hash_algos[hash_algo].name);
	else if (reinit)
		git_config_set_gently("extensions.objectformat", NULL);
}

static int create_default_files(const char *template_path,
				const char *original_git_dir,
				const char *initial_branch,
				const struct repository_format *fmt,
				int prev_bare_repository,
				int init_shared_repository,
				int quiet)
{
	struct stat st1;
	struct strbuf buf = STRBUF_INIT;
	char *path;
	char junk[2];
	int reinit;
	int filemode;
	struct strbuf err = STRBUF_INIT;
	const char *init_template_dir = NULL;
	const char *work_tree = get_git_work_tree();

	/*
	 * First copy the templates -- we might have the default
	 * config file there, in which case we would want to read
	 * from it after installing.
	 *
	 * Before reading that config, we also need to clear out any cached
	 * values (since we've just potentially changed what's available on
	 * disk).
	 */
	git_config_get_pathname("init.templatedir", &init_template_dir);
	copy_templates(template_path, init_template_dir);
	free((char *)init_template_dir);
	git_config_clear();
	reset_shared_repository();
	git_config(git_default_config, NULL);

	/*
	 * We must make sure command-line options continue to override any
	 * values we might have just re-read from the config.
	 */
	if (init_shared_repository != -1)
		set_shared_repository(init_shared_repository);
	/*
	 * TODO: heed core.bare from config file in templates if no
	 *       command-line override given
	 */
	is_bare_repository_cfg = prev_bare_repository || !work_tree;
	/* TODO (continued):
	 *
	 * Unfortunately, the line above is equivalent to
	 *    is_bare_repository_cfg = !work_tree;
	 * which ignores the config entirely even if no `--[no-]bare`
	 * command line option was present.
	 *
	 * To see why, note that before this function, there was this call:
	 *    prev_bare_repository = is_bare_repository()
	 * expanding the right hand side:
	 *                 = is_bare_repository_cfg && !get_git_work_tree()
	 *                 = is_bare_repository_cfg && !work_tree
	 * note that the last simplification above is valid because nothing
	 * calls repo_init() or set_git_work_tree() between any of the
	 * relevant calls in the code, and thus the !get_git_work_tree()
	 * calls will return the same result each time.  So, what we are
	 * interested in computing is the right hand side of the line of
	 * code just above this comment:
	 *     prev_bare_repository || !work_tree
	 *        = is_bare_repository_cfg && !work_tree || !work_tree
	 *        = !work_tree
	 * because "A && !B || !B == !B" for all boolean values of A & B.
	 */

	/*
	 * We would have created the above under user's umask -- under
	 * shared-repository settings, we would need to fix them up.
	 */
	if (get_shared_repository()) {
		adjust_shared_perm(get_git_dir());
	}

	/*
	 * We need to create a "refs" dir in any case so that older
	 * versions of git can tell that this is a repository.
	 */
	safe_create_dir(git_path("refs"), 1);
	adjust_shared_perm(git_path("refs"));

	if (refs_init_db(&err))
		die("failed to set up refs db: %s", err.buf);

	/*
	 * Point the HEAD symref to the initial branch with if HEAD does
	 * not yet exist.
	 */
	path = git_path_buf(&buf, "HEAD");
	reinit = (!access(path, R_OK)
		  || readlink(path, junk, sizeof(junk)-1) != -1);
	if (!reinit) {
		char *ref;

		if (!initial_branch)
			initial_branch = git_default_branch_name(quiet);

		ref = xstrfmt("refs/heads/%s", initial_branch);
		if (check_refname_format(ref, 0) < 0)
			die(_("invalid initial branch name: '%s'"),
			    initial_branch);

		if (create_symref("HEAD", ref, NULL) < 0)
			exit(1);
		free(ref);
	}

	initialize_repository_version(fmt->hash_algo, 0);

	/* Check filemode trustability */
	path = git_path_buf(&buf, "config");
	filemode = TEST_FILEMODE;
	if (TEST_FILEMODE && !lstat(path, &st1)) {
		struct stat st2;
		filemode = (!chmod(path, st1.st_mode ^ S_IXUSR) &&
				!lstat(path, &st2) &&
				st1.st_mode != st2.st_mode &&
				!chmod(path, st1.st_mode));
		if (filemode && !reinit && (st1.st_mode & S_IXUSR))
			filemode = 0;
	}
	git_config_set("core.filemode", filemode ? "true" : "false");

	if (is_bare_repository())
		git_config_set("core.bare", "true");
	else {
		git_config_set("core.bare", "false");
		/* allow template config file to override the default */
		if (log_all_ref_updates == LOG_REFS_UNSET)
			git_config_set("core.logallrefupdates", "true");
		if (needs_work_tree_config(original_git_dir, work_tree))
			git_config_set("core.worktree", work_tree);
	}

	if (!reinit) {
		/* Check if symlink is supported in the work tree */
		path = git_path_buf(&buf, "tXXXXXX");
		if (!close(xmkstemp(path)) &&
		    !unlink(path) &&
		    !symlink("testing", path) &&
		    !lstat(path, &st1) &&
		    S_ISLNK(st1.st_mode))
			unlink(path); /* good */
		else
			git_config_set("core.symlinks", "false");

		/* Check if the filesystem is case-insensitive */
		path = git_path_buf(&buf, "CoNfIg");
		if (!access(path, F_OK))
			git_config_set("core.ignorecase", "true");
		probe_utf8_pathname_composition();
	}

	strbuf_release(&buf);
	return reinit;
}

static void create_object_directory(void)
{
	struct strbuf path = STRBUF_INIT;
	size_t baselen;

	strbuf_addstr(&path, get_object_directory());
	baselen = path.len;

	safe_create_dir(path.buf, 1);

	strbuf_setlen(&path, baselen);
	strbuf_addstr(&path, "/pack");
	safe_create_dir(path.buf, 1);

	strbuf_setlen(&path, baselen);
	strbuf_addstr(&path, "/info");
	safe_create_dir(path.buf, 1);

	strbuf_release(&path);
}

static void separate_git_dir(const char *git_dir, const char *git_link)
{
	struct stat st;

	if (!stat(git_link, &st)) {
		const char *src;

		if (S_ISREG(st.st_mode))
			src = read_gitfile(git_link);
		else if (S_ISDIR(st.st_mode))
			src = git_link;
		else
			die(_("unable to handle file type %d"), (int)st.st_mode);

		if (rename(src, git_dir))
			die_errno(_("unable to move %s to %s"), src, git_dir);
		repair_worktrees(NULL, NULL);
	}

	write_file(git_link, "gitdir: %s", git_dir);
}

static void validate_hash_algorithm(struct repository_format *repo_fmt, int hash)
{
	const char *env = getenv(GIT_DEFAULT_HASH_ENVIRONMENT);
	/*
	 * If we already have an initialized repo, don't allow the user to
	 * specify a different algorithm, as that could cause corruption.
	 * Otherwise, if the user has specified one on the command line, use it.
	 */
	if (repo_fmt->version >= 0 && hash != GIT_HASH_UNKNOWN && hash != repo_fmt->hash_algo)
		die(_("attempt to reinitialize repository with different hash"));
	else if (hash != GIT_HASH_UNKNOWN)
		repo_fmt->hash_algo = hash;
	else if (env) {
		int env_algo = hash_algo_by_name(env);
		if (env_algo == GIT_HASH_UNKNOWN)
			die(_("unknown hash algorithm '%s'"), env);
		repo_fmt->hash_algo = env_algo;
	}
}

int init_db(const char *git_dir, const char *real_git_dir,
	    const char *template_dir, int hash, const char *initial_branch,
	    int init_shared_repository, unsigned int flags)
{
	int reinit;
	int exist_ok = flags & INIT_DB_EXIST_OK;
	char *original_git_dir = real_pathdup(git_dir, 1);
	struct repository_format repo_fmt = REPOSITORY_FORMAT_INIT;
	int prev_bare_repository;

	if (real_git_dir) {
		struct stat st;

		if (!exist_ok && !stat(git_dir, &st))
			die(_("%s already exists"), git_dir);

		if (!exist_ok && !stat(real_git_dir, &st))
			die(_("%s already exists"), real_git_dir);

		set_git_dir(real_git_dir, 1);
		git_dir = get_git_dir();
		separate_git_dir(git_dir, original_git_dir);
	}
	else {
		set_git_dir(git_dir, 1);
		git_dir = get_git_dir();
	}
	startup_info->have_repository = 1;

	/* Ensure `core.hidedotfiles` is processed */
	git_config(platform_core_config, NULL);

	safe_create_dir(git_dir, 0);

	prev_bare_repository = is_bare_repository();

	/* Check to see if the repository version is right.
	 * Note that a newly created repository does not have
	 * config file, so this will not fail.  What we are catching
	 * is an attempt to reinitialize new repository with an old tool.
	 */
	check_repository_format(&repo_fmt);

	validate_hash_algorithm(&repo_fmt, hash);

	reinit = create_default_files(template_dir, original_git_dir,
				      initial_branch, &repo_fmt,
				      prev_bare_repository,
				      init_shared_repository,
				      flags & INIT_DB_QUIET);
	if (reinit && initial_branch)
		warning(_("re-init: ignored --initial-branch=%s"),
			initial_branch);

	create_object_directory();

	if (get_shared_repository()) {
		char buf[10];
		/* We do not spell "group" and such, so that
		 * the configuration can be read by older version
		 * of git. Note, we use octal numbers for new share modes,
		 * and compatibility values for PERM_GROUP and
		 * PERM_EVERYBODY.
		 */
		if (get_shared_repository() < 0)
			/* force to the mode value */
			xsnprintf(buf, sizeof(buf), "0%o", -get_shared_repository());
		else if (get_shared_repository() == PERM_GROUP)
			xsnprintf(buf, sizeof(buf), "%d", OLD_PERM_GROUP);
		else if (get_shared_repository() == PERM_EVERYBODY)
			xsnprintf(buf, sizeof(buf), "%d", OLD_PERM_EVERYBODY);
		else
			BUG("invalid value for shared_repository");
		git_config_set("core.sharedrepository", buf);
		git_config_set("receive.denyNonFastforwards", "true");
	}

	if (!(flags & INIT_DB_QUIET)) {
		int len = strlen(git_dir);

		if (reinit)
			printf(get_shared_repository()
			       ? _("Reinitialized existing shared Git repository in %s%s\n")
			       : _("Reinitialized existing Git repository in %s%s\n"),
			       git_dir, len && git_dir[len-1] != '/' ? "/" : "");
		else
			printf(get_shared_repository()
			       ? _("Initialized empty shared Git repository in %s%s\n")
			       : _("Initialized empty Git repository in %s%s\n"),
			       git_dir, len && git_dir[len-1] != '/' ? "/" : "");
	}

	free(original_git_dir);
	return 0;
=======
#ifndef DEFAULT_GIT_TEMPLATE_DIR
#define DEFAULT_GIT_TEMPLATE_DIR "/usr/share/git-core/templates"
#endif

struct template_dir_cb_data {
	char *path;
	int initialized;
};

static int template_dir_cb(const char *key, const char *value, void *d)
{
	struct template_dir_cb_data *data = d;

	if (strcmp(key, "init.templatedir"))
		return 0;

	if (!value) {
		data->path = NULL;
	} else {
		char *path = NULL;

		FREE_AND_NULL(data->path);
		if (!git_config_pathname((const char **)&path, key, value))
			data->path = path ? path : xstrdup(value);
	}

	return 0;
}

const char *get_template_dir(const char *option_template)
{
	const char *template_dir = option_template;

	if (!template_dir)
		template_dir = getenv(TEMPLATE_DIR_ENVIRONMENT);
	if (!template_dir) {
		static struct template_dir_cb_data data;

		if (!data.initialized) {
			git_protected_config(template_dir_cb, &data);
			data.initialized = 1;
		}
		template_dir = data.path;
	}
	if (!template_dir) {
		static char *dir;

		if (!dir)
			dir = system_path(DEFAULT_GIT_TEMPLATE_DIR);
		template_dir = dir;
	}
	return template_dir;
>>>>>>> 0f158320
}<|MERGE_RESOLUTION|>--- conflicted
+++ resolved
@@ -1,17 +1,11 @@
 #include "git-compat-util.h"
 #include "abspath.h"
-<<<<<<< HEAD
 #include "copy.h"
 #include "environment.h"
 #include "exec-cmd.h"
 #include "gettext.h"
 #include "object-name.h"
 #include "refs.h"
-=======
-#include "environment.h"
-#include "gettext.h"
-#include "object-name.h"
->>>>>>> 0f158320
 #include "repository.h"
 #include "config.h"
 #include "dir.h"
@@ -22,12 +16,8 @@
 #include "promisor-remote.h"
 #include "quote.h"
 #include "trace2.h"
-<<<<<<< HEAD
 #include "worktree.h"
-=======
-#include "wrapper.h"
 #include "exec-cmd.h"
->>>>>>> 0f158320
 
 static int inside_git_dir = -1;
 static int inside_work_tree = -1;
@@ -1190,11 +1180,6 @@
 	return data.is_safe;
 }
 
-<<<<<<< HEAD
-static int allowed_bare_repo_cb(const char *key, const char *value,
-				const struct config_context *ctx UNUSED,
-				void *d)
-=======
 void die_upon_dubious_ownership(const char *gitfile, const char *worktree,
 				const char *gitdir)
 {
@@ -1216,8 +1201,9 @@
 	    path, report.buf, quoted.buf);
 }
 
-static int allowed_bare_repo_cb(const char *key, const char *value, void *d)
->>>>>>> 0f158320
+static int allowed_bare_repo_cb(const char *key, const char *value,
+				const struct config_context *ctx UNUSED,
+				void *d)
 {
 	enum allowed_bare_repo *allowed_bare_repo = d;
 
@@ -1742,7 +1728,57 @@
 #endif
 }
 
-<<<<<<< HEAD
+struct template_dir_cb_data {
+	char *path;
+	int initialized;
+};
+
+static int template_dir_cb(const char *key, const char *value,
+			   const struct config_context *ctx, void *d)
+{
+	struct template_dir_cb_data *data = d;
+
+	if (strcmp(key, "init.templatedir"))
+		return 0;
+
+	if (!value) {
+		data->path = NULL;
+	} else {
+		char *path = NULL;
+
+		FREE_AND_NULL(data->path);
+		if (!git_config_pathname((const char **)&path, key, value))
+			data->path = path ? path : xstrdup(value);
+	}
+
+	return 0;
+}
+
+const char *get_template_dir(const char *option_template)
+{
+	const char *template_dir = option_template;
+
+	if (!template_dir)
+		template_dir = getenv(TEMPLATE_DIR_ENVIRONMENT);
+	if (!template_dir) {
+		static struct template_dir_cb_data data;
+
+		if (!data.initialized) {
+			git_protected_config(template_dir_cb, &data);
+			data.initialized = 1;
+		}
+		template_dir = data.path;
+	}
+	if (!template_dir) {
+		static char *dir;
+
+		if (!dir)
+			dir = system_path(DEFAULT_GIT_TEMPLATE_DIR);
+		template_dir = dir;
+	}
+	return template_dir;
+}
+
 #ifdef NO_TRUSTABLE_FILEMODE
 #define TEST_FILEMODE 0
 #else
@@ -1818,8 +1854,9 @@
 	}
 }
 
-static void copy_templates(const char *template_dir, const char *init_template_dir)
-{
+static void copy_templates(const char *option_template)
+{
+	const char *template_dir = get_template_dir(option_template);
 	struct strbuf path = STRBUF_INIT;
 	struct strbuf template_path = STRBUF_INIT;
 	size_t template_len;
@@ -1828,16 +1865,8 @@
 	DIR *dir;
 	char *to_free = NULL;
 
-	if (!template_dir)
-		template_dir = getenv(TEMPLATE_DIR_ENVIRONMENT);
-	if (!template_dir)
-		template_dir = init_template_dir;
-	if (!template_dir)
-		template_dir = to_free = system_path(DEFAULT_GIT_TEMPLATE_DIR);
-	if (!template_dir[0]) {
-		free(to_free);
+	if (!template_dir || !*template_dir)
 		return;
-	}
 
 	strbuf_addstr(&template_path, template_dir);
 	strbuf_complete(&template_path, '/');
@@ -1927,7 +1956,6 @@
 	int reinit;
 	int filemode;
 	struct strbuf err = STRBUF_INIT;
-	const char *init_template_dir = NULL;
 	const char *work_tree = get_git_work_tree();
 
 	/*
@@ -1939,9 +1967,7 @@
 	 * values (since we've just potentially changed what's available on
 	 * disk).
 	 */
-	git_config_get_pathname("init.templatedir", &init_template_dir);
-	copy_templates(template_path, init_template_dir);
-	free((char *)init_template_dir);
+	copy_templates(template_path);
 	git_config_clear();
 	reset_shared_repository();
 	git_config(git_default_config, NULL);
@@ -2229,58 +2255,4 @@
 
 	free(original_git_dir);
 	return 0;
-=======
-#ifndef DEFAULT_GIT_TEMPLATE_DIR
-#define DEFAULT_GIT_TEMPLATE_DIR "/usr/share/git-core/templates"
-#endif
-
-struct template_dir_cb_data {
-	char *path;
-	int initialized;
-};
-
-static int template_dir_cb(const char *key, const char *value, void *d)
-{
-	struct template_dir_cb_data *data = d;
-
-	if (strcmp(key, "init.templatedir"))
-		return 0;
-
-	if (!value) {
-		data->path = NULL;
-	} else {
-		char *path = NULL;
-
-		FREE_AND_NULL(data->path);
-		if (!git_config_pathname((const char **)&path, key, value))
-			data->path = path ? path : xstrdup(value);
-	}
-
-	return 0;
-}
-
-const char *get_template_dir(const char *option_template)
-{
-	const char *template_dir = option_template;
-
-	if (!template_dir)
-		template_dir = getenv(TEMPLATE_DIR_ENVIRONMENT);
-	if (!template_dir) {
-		static struct template_dir_cb_data data;
-
-		if (!data.initialized) {
-			git_protected_config(template_dir_cb, &data);
-			data.initialized = 1;
-		}
-		template_dir = data.path;
-	}
-	if (!template_dir) {
-		static char *dir;
-
-		if (!dir)
-			dir = system_path(DEFAULT_GIT_TEMPLATE_DIR);
-		template_dir = dir;
-	}
-	return template_dir;
->>>>>>> 0f158320
 }