--- conflicted
+++ resolved
@@ -77,16 +77,10 @@
 					 const char *arg,
 					 int diagnose_misspelt_rev)
 {
-<<<<<<< HEAD
-	unsigned char sha1[20];
-	unsigned mode;
-
 	if (!diagnose_misspelt_rev)
 		die("%s: no such path in the working tree.\n"
 		    "Use '-- <path>...' to specify paths that do not exist locally.",
 		    arg);
-=======
->>>>>>> 31ffd0c0
 	/*
 	 * Saying "'(icase)foo' does not exist in the index" when the
 	 * user gave us ":(icase)foo" is just stupid.  A magic pathspec
