--- conflicted
+++ resolved
@@ -1129,16 +1129,6 @@
 	return 0;
 }
 
-<<<<<<< HEAD
-static int ensure_valid_ownership(const char *path)
-{
-	struct safe_directory_data data = { .path = path };
-
-	if (!git_env_bool("GIT_TEST_ASSUME_DIFFERENT_OWNER", 0) &&
-	    is_path_owned_by_current_user(path))
-		return 1;
-
-=======
 /*
  * Check if a repository is safe, by verifying the ownership of the
  * worktree (if any), the git directory, and the gitfile (if any).
@@ -1165,7 +1155,6 @@
 	 * constant regardless of what failed above. data.is_safe should be
 	 * initialized to false, and might be changed by the callback.
 	 */
->>>>>>> bbea4dcf
 	read_very_early_config(safe_directory_cb, &data);
 
 	return data.is_safe;
@@ -1281,16 +1270,6 @@
 		 */
 		strbuf_setlen(dir, offset);
 		if (gitdirenv) {
-<<<<<<< HEAD
-			if (!ensure_valid_ownership(dir->buf))
-				return GIT_DIR_INVALID_OWNERSHIP;
-			strbuf_addstr(gitdir, gitdirenv);
-			return GIT_DIR_DISCOVERED;
-		}
-
-		if (is_git_directory(dir->buf)) {
-			if (!ensure_valid_ownership(dir->buf))
-=======
 			enum discovery_result ret;
 
 			if (ensure_valid_ownership(gitfile,
@@ -1319,7 +1298,6 @@
 
 		if (is_git_directory(dir->buf)) {
 			if (!ensure_valid_ownership(NULL, NULL, dir->buf))
->>>>>>> bbea4dcf
 				return GIT_DIR_INVALID_OWNERSHIP;
 			strbuf_addstr(gitdir, ".");
 			return GIT_DIR_BARE;
@@ -1457,11 +1435,7 @@
 			struct strbuf quoted = STRBUF_INIT;
 
 			sq_quote_buf_pretty(&quoted, dir.buf);
-<<<<<<< HEAD
-			die(_("unsafe repository ('%s' is owned by someone else)\n"
-=======
 			die(_("detected dubious ownership in repository at '%s'\n"
->>>>>>> bbea4dcf
 			      "To add an exception for this directory, call:\n"
 			      "\n"
 			      "\tgit config --global --add safe.directory %s"),
