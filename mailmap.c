--- conflicted
+++ resolved
@@ -235,14 +235,10 @@
 	if (!git_mailmap_blob && is_bare_repository())
 		git_mailmap_blob = "HEAD:.mailmap";
 
-<<<<<<< HEAD
 	if (!startup_info->have_repository || !is_bare_repository())
-		err |= read_mailmap_file(map, ".mailmap");
-=======
-	err |= read_mailmap_file(map, ".mailmap",
-				 startup_info->have_repository ?
-				 MAILMAP_NOFOLLOW : 0);
->>>>>>> adcd9f54
+		err |= read_mailmap_file(map, ".mailmap",
+					 startup_info->have_repository ?
+					 MAILMAP_NOFOLLOW : 0);
 	if (startup_info->have_repository)
 		err |= read_mailmap_blob(map, git_mailmap_blob);
 	err |= read_mailmap_file(map, git_mailmap_file, 0);
