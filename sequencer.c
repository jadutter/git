--- conflicted
+++ resolved
@@ -2613,15 +2613,15 @@
 	if (commit) {
 		if (make_patch(commit, opts))
 			return -1;
-	} else if (copy_file(rebase_path_message(), git_path_merge_msg(), 0666))
+	} else if (copy_file(rebase_path_message(),
+			     git_path_merge_msg(the_repository), 0666))
 		return error(_("unable to copy '%s' to '%s'"),
-			     git_path_merge_msg(), rebase_path_message());
+			     git_path_merge_msg(the_repository), rebase_path_message());
 
 	if (to_amend) {
 		if (intend_to_amend())
 			return -1;
 
-<<<<<<< HEAD
 		fprintf(stderr,
 			_("You can amend the commit now, with\n"
 			  "\n"
@@ -2631,31 +2631,18 @@
 			  "\n"
 			  "  git rebase --continue\n"),
 			gpg_sign_opt_quoted(opts));
-	} else if (exit_code)
-		fprintf_ln(stderr, _("Could not apply %s... %.*s"),
-			short_commit_name(commit), subject_len, subject);
-=======
-		fprintf(stderr, "You can amend the commit now, with\n"
-			"\n"
-			"  git commit --amend %s\n"
-			"\n"
-			"Once you are satisfied with your changes, run\n"
-			"\n"
-			"  git rebase --continue\n", gpg_sign_opt_quoted(opts));
 	} else if (exit_code) {
 		if (commit)
-			fprintf(stderr, "Could not apply %s... %.*s\n",
-				short_commit_name(commit),
-				subject_len, subject);
+			fprintf_ln(stderr, _("Could not apply %s... %.*s"),
+				   short_commit_name(commit), subject_len, subject);
 		else
 			/*
 			 * We don't have the hash of the parent so
 			 * just print the line from the todo file.
 			 */
-			fprintf(stderr, "Could not merge %.*s\n",
-				subject_len, subject);
-	}
->>>>>>> bc9238bb
+			fprintf_ln(stderr, _("Could not merge %.*s"),
+				   subject_len, subject);
+	}
 
 	return exit_code;
 }
