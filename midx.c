#include "git-compat-util.h"
#include "config.h"
#include "dir.h"
#include "hex.h"
#include "packfile.h"
#include "object-file.h"
#include "hash-lookup.h"
#include "midx.h"
#include "progress.h"
#include "trace2.h"
#include "chunk-format.h"
#include "pack-bitmap.h"
#include "pack-revindex.h"

int midx_checksum_valid(struct multi_pack_index *m);
void clear_midx_files_ext(const char *object_dir, const char *ext,
			  unsigned char *keep_hash);
int cmp_idx_or_pack_name(const char *idx_or_pack_name,
			 const char *idx_name);

const unsigned char *get_midx_checksum(struct multi_pack_index *m)
{
	return m->data + m->data_len - the_hash_algo->rawsz;
}

void get_midx_filename(struct strbuf *out, const char *object_dir)
{
	strbuf_addf(out, "%s/pack/multi-pack-index", object_dir);
}

void get_midx_rev_filename(struct strbuf *out, struct multi_pack_index *m)
{
	get_midx_filename(out, m->object_dir);
	strbuf_addf(out, "-%s.rev", hash_to_hex(get_midx_checksum(m)));
}

static int midx_read_oid_fanout(const unsigned char *chunk_start,
				size_t chunk_size, void *data)
{
	int i;
	struct multi_pack_index *m = data;
	m->chunk_oid_fanout = (uint32_t *)chunk_start;

	if (chunk_size != 4 * 256) {
		error(_("multi-pack-index OID fanout is of the wrong size"));
		return 1;
	}
	for (i = 0; i < 255; i++) {
		uint32_t oid_fanout1 = ntohl(m->chunk_oid_fanout[i]);
		uint32_t oid_fanout2 = ntohl(m->chunk_oid_fanout[i+1]);

		if (oid_fanout1 > oid_fanout2) {
			error(_("oid fanout out of order: fanout[%d] = %"PRIx32" > %"PRIx32" = fanout[%d]"),
			      i, oid_fanout1, oid_fanout2, i + 1);
			return 1;
		}
	}
	m->num_objects = ntohl(m->chunk_oid_fanout[255]);
	return 0;
}

static int midx_read_oid_lookup(const unsigned char *chunk_start,
				size_t chunk_size, void *data)
{
	struct multi_pack_index *m = data;
	m->chunk_oid_lookup = chunk_start;

	if (chunk_size != st_mult(m->hash_len, m->num_objects)) {
		error(_("multi-pack-index OID lookup chunk is the wrong size"));
		return 1;
	}
	return 0;
}

static int midx_read_object_offsets(const unsigned char *chunk_start,
				    size_t chunk_size, void *data)
{
	struct multi_pack_index *m = data;
	m->chunk_object_offsets = chunk_start;

	if (chunk_size != st_mult(m->num_objects, MIDX_CHUNK_OFFSET_WIDTH)) {
		error(_("multi-pack-index object offset chunk is the wrong size"));
		return 1;
	}
	return 0;
}

#define MIDX_MIN_SIZE (MIDX_HEADER_SIZE + the_hash_algo->rawsz)

struct multi_pack_index *load_multi_pack_index(const char *object_dir, int local)
{
	struct multi_pack_index *m = NULL;
	int fd;
	struct stat st;
	size_t midx_size;
	void *midx_map = NULL;
	uint32_t hash_version;
	struct strbuf midx_name = STRBUF_INIT;
	uint32_t i;
	const char *cur_pack_name;
	struct chunkfile *cf = NULL;

	get_midx_filename(&midx_name, object_dir);

	fd = git_open(midx_name.buf);

	if (fd < 0)
		goto cleanup_fail;
	if (fstat(fd, &st)) {
		error_errno(_("failed to read %s"), midx_name.buf);
		goto cleanup_fail;
	}

	midx_size = xsize_t(st.st_size);

	if (midx_size < MIDX_MIN_SIZE) {
		error(_("multi-pack-index file %s is too small"), midx_name.buf);
		goto cleanup_fail;
	}

	strbuf_release(&midx_name);

	midx_map = xmmap(NULL, midx_size, PROT_READ, MAP_PRIVATE, fd, 0);
	close(fd);

	FLEX_ALLOC_STR(m, object_dir, object_dir);
	m->data = midx_map;
	m->data_len = midx_size;
	m->local = local;

	m->signature = get_be32(m->data);
	if (m->signature != MIDX_SIGNATURE)
		die(_("multi-pack-index signature 0x%08x does not match signature 0x%08x"),
		      m->signature, MIDX_SIGNATURE);

	m->version = m->data[MIDX_BYTE_FILE_VERSION];
	if (m->version != MIDX_VERSION)
		die(_("multi-pack-index version %d not recognized"),
		      m->version);

	hash_version = m->data[MIDX_BYTE_HASH_VERSION];
	if (hash_version != oid_version(the_hash_algo)) {
		error(_("multi-pack-index hash version %u does not match version %u"),
		      hash_version, oid_version(the_hash_algo));
		goto cleanup_fail;
	}
	m->hash_len = the_hash_algo->rawsz;

	m->num_chunks = m->data[MIDX_BYTE_NUM_CHUNKS];

	m->num_packs = get_be32(m->data + MIDX_BYTE_NUM_PACKS);

	m->preferred_pack_idx = -1;

	cf = init_chunkfile(NULL);

	if (read_table_of_contents(cf, m->data, midx_size,
				   MIDX_HEADER_SIZE, m->num_chunks,
				   MIDX_CHUNK_ALIGNMENT))
		goto cleanup_fail;

	if (pair_chunk(cf, MIDX_CHUNKID_PACKNAMES, &m->chunk_pack_names, &m->chunk_pack_names_len))
		die(_("multi-pack-index required pack-name chunk missing or corrupted"));
	if (read_chunk(cf, MIDX_CHUNKID_OIDFANOUT, midx_read_oid_fanout, m))
		die(_("multi-pack-index required OID fanout chunk missing or corrupted"));
	if (read_chunk(cf, MIDX_CHUNKID_OIDLOOKUP, midx_read_oid_lookup, m))
		die(_("multi-pack-index required OID lookup chunk missing or corrupted"));
	if (read_chunk(cf, MIDX_CHUNKID_OBJECTOFFSETS, midx_read_object_offsets, m))
		die(_("multi-pack-index required object offsets chunk missing or corrupted"));

	pair_chunk(cf, MIDX_CHUNKID_LARGEOFFSETS, &m->chunk_large_offsets,
		   &m->chunk_large_offsets_len);
	pair_chunk(cf, MIDX_CHUNKID_BITMAPPEDPACKS,
		   (const unsigned char **)&m->chunk_bitmapped_packs,
		   &m->chunk_bitmapped_packs_len);

	if (git_env_bool("GIT_TEST_MIDX_READ_RIDX", 1))
		pair_chunk(cf, MIDX_CHUNKID_REVINDEX, &m->chunk_revindex,
			   &m->chunk_revindex_len);

	CALLOC_ARRAY(m->pack_names, m->num_packs);
	CALLOC_ARRAY(m->packs, m->num_packs);

	cur_pack_name = (const char *)m->chunk_pack_names;
	for (i = 0; i < m->num_packs; i++) {
		const char *end;
		size_t avail = m->chunk_pack_names_len -
				(cur_pack_name - (const char *)m->chunk_pack_names);

		m->pack_names[i] = cur_pack_name;

		end = memchr(cur_pack_name, '\0', avail);
		if (!end)
			die(_("multi-pack-index pack-name chunk is too short"));
		cur_pack_name = end + 1;

		if (i && strcmp(m->pack_names[i], m->pack_names[i - 1]) <= 0)
			die(_("multi-pack-index pack names out of order: '%s' before '%s'"),
			      m->pack_names[i - 1],
			      m->pack_names[i]);
	}

	trace2_data_intmax("midx", the_repository, "load/num_packs", m->num_packs);
	trace2_data_intmax("midx", the_repository, "load/num_objects", m->num_objects);

	free_chunkfile(cf);
	return m;

cleanup_fail:
	free(m);
	strbuf_release(&midx_name);
	free_chunkfile(cf);
	if (midx_map)
		munmap(midx_map, midx_size);
	if (0 <= fd)
		close(fd);
	return NULL;
}

void close_midx(struct multi_pack_index *m)
{
	uint32_t i;

	if (!m)
		return;

	close_midx(m->next);

	munmap((unsigned char *)m->data, m->data_len);

	for (i = 0; i < m->num_packs; i++) {
		if (m->packs[i])
			m->packs[i]->multi_pack_index = 0;
	}
	FREE_AND_NULL(m->packs);
	FREE_AND_NULL(m->pack_names);
	free(m);
}

int prepare_midx_pack(struct repository *r, struct multi_pack_index *m, uint32_t pack_int_id)
{
	struct strbuf pack_name = STRBUF_INIT;
	struct packed_git *p;

	if (pack_int_id >= m->num_packs)
		die(_("bad pack-int-id: %u (%u total packs)"),
		    pack_int_id, m->num_packs);

	if (m->packs[pack_int_id])
		return 0;

	strbuf_addf(&pack_name, "%s/pack/%s", m->object_dir,
		    m->pack_names[pack_int_id]);

	p = add_packed_git(pack_name.buf, pack_name.len, m->local);
	strbuf_release(&pack_name);

	if (!p)
		return 1;

	p->multi_pack_index = 1;
	m->packs[pack_int_id] = p;
	install_packed_git(r, p);
	list_add_tail(&p->mru, &r->objects->packed_git_mru);

	return 0;
}

#define MIDX_CHUNK_BITMAPPED_PACKS_WIDTH (2 * sizeof(uint32_t))

int nth_bitmapped_pack(struct repository *r, struct multi_pack_index *m,
		       struct bitmapped_pack *bp, uint32_t pack_int_id)
{
	if (!m->chunk_bitmapped_packs)
		return error(_("MIDX does not contain the BTMP chunk"));

	if (prepare_midx_pack(r, m, pack_int_id))
		return error(_("could not load bitmapped pack %"PRIu32), pack_int_id);

	bp->p = m->packs[pack_int_id];
	bp->bitmap_pos = get_be32((char *)m->chunk_bitmapped_packs +
				  MIDX_CHUNK_BITMAPPED_PACKS_WIDTH * pack_int_id);
	bp->bitmap_nr = get_be32((char *)m->chunk_bitmapped_packs +
				 MIDX_CHUNK_BITMAPPED_PACKS_WIDTH * pack_int_id +
				 sizeof(uint32_t));
	bp->pack_int_id = pack_int_id;

	return 0;
}

int bsearch_midx(const struct object_id *oid, struct multi_pack_index *m, uint32_t *result)
{
	return bsearch_hash(oid->hash, m->chunk_oid_fanout, m->chunk_oid_lookup,
			    the_hash_algo->rawsz, result);
}

struct object_id *nth_midxed_object_oid(struct object_id *oid,
					struct multi_pack_index *m,
					uint32_t n)
{
	if (n >= m->num_objects)
		return NULL;

	oidread(oid, m->chunk_oid_lookup + st_mult(m->hash_len, n));
	return oid;
}

off_t nth_midxed_offset(struct multi_pack_index *m, uint32_t pos)
{
	const unsigned char *offset_data;
	uint32_t offset32;

	offset_data = m->chunk_object_offsets + (off_t)pos * MIDX_CHUNK_OFFSET_WIDTH;
	offset32 = get_be32(offset_data + sizeof(uint32_t));

	if (m->chunk_large_offsets && offset32 & MIDX_LARGE_OFFSET_NEEDED) {
		if (sizeof(off_t) < sizeof(uint64_t))
			die(_("multi-pack-index stores a 64-bit offset, but off_t is too small"));

		offset32 ^= MIDX_LARGE_OFFSET_NEEDED;
		if (offset32 >= m->chunk_large_offsets_len / sizeof(uint64_t))
			die(_("multi-pack-index large offset out of bounds"));
		return get_be64(m->chunk_large_offsets + sizeof(uint64_t) * offset32);
	}

	return offset32;
}

uint32_t nth_midxed_pack_int_id(struct multi_pack_index *m, uint32_t pos)
{
	return get_be32(m->chunk_object_offsets +
			(off_t)pos * MIDX_CHUNK_OFFSET_WIDTH);
}

int fill_midx_entry(struct repository *r,
		    const struct object_id *oid,
		    struct pack_entry *e,
		    struct multi_pack_index *m)
{
	uint32_t pos;
	uint32_t pack_int_id;
	struct packed_git *p;

	if (!bsearch_midx(oid, m, &pos))
		return 0;

	if (pos >= m->num_objects)
		return 0;

	pack_int_id = nth_midxed_pack_int_id(m, pos);

	if (prepare_midx_pack(r, m, pack_int_id))
		return 0;
	p = m->packs[pack_int_id];

	/*
	* We are about to tell the caller where they can locate the
	* requested object.  We better make sure the packfile is
	* still here and can be accessed before supplying that
	* answer, as it may have been deleted since the MIDX was
	* loaded!
	*/
	if (!is_pack_valid(p))
		return 0;

	if (oidset_size(&p->bad_objects) &&
	    oidset_contains(&p->bad_objects, oid))
		return 0;

	e->offset = nth_midxed_offset(m, pos);
	e->p = p;

	return 1;
}

/* Match "foo.idx" against either "foo.pack" _or_ "foo.idx". */
int cmp_idx_or_pack_name(const char *idx_or_pack_name,
			 const char *idx_name)
{
	/* Skip past any initial matching prefix. */
	while (*idx_name && *idx_name == *idx_or_pack_name) {
		idx_name++;
		idx_or_pack_name++;
	}

	/*
	 * If we didn't match completely, we may have matched "pack-1234." and
	 * be left with "idx" and "pack" respectively, which is also OK. We do
	 * not have to check for "idx" and "idx", because that would have been
	 * a complete match (and in that case these strcmps will be false, but
	 * we'll correctly return 0 from the final strcmp() below.
	 *
	 * Technically this matches "fooidx" and "foopack", but we'd never have
	 * such names in the first place.
	 */
	if (!strcmp(idx_name, "idx") && !strcmp(idx_or_pack_name, "pack"))
		return 0;

	/*
	 * This not only checks for a complete match, but also orders based on
	 * the first non-identical character, which means our ordering will
	 * match a raw strcmp(). That makes it OK to use this to binary search
	 * a naively-sorted list.
	 */
	return strcmp(idx_or_pack_name, idx_name);
}

int midx_locate_pack(struct multi_pack_index *m, const char *idx_or_pack_name,
		     uint32_t *pos)
{
	uint32_t first = 0, last = m->num_packs;

	while (first < last) {
		uint32_t mid = first + (last - first) / 2;
		const char *current;
		int cmp;

		current = m->pack_names[mid];
		cmp = cmp_idx_or_pack_name(idx_or_pack_name, current);
		if (!cmp) {
			if (pos)
				*pos = mid;
			return 1;
		}
		if (cmp > 0) {
			first = mid + 1;
			continue;
		}
		last = mid;
	}

	return 0;
}

int midx_contains_pack(struct multi_pack_index *m, const char *idx_or_pack_name)
{
	return midx_locate_pack(m, idx_or_pack_name, NULL);
}

int midx_preferred_pack(struct multi_pack_index *m, uint32_t *pack_int_id)
{
	if (m->preferred_pack_idx == -1) {
		if (load_midx_revindex(m) < 0) {
			m->preferred_pack_idx = -2;
			return -1;
		}

		m->preferred_pack_idx =
			nth_midxed_pack_int_id(m, pack_pos_to_midx(m, 0));
	} else if (m->preferred_pack_idx == -2)
		return -1; /* no revindex */

	*pack_int_id = m->preferred_pack_idx;
	return 0;
}

int prepare_multi_pack_index_one(struct repository *r, const char *object_dir, int local)
{
	struct multi_pack_index *m;
	struct multi_pack_index *m_search;

	prepare_repo_settings(r);
	if (!r->settings.core_multi_pack_index)
		return 0;

	for (m_search = r->objects->multi_pack_index; m_search; m_search = m_search->next)
		if (!strcmp(object_dir, m_search->object_dir))
			return 1;

	m = load_multi_pack_index(object_dir, local);

	if (m) {
		struct multi_pack_index *mp = r->objects->multi_pack_index;
		if (mp) {
			m->next = mp->next;
			mp->next = m;
		} else
			r->objects->multi_pack_index = m;
		return 1;
	}

	return 0;
}

int midx_checksum_valid(struct multi_pack_index *m)
{
	return hashfile_checksum_valid(m->data, m->data_len);
}

struct clear_midx_data {
	char *keep;
	const char *ext;
};

static void clear_midx_file_ext(const char *full_path, size_t full_path_len UNUSED,
				const char *file_name, void *_data)
{
	struct clear_midx_data *data = _data;

	if (!(starts_with(file_name, "multi-pack-index-") &&
	      ends_with(file_name, data->ext)))
		return;
	if (data->keep && !strcmp(data->keep, file_name))
		return;

	if (unlink(full_path))
		die_errno(_("failed to remove %s"), full_path);
}

void clear_midx_files_ext(const char *object_dir, const char *ext,
			  unsigned char *keep_hash)
{
	struct clear_midx_data data;
	memset(&data, 0, sizeof(struct clear_midx_data));

	if (keep_hash)
		data.keep = xstrfmt("multi-pack-index-%s%s",
				    hash_to_hex(keep_hash), ext);
	data.ext = ext;

	for_each_file_in_pack_dir(object_dir,
				  clear_midx_file_ext,
				  &data);

	free(data.keep);
}

void clear_midx_file(struct repository *r)
{
	struct strbuf midx = STRBUF_INIT;

	get_midx_filename(&midx, r->objects->odb->path);

	if (r->objects && r->objects->multi_pack_index) {
		close_midx(r->objects->multi_pack_index);
		r->objects->multi_pack_index = NULL;
	}

	if (remove_path(midx.buf))
		die(_("failed to clear multi-pack-index at %s"), midx.buf);

	clear_midx_files_ext(r->objects->odb->path, ".bitmap", NULL);
	clear_midx_files_ext(r->objects->odb->path, ".rev", NULL);

	strbuf_release(&midx);
}

static int verify_midx_error;

__attribute__((format (printf, 1, 2)))
static void midx_report(const char *fmt, ...)
{
	va_list ap;
	verify_midx_error = 1;
	va_start(ap, fmt);
	vfprintf(stderr, fmt, ap);
	fprintf(stderr, "\n");
	va_end(ap);
}

struct pair_pos_vs_id
{
	uint32_t pos;
	uint32_t pack_int_id;
};

static int compare_pair_pos_vs_id(const void *_a, const void *_b)
{
	struct pair_pos_vs_id *a = (struct pair_pos_vs_id *)_a;
	struct pair_pos_vs_id *b = (struct pair_pos_vs_id *)_b;

	return b->pack_int_id - a->pack_int_id;
}

/*
 * Limit calls to display_progress() for performance reasons.
 * The interval here was arbitrarily chosen.
 */
#define SPARSE_PROGRESS_INTERVAL (1 << 12)
#define midx_display_sparse_progress(progress, n) \
	do { \
		uint64_t _n = (n); \
		if ((_n & (SPARSE_PROGRESS_INTERVAL - 1)) == 0) \
			display_progress(progress, _n); \
	} while (0)

int verify_midx_file(struct repository *r, const char *object_dir, unsigned flags)
{
	struct pair_pos_vs_id *pairs = NULL;
	uint32_t i;
	struct progress *progress = NULL;
	struct multi_pack_index *m = load_multi_pack_index(object_dir, 1);
	verify_midx_error = 0;

	if (!m) {
		int result = 0;
		struct stat sb;
		struct strbuf filename = STRBUF_INIT;

		get_midx_filename(&filename, object_dir);

		if (!stat(filename.buf, &sb)) {
			error(_("multi-pack-index file exists, but failed to parse"));
			result = 1;
		}
		strbuf_release(&filename);
		return result;
	}

	if (!midx_checksum_valid(m))
		midx_report(_("incorrect checksum"));

	if (flags & MIDX_PROGRESS)
		progress = start_delayed_progress(_("Looking for referenced packfiles"),
					  m->num_packs);
	for (i = 0; i < m->num_packs; i++) {
		if (prepare_midx_pack(r, m, i))
			midx_report("failed to load pack in position %d", i);

		display_progress(progress, i + 1);
	}
	stop_progress(&progress);

	if (m->num_objects == 0) {
		midx_report(_("the midx contains no oid"));
		/*
		 * Remaining tests assume that we have objects, so we can
		 * return here.
		 */
		goto cleanup;
	}

	if (flags & MIDX_PROGRESS)
		progress = start_sparse_progress(_("Verifying OID order in multi-pack-index"),
						 m->num_objects - 1);
	for (i = 0; i < m->num_objects - 1; i++) {
		struct object_id oid1, oid2;

		nth_midxed_object_oid(&oid1, m, i);
		nth_midxed_object_oid(&oid2, m, i + 1);

		if (oidcmp(&oid1, &oid2) >= 0)
			midx_report(_("oid lookup out of order: oid[%d] = %s >= %s = oid[%d]"),
				    i, oid_to_hex(&oid1), oid_to_hex(&oid2), i + 1);

		midx_display_sparse_progress(progress, i + 1);
	}
	stop_progress(&progress);

	/*
	 * Create an array mapping each object to its packfile id.  Sort it
	 * to group the objects by packfile.  Use this permutation to visit
	 * each of the objects and only require 1 packfile to be open at a
	 * time.
	 */
	ALLOC_ARRAY(pairs, m->num_objects);
	for (i = 0; i < m->num_objects; i++) {
		pairs[i].pos = i;
		pairs[i].pack_int_id = nth_midxed_pack_int_id(m, i);
	}

	if (flags & MIDX_PROGRESS)
		progress = start_sparse_progress(_("Sorting objects by packfile"),
						 m->num_objects);
	display_progress(progress, 0); /* TODO: Measure QSORT() progress */
	QSORT(pairs, m->num_objects, compare_pair_pos_vs_id);
	stop_progress(&progress);

	if (flags & MIDX_PROGRESS)
		progress = start_sparse_progress(_("Verifying object offsets"), m->num_objects);
	for (i = 0; i < m->num_objects; i++) {
		struct object_id oid;
		struct pack_entry e;
		off_t m_offset, p_offset;

		if (i > 0 && pairs[i-1].pack_int_id != pairs[i].pack_int_id &&
		    m->packs[pairs[i-1].pack_int_id])
		{
			close_pack_fd(m->packs[pairs[i-1].pack_int_id]);
			close_pack_index(m->packs[pairs[i-1].pack_int_id]);
		}

		nth_midxed_object_oid(&oid, m, pairs[i].pos);

		if (!fill_midx_entry(r, &oid, &e, m)) {
			midx_report(_("failed to load pack entry for oid[%d] = %s"),
				    pairs[i].pos, oid_to_hex(&oid));
			continue;
		}

		if (open_pack_index(e.p)) {
			midx_report(_("failed to load pack-index for packfile %s"),
				    e.p->pack_name);
			break;
		}

		m_offset = e.offset;
		p_offset = find_pack_entry_one(oid.hash, e.p);

		if (m_offset != p_offset)
			midx_report(_("incorrect object offset for oid[%d] = %s: %"PRIx64" != %"PRIx64),
				    pairs[i].pos, oid_to_hex(&oid), m_offset, p_offset);

		midx_display_sparse_progress(progress, i + 1);
	}
	stop_progress(&progress);

cleanup:
	free(pairs);
	close_midx(m);

	return verify_midx_error;
<<<<<<< HEAD
}

int expire_midx_packs(struct repository *r, const char *object_dir, unsigned flags)
{
	uint32_t i, *count, result = 0;
	struct string_list packs_to_drop = STRING_LIST_INIT_DUP;
	struct multi_pack_index *m = lookup_multi_pack_index(r, object_dir);
	struct progress *progress = NULL;

	if (!m)
		return 0;

	CALLOC_ARRAY(count, m->num_packs);

	if (flags & MIDX_PROGRESS)
		progress = start_delayed_progress(_("Counting referenced objects"),
					  m->num_objects);
	for (i = 0; i < m->num_objects; i++) {
		int pack_int_id = nth_midxed_pack_int_id(m, i);
		count[pack_int_id]++;
		display_progress(progress, i + 1);
	}
	stop_progress(&progress);

	if (flags & MIDX_PROGRESS)
		progress = start_delayed_progress(_("Finding and deleting unreferenced packfiles"),
					  m->num_packs);
	for (i = 0; i < m->num_packs; i++) {
		char *pack_name;
		display_progress(progress, i + 1);

		if (count[i])
			continue;

		if (prepare_midx_pack(r, m, i))
			continue;

		if (m->packs[i]->pack_keep || m->packs[i]->is_cruft)
			continue;

		pack_name = xstrdup(m->packs[i]->pack_name);
		close_pack(m->packs[i]);

		string_list_insert(&packs_to_drop, m->pack_names[i]);
		unlink_pack_path(pack_name, 0);
		free(pack_name);
	}
	stop_progress(&progress);

	free(count);

	if (packs_to_drop.nr)
		result = write_midx_internal(object_dir, NULL, &packs_to_drop, NULL, NULL, flags);

	string_list_clear(&packs_to_drop, 0);

	return result;
}

struct repack_info {
	timestamp_t mtime;
	uint32_t referenced_objects;
	uint32_t pack_int_id;
};

static int compare_by_mtime(const void *a_, const void *b_)
{
	const struct repack_info *a, *b;

	a = (const struct repack_info *)a_;
	b = (const struct repack_info *)b_;

	if (a->mtime < b->mtime)
		return -1;
	if (a->mtime > b->mtime)
		return 1;
	return 0;
}

static int fill_included_packs_all(struct repository *r,
				   struct multi_pack_index *m,
				   unsigned char *include_pack)
{
	uint32_t i, count = 0;
	int pack_kept_objects = 0;

	repo_config_get_bool(r, "repack.packkeptobjects", &pack_kept_objects);

	for (i = 0; i < m->num_packs; i++) {
		if (prepare_midx_pack(r, m, i))
			continue;
		if (!pack_kept_objects && m->packs[i]->pack_keep)
			continue;
		if (m->packs[i]->is_cruft)
			continue;

		include_pack[i] = 1;
		count++;
	}

	return count < 2;
}

static int fill_included_packs_batch(struct repository *r,
				     struct multi_pack_index *m,
				     unsigned char *include_pack,
				     size_t batch_size)
{
	uint32_t i, packs_to_repack;
	size_t total_size;
	struct repack_info *pack_info;
	int pack_kept_objects = 0;

	CALLOC_ARRAY(pack_info, m->num_packs);

	repo_config_get_bool(r, "repack.packkeptobjects", &pack_kept_objects);

	for (i = 0; i < m->num_packs; i++) {
		pack_info[i].pack_int_id = i;

		if (prepare_midx_pack(r, m, i))
			continue;

		pack_info[i].mtime = m->packs[i]->mtime;
	}

	for (i = 0; i < m->num_objects; i++) {
		uint32_t pack_int_id = nth_midxed_pack_int_id(m, i);
		pack_info[pack_int_id].referenced_objects++;
	}

	QSORT(pack_info, m->num_packs, compare_by_mtime);

	total_size = 0;
	packs_to_repack = 0;
	for (i = 0; total_size < batch_size && i < m->num_packs; i++) {
		int pack_int_id = pack_info[i].pack_int_id;
		struct packed_git *p = m->packs[pack_int_id];
		size_t expected_size;

		if (!p)
			continue;
		if (!pack_kept_objects && p->pack_keep)
			continue;
		if (p->is_cruft)
			continue;
		if (open_pack_index(p) || !p->num_objects)
			continue;

		expected_size = st_mult(p->pack_size,
					pack_info[i].referenced_objects);
		expected_size /= p->num_objects;

		if (expected_size >= batch_size)
			continue;

		packs_to_repack++;
		total_size += expected_size;
		include_pack[pack_int_id] = 1;
	}

	free(pack_info);

	if (packs_to_repack < 2)
		return 1;

	return 0;
}

int midx_repack(struct repository *r, const char *object_dir, size_t batch_size, unsigned flags)
{
	int result = 0;
	uint32_t i;
	unsigned char *include_pack;
	struct child_process cmd = CHILD_PROCESS_INIT;
	FILE *cmd_in;
	struct multi_pack_index *m = lookup_multi_pack_index(r, object_dir);

	/*
	 * When updating the default for these configuration
	 * variables in builtin/repack.c, these must be adjusted
	 * to match.
	 */
	int delta_base_offset = 1;
	int use_delta_islands = 0;

	if (!m)
		return 0;

	CALLOC_ARRAY(include_pack, m->num_packs);

	if (batch_size) {
		if (fill_included_packs_batch(r, m, include_pack, batch_size))
			goto cleanup;
	} else if (fill_included_packs_all(r, m, include_pack))
		goto cleanup;

	repo_config_get_bool(r, "repack.usedeltabaseoffset", &delta_base_offset);
	repo_config_get_bool(r, "repack.usedeltaislands", &use_delta_islands);

	strvec_push(&cmd.args, "pack-objects");

	strvec_pushf(&cmd.args, "%s/pack/pack", object_dir);

	if (delta_base_offset)
		strvec_push(&cmd.args, "--delta-base-offset");
	if (use_delta_islands)
		strvec_push(&cmd.args, "--delta-islands");

	if (flags & MIDX_PROGRESS)
		strvec_push(&cmd.args, "--progress");
	else
		strvec_push(&cmd.args, "-q");

	cmd.git_cmd = 1;
	cmd.in = cmd.out = -1;

	if (start_command(&cmd)) {
		error(_("could not start pack-objects"));
		result = 1;
		goto cleanup;
	}

	cmd_in = xfdopen(cmd.in, "w");

	for (i = 0; i < m->num_objects; i++) {
		struct object_id oid;
		uint32_t pack_int_id = nth_midxed_pack_int_id(m, i);

		if (!include_pack[pack_int_id])
			continue;

		nth_midxed_object_oid(&oid, m, i);
		fprintf(cmd_in, "%s\n", oid_to_hex(&oid));
	}
	fclose(cmd_in);

	if (finish_command(&cmd)) {
		error(_("could not finish pack-objects"));
		result = 1;
		goto cleanup;
	}

	result = write_midx_internal(object_dir, NULL, NULL, NULL, NULL, flags);

cleanup:
	free(include_pack);
	return result;
=======
>>>>>>> b7d6f23a
}<|MERGE_RESOLUTION|>--- conflicted
+++ resolved
@@ -710,255 +710,4 @@
 	close_midx(m);
 
 	return verify_midx_error;
-<<<<<<< HEAD
-}
-
-int expire_midx_packs(struct repository *r, const char *object_dir, unsigned flags)
-{
-	uint32_t i, *count, result = 0;
-	struct string_list packs_to_drop = STRING_LIST_INIT_DUP;
-	struct multi_pack_index *m = lookup_multi_pack_index(r, object_dir);
-	struct progress *progress = NULL;
-
-	if (!m)
-		return 0;
-
-	CALLOC_ARRAY(count, m->num_packs);
-
-	if (flags & MIDX_PROGRESS)
-		progress = start_delayed_progress(_("Counting referenced objects"),
-					  m->num_objects);
-	for (i = 0; i < m->num_objects; i++) {
-		int pack_int_id = nth_midxed_pack_int_id(m, i);
-		count[pack_int_id]++;
-		display_progress(progress, i + 1);
-	}
-	stop_progress(&progress);
-
-	if (flags & MIDX_PROGRESS)
-		progress = start_delayed_progress(_("Finding and deleting unreferenced packfiles"),
-					  m->num_packs);
-	for (i = 0; i < m->num_packs; i++) {
-		char *pack_name;
-		display_progress(progress, i + 1);
-
-		if (count[i])
-			continue;
-
-		if (prepare_midx_pack(r, m, i))
-			continue;
-
-		if (m->packs[i]->pack_keep || m->packs[i]->is_cruft)
-			continue;
-
-		pack_name = xstrdup(m->packs[i]->pack_name);
-		close_pack(m->packs[i]);
-
-		string_list_insert(&packs_to_drop, m->pack_names[i]);
-		unlink_pack_path(pack_name, 0);
-		free(pack_name);
-	}
-	stop_progress(&progress);
-
-	free(count);
-
-	if (packs_to_drop.nr)
-		result = write_midx_internal(object_dir, NULL, &packs_to_drop, NULL, NULL, flags);
-
-	string_list_clear(&packs_to_drop, 0);
-
-	return result;
-}
-
-struct repack_info {
-	timestamp_t mtime;
-	uint32_t referenced_objects;
-	uint32_t pack_int_id;
-};
-
-static int compare_by_mtime(const void *a_, const void *b_)
-{
-	const struct repack_info *a, *b;
-
-	a = (const struct repack_info *)a_;
-	b = (const struct repack_info *)b_;
-
-	if (a->mtime < b->mtime)
-		return -1;
-	if (a->mtime > b->mtime)
-		return 1;
-	return 0;
-}
-
-static int fill_included_packs_all(struct repository *r,
-				   struct multi_pack_index *m,
-				   unsigned char *include_pack)
-{
-	uint32_t i, count = 0;
-	int pack_kept_objects = 0;
-
-	repo_config_get_bool(r, "repack.packkeptobjects", &pack_kept_objects);
-
-	for (i = 0; i < m->num_packs; i++) {
-		if (prepare_midx_pack(r, m, i))
-			continue;
-		if (!pack_kept_objects && m->packs[i]->pack_keep)
-			continue;
-		if (m->packs[i]->is_cruft)
-			continue;
-
-		include_pack[i] = 1;
-		count++;
-	}
-
-	return count < 2;
-}
-
-static int fill_included_packs_batch(struct repository *r,
-				     struct multi_pack_index *m,
-				     unsigned char *include_pack,
-				     size_t batch_size)
-{
-	uint32_t i, packs_to_repack;
-	size_t total_size;
-	struct repack_info *pack_info;
-	int pack_kept_objects = 0;
-
-	CALLOC_ARRAY(pack_info, m->num_packs);
-
-	repo_config_get_bool(r, "repack.packkeptobjects", &pack_kept_objects);
-
-	for (i = 0; i < m->num_packs; i++) {
-		pack_info[i].pack_int_id = i;
-
-		if (prepare_midx_pack(r, m, i))
-			continue;
-
-		pack_info[i].mtime = m->packs[i]->mtime;
-	}
-
-	for (i = 0; i < m->num_objects; i++) {
-		uint32_t pack_int_id = nth_midxed_pack_int_id(m, i);
-		pack_info[pack_int_id].referenced_objects++;
-	}
-
-	QSORT(pack_info, m->num_packs, compare_by_mtime);
-
-	total_size = 0;
-	packs_to_repack = 0;
-	for (i = 0; total_size < batch_size && i < m->num_packs; i++) {
-		int pack_int_id = pack_info[i].pack_int_id;
-		struct packed_git *p = m->packs[pack_int_id];
-		size_t expected_size;
-
-		if (!p)
-			continue;
-		if (!pack_kept_objects && p->pack_keep)
-			continue;
-		if (p->is_cruft)
-			continue;
-		if (open_pack_index(p) || !p->num_objects)
-			continue;
-
-		expected_size = st_mult(p->pack_size,
-					pack_info[i].referenced_objects);
-		expected_size /= p->num_objects;
-
-		if (expected_size >= batch_size)
-			continue;
-
-		packs_to_repack++;
-		total_size += expected_size;
-		include_pack[pack_int_id] = 1;
-	}
-
-	free(pack_info);
-
-	if (packs_to_repack < 2)
-		return 1;
-
-	return 0;
-}
-
-int midx_repack(struct repository *r, const char *object_dir, size_t batch_size, unsigned flags)
-{
-	int result = 0;
-	uint32_t i;
-	unsigned char *include_pack;
-	struct child_process cmd = CHILD_PROCESS_INIT;
-	FILE *cmd_in;
-	struct multi_pack_index *m = lookup_multi_pack_index(r, object_dir);
-
-	/*
-	 * When updating the default for these configuration
-	 * variables in builtin/repack.c, these must be adjusted
-	 * to match.
-	 */
-	int delta_base_offset = 1;
-	int use_delta_islands = 0;
-
-	if (!m)
-		return 0;
-
-	CALLOC_ARRAY(include_pack, m->num_packs);
-
-	if (batch_size) {
-		if (fill_included_packs_batch(r, m, include_pack, batch_size))
-			goto cleanup;
-	} else if (fill_included_packs_all(r, m, include_pack))
-		goto cleanup;
-
-	repo_config_get_bool(r, "repack.usedeltabaseoffset", &delta_base_offset);
-	repo_config_get_bool(r, "repack.usedeltaislands", &use_delta_islands);
-
-	strvec_push(&cmd.args, "pack-objects");
-
-	strvec_pushf(&cmd.args, "%s/pack/pack", object_dir);
-
-	if (delta_base_offset)
-		strvec_push(&cmd.args, "--delta-base-offset");
-	if (use_delta_islands)
-		strvec_push(&cmd.args, "--delta-islands");
-
-	if (flags & MIDX_PROGRESS)
-		strvec_push(&cmd.args, "--progress");
-	else
-		strvec_push(&cmd.args, "-q");
-
-	cmd.git_cmd = 1;
-	cmd.in = cmd.out = -1;
-
-	if (start_command(&cmd)) {
-		error(_("could not start pack-objects"));
-		result = 1;
-		goto cleanup;
-	}
-
-	cmd_in = xfdopen(cmd.in, "w");
-
-	for (i = 0; i < m->num_objects; i++) {
-		struct object_id oid;
-		uint32_t pack_int_id = nth_midxed_pack_int_id(m, i);
-
-		if (!include_pack[pack_int_id])
-			continue;
-
-		nth_midxed_object_oid(&oid, m, i);
-		fprintf(cmd_in, "%s\n", oid_to_hex(&oid));
-	}
-	fclose(cmd_in);
-
-	if (finish_command(&cmd)) {
-		error(_("could not finish pack-objects"));
-		result = 1;
-		goto cleanup;
-	}
-
-	result = write_midx_internal(object_dir, NULL, NULL, NULL, NULL, flags);
-
-cleanup:
-	free(include_pack);
-	return result;
-=======
->>>>>>> b7d6f23a
 }