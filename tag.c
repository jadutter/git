--- conflicted
+++ resolved
@@ -69,17 +69,11 @@
 {
 	struct object_id *last_oid = NULL;
 	while (o && o->type == OBJ_TAG)
-<<<<<<< HEAD
-		if (((struct tag *)o)->tagged)
-			o = parse_object(r, &((struct tag *)o)->tagged->oid);
-		else
-=======
 		if (((struct tag *)o)->tagged) {
 			last_oid = &((struct tag *)o)->tagged->oid;
-			o = parse_object(last_oid);
+			o = parse_object(r, last_oid);
 		} else {
 			last_oid = NULL;
->>>>>>> 8c4cc326
 			o = NULL;
 		}
 	if (!o && warn) {
