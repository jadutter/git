--- conflicted
+++ resolved
@@ -352,7 +352,7 @@
 			   PACKET_READ_CHOMP_NEWLINE |
 			   PACKET_READ_DIE_ON_ERR_PACKET);
 	if (packet_reader_read(&reader) != PACKET_READ_NORMAL)
-		die("invalid server response; expected service, got flush packet");
+		die(_("invalid server response; expected service, got flush packet"));
 
 	if (skip_prefix(reader.line, "# service=", &p) && !strcmp(p, service)) {
 		/*
@@ -383,7 +383,7 @@
 		d->proto_git = 1;
 
 	} else {
-		die("invalid server response; got '%s'", reader.line);
+		die(_("invalid server response; got '%s'"), reader.line);
 	}
 }
 
@@ -466,43 +466,8 @@
 	last->buf_alloc = strbuf_detach(&buffer, &last->len);
 	last->buf = last->buf_alloc;
 
-<<<<<<< HEAD
 	if (maybe_smart)
 		check_smart_http(last, service, &type);
-=======
-	strbuf_addf(&exp, "application/x-%s-advertisement", service);
-	if (maybe_smart &&
-	    (5 <= last->len && last->buf[4] == '#') &&
-	    !strbuf_cmp(&exp, &type)) {
-		char *line;
-
-		/*
-		 * smart HTTP response; validate that the service
-		 * pkt-line matches our request.
-		 */
-		line = packet_read_line_buf(&last->buf, &last->len, NULL);
-		if (!line)
-			die(_("invalid server response; expected service, got flush packet"));
-
-		strbuf_reset(&exp);
-		strbuf_addf(&exp, "# service=%s", service);
-		if (strcmp(line, exp.buf))
-			die(_("invalid server response; got '%s'"), line);
-		strbuf_release(&exp);
-
-		/* The header can include additional metadata lines, up
-		 * until a packet flush marker.  Ignore these now, but
-		 * in the future we might start to scan them.
-		 */
-		while (packet_read_line_buf(&last->buf, &last->len, NULL))
-			;
-
-		last->proto_git = 1;
-	} else if (maybe_smart &&
-		   last->len > 5 && starts_with(last->buf + 4, "version 2")) {
-		last->proto_git = 1;
-	}
->>>>>>> ed8b4132
 
 	if (last->proto_git)
 		last->refs = parse_git_refs(last, for_push);
@@ -616,7 +581,7 @@
 		switch (*status) {
 		case PACKET_READ_EOF:
 			if (!(options & PACKET_READ_GENTLE_ON_EOF))
-				die("shouldn't have EOF when not gentle on EOF");
+				die(_("shouldn't have EOF when not gentle on EOF"));
 			break;
 		case PACKET_READ_NORMAL:
 			set_packet_header(buf - 4, *appended);
@@ -792,19 +757,12 @@
 	return err;
 }
 
-<<<<<<< HEAD
 static curl_off_t xcurl_off_t(size_t len)
 {
 	uintmax_t size = len;
 	if (size > maximum_signed_value_of_type(curl_off_t))
-		die("cannot handle pushes this big");
+		die(_("cannot handle pushes this big"));
 	return (curl_off_t)size;
-=======
-static curl_off_t xcurl_off_t(ssize_t len) {
-	if (len > maximum_signed_value_of_type(curl_off_t))
-		die(_("cannot handle pushes this big"));
-	return (curl_off_t) len;
->>>>>>> ed8b4132
 }
 
 /*
@@ -1312,163 +1270,6 @@
 	free(specs);
 }
 
-<<<<<<< HEAD
-=======
-/*
- * Used to represent the state of a connection to an HTTP server when
- * communicating using git's wire-protocol version 2.
- */
-struct proxy_state {
-	char *service_name;
-	char *service_url;
-	struct curl_slist *headers;
-	struct strbuf request_buffer;
-	int in;
-	int out;
-	struct packet_reader reader;
-	size_t pos;
-	int seen_flush;
-};
-
-static void proxy_state_init(struct proxy_state *p, const char *service_name,
-			     enum protocol_version version)
-{
-	struct strbuf buf = STRBUF_INIT;
-
-	memset(p, 0, sizeof(*p));
-	p->service_name = xstrdup(service_name);
-
-	p->in = 0;
-	p->out = 1;
-	strbuf_init(&p->request_buffer, 0);
-
-	strbuf_addf(&buf, "%s%s", url.buf, p->service_name);
-	p->service_url = strbuf_detach(&buf, NULL);
-
-	p->headers = http_copy_default_headers();
-
-	strbuf_addf(&buf, "Content-Type: application/x-%s-request", p->service_name);
-	p->headers = curl_slist_append(p->headers, buf.buf);
-	strbuf_reset(&buf);
-
-	strbuf_addf(&buf, "Accept: application/x-%s-result", p->service_name);
-	p->headers = curl_slist_append(p->headers, buf.buf);
-	strbuf_reset(&buf);
-
-	p->headers = curl_slist_append(p->headers, "Transfer-Encoding: chunked");
-
-	/* Add the Git-Protocol header */
-	if (get_protocol_http_header(version, &buf))
-		p->headers = curl_slist_append(p->headers, buf.buf);
-
-	packet_reader_init(&p->reader, p->in, NULL, 0,
-			   PACKET_READ_GENTLE_ON_EOF);
-
-	strbuf_release(&buf);
-}
-
-static void proxy_state_clear(struct proxy_state *p)
-{
-	free(p->service_name);
-	free(p->service_url);
-	curl_slist_free_all(p->headers);
-	strbuf_release(&p->request_buffer);
-}
-
-/*
- * CURLOPT_READFUNCTION callback function.
- * Attempts to copy over a single packet-line at a time into the
- * curl provided buffer.
- */
-static size_t proxy_in(char *buffer, size_t eltsize,
-		       size_t nmemb, void *userdata)
-{
-	size_t max;
-	struct proxy_state *p = userdata;
-	size_t avail = p->request_buffer.len - p->pos;
-
-
-	if (eltsize != 1)
-		BUG("curl read callback called with size = %"PRIuMAX" != 1",
-		    (uintmax_t)eltsize);
-	max = nmemb;
-
-	if (!avail) {
-		if (p->seen_flush) {
-			p->seen_flush = 0;
-			return 0;
-		}
-
-		strbuf_reset(&p->request_buffer);
-		switch (packet_reader_read(&p->reader)) {
-		case PACKET_READ_EOF:
-			die(_("unexpected EOF when reading from parent process"));
-		case PACKET_READ_NORMAL:
-			packet_buf_write_len(&p->request_buffer, p->reader.line,
-					     p->reader.pktlen);
-			break;
-		case PACKET_READ_DELIM:
-			packet_buf_delim(&p->request_buffer);
-			break;
-		case PACKET_READ_FLUSH:
-			packet_buf_flush(&p->request_buffer);
-			p->seen_flush = 1;
-			break;
-		}
-		p->pos = 0;
-		avail = p->request_buffer.len;
-	}
-
-	if (max < avail)
-		avail = max;
-	memcpy(buffer, p->request_buffer.buf + p->pos, avail);
-	p->pos += avail;
-	return avail;
-}
-
-static size_t proxy_out(char *buffer, size_t eltsize,
-			size_t nmemb, void *userdata)
-{
-	size_t size;
-	struct proxy_state *p = userdata;
-
-	if (eltsize != 1)
-		BUG("curl read callback called with size = %"PRIuMAX" != 1",
-		    (uintmax_t)eltsize);
-	size = nmemb;
-
-	write_or_die(p->out, buffer, size);
-	return size;
-}
-
-/* Issues a request to the HTTP server configured in `p` */
-static int proxy_request(struct proxy_state *p)
-{
-	struct active_request_slot *slot;
-
-	slot = get_active_slot();
-
-	curl_easy_setopt(slot->curl, CURLOPT_ENCODING, "");
-	curl_easy_setopt(slot->curl, CURLOPT_NOBODY, 0);
-	curl_easy_setopt(slot->curl, CURLOPT_POST, 1);
-	curl_easy_setopt(slot->curl, CURLOPT_URL, p->service_url);
-	curl_easy_setopt(slot->curl, CURLOPT_HTTPHEADER, p->headers);
-
-	/* Setup function to read request from client */
-	curl_easy_setopt(slot->curl, CURLOPT_READFUNCTION, proxy_in);
-	curl_easy_setopt(slot->curl, CURLOPT_READDATA, p);
-
-	/* Setup function to write server response to client */
-	curl_easy_setopt(slot->curl, CURLOPT_WRITEFUNCTION, proxy_out);
-	curl_easy_setopt(slot->curl, CURLOPT_WRITEDATA, p);
-
-	if (run_slot(slot, NULL) != HTTP_OK)
-		return -1;
-
-	return 0;
-}
-
->>>>>>> ed8b4132
 static int stateless_connect(const char *service_name)
 {
 	struct discovery *discover;
