/*
 * We put all the git config variables in this same object
 * file, so that programs can link against the config parser
 * without having to link against all the rest of git.
 *
 * In particular, no need to bring in libz etc unless needed,
 * even if you might want to know where the git directory etc
 * are.
 */

#define USE_THE_REPOSITORY_VARIABLE

#include "git-compat-util.h"
#include "abspath.h"
#include "advice.h"
#include "attr.h"
#include "branch.h"
#include "color.h"
#include "convert.h"
#include "environment.h"
#include "gettext.h"
#include "git-zlib.h"
#include "ident.h"
#include "mailmap.h"
#include "object-name.h"
#include "repository.h"
#include "config.h"
#include "refs.h"
#include "fmt-merge-msg.h"
#include "commit.h"
#include "strvec.h"
#include "pager.h"
#include "path.h"
#include "quote.h"
#include "chdir-notify.h"
#include "setup.h"
#include "ws.h"
#include "write-or-die.h"

static int pack_compression_seen;
static int zlib_compression_seen;

int trust_executable_bit = 1;
int trust_ctime = 1;
int check_stat = 1;
int has_symlinks = 1;
int minimum_abbrev = 4, default_abbrev = -1;
int ignore_case;
int assume_unchanged;
int is_bare_repository_cfg = -1; /* unspecified */
int warn_on_object_refname_ambiguity = 1;
char *git_commit_encoding;
char *git_log_output_encoding;
char *apply_default_whitespace;
char *apply_default_ignorewhitespace;
char *git_attributes_file;
int zlib_compression_level = Z_BEST_SPEED;
int pack_compression_level = Z_DEFAULT_COMPRESSION;
int fsync_object_files = -1;
int use_fsync = -1;
enum fsync_method fsync_method = FSYNC_METHOD_DEFAULT;
enum fsync_component fsync_components = FSYNC_COMPONENTS_DEFAULT;
char *editor_program;
char *askpass_program;
char *excludes_file;
enum auto_crlf auto_crlf = AUTO_CRLF_FALSE;
enum eol core_eol = EOL_UNSET;
int global_conv_flags_eol = CONV_EOL_RNDTRP_WARN;
char *check_roundtrip_encoding;
enum branch_track git_branch_track = BRANCH_TRACK_REMOTE;
enum rebase_setup_type autorebase = AUTOREBASE_NEVER;
enum push_default_type push_default = PUSH_DEFAULT_UNSPECIFIED;
#ifndef OBJECT_CREATION_MODE
#define OBJECT_CREATION_MODE OBJECT_CREATION_USES_HARDLINKS
#endif
enum object_creation_mode object_creation_mode = OBJECT_CREATION_MODE;
int grafts_keep_true_parents;
int core_apply_sparse_checkout;
int core_sparse_checkout_cone;
int sparse_expect_files_outside_of_patterns;
int precomposed_unicode = -1; /* see probe_utf8_pathname_composition() */
unsigned long pack_size_limit_cfg;
int max_allowed_tree_depth =
#ifdef _MSC_VER
	/*
	 * When traversing into too-deep trees, Visual C-compiled Git seems to
	 * run into some internal stack overflow detection in the
	 * `RtlpAllocateHeap()` function that is called from within
	 * `git_inflate_init()`'s call tree. The following value seems to be
	 * low enough to avoid that by letting Git exit with an error before
	 * the stack overflow can occur.
	 */
	512;
#elif defined(GIT_WINDOWS_NATIVE) && defined(__clang__) && defined(__aarch64__)
	/*
	 * Similar to Visual C, it seems that on Windows/ARM64 the clang-based
	 * builds have a smaller stack space available. When running out of
	 * that stack space, a `STATUS_STACK_OVERFLOW` is produced. When the
	 * Git command was run from an MSYS2 Bash, this unfortunately results
	 * in an exit code 127. Let's prevent that by lowering the maximal
	 * tree depth; This value seems to be low enough.
	 */
	1280;
#else
	2048;
#endif

#ifndef PROTECT_HFS_DEFAULT
#define PROTECT_HFS_DEFAULT 0
#endif
int protect_hfs = PROTECT_HFS_DEFAULT;

#ifndef PROTECT_NTFS_DEFAULT
#define PROTECT_NTFS_DEFAULT 1
#endif
int protect_ntfs = PROTECT_NTFS_DEFAULT;

/*
 * The character that begins a commented line in user-editable file
 * that is subject to stripspace.
 */
const char *comment_line_str = "#";
char *comment_line_str_to_free;
#ifndef WITH_BREAKING_CHANGES
int auto_comment_line_char;
bool warn_on_auto_comment_char;
#endif /* !WITH_BREAKING_CHANGES */

/* This is set by setup_git_directory_gently() and/or git_default_config() */
char *git_work_tree_cfg;

/*
 * Repository-local GIT_* environment variables; see environment.h for details.
 */
const char * const local_repo_env[] = {
	ALTERNATE_DB_ENVIRONMENT,
	CONFIG_ENVIRONMENT,
	CONFIG_DATA_ENVIRONMENT,
	CONFIG_COUNT_ENVIRONMENT,
	DB_ENVIRONMENT,
	GIT_DIR_ENVIRONMENT,
	GIT_WORK_TREE_ENVIRONMENT,
	GIT_IMPLICIT_WORK_TREE_ENVIRONMENT,
	GRAFT_ENVIRONMENT,
	INDEX_ENVIRONMENT,
	NO_REPLACE_OBJECTS_ENVIRONMENT,
	GIT_REPLACE_REF_BASE_ENVIRONMENT,
	GIT_PREFIX_ENVIRONMENT,
	GIT_SHALLOW_FILE_ENVIRONMENT,
	GIT_COMMON_DIR_ENVIRONMENT,
	NULL
};

const char *getenv_safe(struct strvec *argv, const char *name)
{
	const char *value = getenv(name);

	if (!value)
		return NULL;

	strvec_push(argv, value);
	return argv->v[argv->nr - 1];
}

int is_bare_repository(void)
{
	/* if core.bare is not 'false', let's see if there is a work tree */
	return is_bare_repository_cfg && !repo_get_work_tree(the_repository);
}

int have_git_dir(void)
{
	return startup_info->have_repository
		|| the_repository->gitdir;
}

const char *get_git_namespace(void)
{
	static const char *namespace;
	struct strbuf buf = STRBUF_INIT;
	const char *raw_namespace;
	struct string_list components = STRING_LIST_INIT_DUP;
	struct string_list_item *item;

	if (namespace)
		return namespace;

	raw_namespace = getenv(GIT_NAMESPACE_ENVIRONMENT);
	if (!raw_namespace || !*raw_namespace) {
		namespace = "";
		return namespace;
	}

	strbuf_addstr(&buf, raw_namespace);

	string_list_split(&components, buf.buf, "/", -1);
	strbuf_reset(&buf);

	for_each_string_list_item(item, &components) {
		if (item->string[0])
			strbuf_addf(&buf, "refs/namespaces/%s/", item->string);
	}
	string_list_clear(&components, 0);

	strbuf_trim_trailing_dir_sep(&buf);
	if (check_refname_format(buf.buf, 0))
		die(_("bad git namespace path \"%s\""), raw_namespace);
	strbuf_addch(&buf, '/');

	namespace = strbuf_detach(&buf, NULL);

	return namespace;
}

const char *strip_namespace(const char *namespaced_ref)
{
	const char *out;
	if (skip_prefix(namespaced_ref, get_git_namespace(), &out))
		return out;
	return NULL;
}

const char *get_log_output_encoding(void)
{
	return git_log_output_encoding ? git_log_output_encoding
		: get_commit_output_encoding();
}

const char *get_commit_output_encoding(void)
{
	return git_commit_encoding ? git_commit_encoding : "UTF-8";
}

int use_optional_locks(void)
{
	return git_env_bool(GIT_OPTIONAL_LOCKS_ENVIRONMENT, 1);
}

int print_sha1_ellipsis(void)
{
	/*
	 * Determine if the calling environment contains the variable
	 * GIT_PRINT_SHA1_ELLIPSIS set to "yes".
	 */
	static int cached_result = -1; /* unknown */

	if (cached_result < 0) {
		const char *v = getenv("GIT_PRINT_SHA1_ELLIPSIS");
		cached_result = (v && !strcasecmp(v, "yes"));
	}
	return cached_result;
}

static const struct fsync_component_name {
	const char *name;
	enum fsync_component component_bits;
} fsync_component_names[] = {
	{ "loose-object", FSYNC_COMPONENT_LOOSE_OBJECT },
	{ "pack", FSYNC_COMPONENT_PACK },
	{ "pack-metadata", FSYNC_COMPONENT_PACK_METADATA },
	{ "commit-graph", FSYNC_COMPONENT_COMMIT_GRAPH },
	{ "index", FSYNC_COMPONENT_INDEX },
	{ "objects", FSYNC_COMPONENTS_OBJECTS },
	{ "reference", FSYNC_COMPONENT_REFERENCE },
	{ "derived-metadata", FSYNC_COMPONENTS_DERIVED_METADATA },
	{ "committed", FSYNC_COMPONENTS_COMMITTED },
	{ "added", FSYNC_COMPONENTS_ADDED },
	{ "all", FSYNC_COMPONENTS_ALL },
};

static enum fsync_component parse_fsync_components(const char *var, const char *string)
{
	enum fsync_component current = FSYNC_COMPONENTS_PLATFORM_DEFAULT;
	enum fsync_component positive = 0, negative = 0;

	while (string) {
		size_t len;
		const char *ep;
		int negated = 0;
		int found = 0;

		string = string + strspn(string, ", \t\n\r");
		ep = strchrnul(string, ',');
		len = ep - string;
		if (!strcmp(string, "none")) {
			current = FSYNC_COMPONENT_NONE;
			goto next_name;
		}

		if (*string == '-') {
			negated = 1;
			string++;
			len--;
			if (!len)
				warning(_("invalid value for variable %s"), var);
		}

		if (!len)
			break;

		for (size_t i = 0; i < ARRAY_SIZE(fsync_component_names); ++i) {
			const struct fsync_component_name *n = &fsync_component_names[i];

			if (strncmp(n->name, string, len))
				continue;

			found = 1;
			if (negated)
				negative |= n->component_bits;
			else
				positive |= n->component_bits;
		}

		if (!found) {
			char *component = xstrndup(string, len);
			warning(_("ignoring unknown core.fsync component '%s'"), component);
			free(component);
		}

next_name:
		string = ep;
	}

	return (current & ~negative) | positive;
}

static int git_default_core_config(const char *var, const char *value,
				   const struct config_context *ctx, void *cb)
{
	/* This needs a better name */
	if (!strcmp(var, "core.filemode")) {
		trust_executable_bit = git_config_bool(var, value);
		return 0;
	}
	if (!strcmp(var, "core.trustctime")) {
		trust_ctime = git_config_bool(var, value);
		return 0;
	}
	if (!strcmp(var, "core.checkstat")) {
		if (!value)
			return config_error_nonbool(var);
		if (!strcasecmp(value, "default"))
			check_stat = 1;
		else if (!strcasecmp(value, "minimal"))
			check_stat = 0;
		else
			return error(_("invalid value for '%s': '%s'"),
				     var, value);
	}

	if (!strcmp(var, "core.quotepath")) {
		quote_path_fully = git_config_bool(var, value);
		return 0;
	}

	if (!strcmp(var, "core.symlinks")) {
		has_symlinks = git_config_bool(var, value);
		return 0;
	}

	if (!strcmp(var, "core.ignorecase")) {
		ignore_case = git_config_bool(var, value);
		return 0;
	}

	if (!strcmp(var, "core.attributesfile")) {
		FREE_AND_NULL(git_attributes_file);
		return git_config_pathname(&git_attributes_file, var, value);
	}

	if (!strcmp(var, "core.bare")) {
		is_bare_repository_cfg = git_config_bool(var, value);
		return 0;
	}

	if (!strcmp(var, "core.ignorestat")) {
		assume_unchanged = git_config_bool(var, value);
		return 0;
	}

	if (!strcmp(var, "core.abbrev")) {
		if (!value)
			return config_error_nonbool(var);
		if (!strcasecmp(value, "auto"))
			default_abbrev = -1;
		else if (!git_parse_maybe_bool_text(value))
			default_abbrev = GIT_MAX_HEXSZ;
		else {
			int abbrev = git_config_int(var, value, ctx->kvi);
			if (abbrev < minimum_abbrev)
				return error(_("abbrev length out of range: %d"), abbrev);
			default_abbrev = abbrev;
		}
		return 0;
	}

	if (!strcmp(var, "core.disambiguate"))
		return set_disambiguate_hint_config(var, value);

	if (!strcmp(var, "core.loosecompression")) {
		int level = git_config_int(var, value, ctx->kvi);
		if (level == -1)
			level = Z_DEFAULT_COMPRESSION;
		else if (level < 0 || level > Z_BEST_COMPRESSION)
			die(_("bad zlib compression level %d"), level);
		zlib_compression_level = level;
		zlib_compression_seen = 1;
		return 0;
	}

	if (!strcmp(var, "core.compression")) {
		int level = git_config_int(var, value, ctx->kvi);
		if (level == -1)
			level = Z_DEFAULT_COMPRESSION;
		else if (level < 0 || level > Z_BEST_COMPRESSION)
			die(_("bad zlib compression level %d"), level);
		if (!zlib_compression_seen)
			zlib_compression_level = level;
		if (!pack_compression_seen)
			pack_compression_level = level;
		return 0;
	}

	if (!strcmp(var, "core.autocrlf")) {
		if (value && !strcasecmp(value, "input")) {
			auto_crlf = AUTO_CRLF_INPUT;
			return 0;
		}
		auto_crlf = git_config_bool(var, value);
		return 0;
	}

	if (!strcmp(var, "core.safecrlf")) {
		int eol_rndtrp_die;
		if (value && !strcasecmp(value, "warn")) {
			global_conv_flags_eol = CONV_EOL_RNDTRP_WARN;
			return 0;
		}
		eol_rndtrp_die = git_config_bool(var, value);
		global_conv_flags_eol = eol_rndtrp_die ?
			CONV_EOL_RNDTRP_DIE : 0;
		return 0;
	}

	if (!strcmp(var, "core.eol")) {
		if (value && !strcasecmp(value, "lf"))
			core_eol = EOL_LF;
		else if (value && !strcasecmp(value, "crlf"))
			core_eol = EOL_CRLF;
		else if (value && !strcasecmp(value, "native"))
			core_eol = EOL_NATIVE;
		else
			core_eol = EOL_UNSET;
		return 0;
	}

	if (!strcmp(var, "core.checkroundtripencoding")) {
		FREE_AND_NULL(check_roundtrip_encoding);
		return git_config_string(&check_roundtrip_encoding, var, value);
	}

	if (!strcmp(var, "core.editor")) {
		FREE_AND_NULL(editor_program);
		return git_config_string(&editor_program, var, value);
	}

	if (!strcmp(var, "core.commentchar") ||
	    !strcmp(var, "core.commentstring")) {
<<<<<<< HEAD
		if (!value)
			return config_error_nonbool(var);
		else if (!strcasecmp(value, "auto"))
			auto_comment_line_char = 1;
		else if (value[0]) {
=======
		if (!value) {
			return config_error_nonbool(var);
#ifndef WITH_BREAKING_CHANGES
		} else if (!strcasecmp(value, "auto")) {
			auto_comment_line_char = 1;
			FREE_AND_NULL(comment_line_str_to_free);
			comment_line_str = "#";
#endif /* !WITH_BREAKING_CHANGES */
		} else if (value[0]) {
>>>>>>> ace1bb71
			if (strchr(value, '\n'))
				return error(_("%s cannot contain newline"), var);
			comment_line_str = value;
			FREE_AND_NULL(comment_line_str_to_free);
<<<<<<< HEAD
			auto_comment_line_char = 0;
=======
#ifndef WITH_BREAKING_CHANGES
			auto_comment_line_char = 0;
#endif /* !WITH_BREAKING_CHANGES */
>>>>>>> ace1bb71
		} else
			return error(_("%s must have at least one character"), var);
		return 0;
	}

	if (!strcmp(var, "core.askpass")) {
		FREE_AND_NULL(askpass_program);
		return git_config_string(&askpass_program, var, value);
	}

	if (!strcmp(var, "core.excludesfile")) {
		FREE_AND_NULL(excludes_file);
		return git_config_pathname(&excludes_file, var, value);
	}

	if (!strcmp(var, "core.whitespace")) {
		if (!value)
			return config_error_nonbool(var);
		whitespace_rule_cfg = parse_whitespace_rule(value);
		return 0;
	}

	if (!strcmp(var, "core.fsync")) {
		if (!value)
			return config_error_nonbool(var);
		fsync_components = parse_fsync_components(var, value);
		return 0;
	}

	if (!strcmp(var, "core.fsyncmethod")) {
		if (!value)
			return config_error_nonbool(var);
		if (!strcmp(value, "fsync"))
			fsync_method = FSYNC_METHOD_FSYNC;
		else if (!strcmp(value, "writeout-only"))
			fsync_method = FSYNC_METHOD_WRITEOUT_ONLY;
		else if (!strcmp(value, "batch"))
			fsync_method = FSYNC_METHOD_BATCH;
		else
			warning(_("ignoring unknown core.fsyncMethod value '%s'"), value);

	}

	if (!strcmp(var, "core.fsyncobjectfiles")) {
		if (fsync_object_files < 0)
			warning(_("core.fsyncObjectFiles is deprecated; use core.fsync instead"));
		fsync_object_files = git_config_bool(var, value);
		return 0;
	}

	if (!strcmp(var, "core.createobject")) {
		if (!value)
			return config_error_nonbool(var);
		if (!strcmp(value, "rename"))
			object_creation_mode = OBJECT_CREATION_USES_RENAMES;
		else if (!strcmp(value, "link"))
			object_creation_mode = OBJECT_CREATION_USES_HARDLINKS;
		else
			die(_("invalid mode for object creation: %s"), value);
		return 0;
	}

	if (!strcmp(var, "core.sparsecheckout")) {
		core_apply_sparse_checkout = git_config_bool(var, value);
		return 0;
	}

	if (!strcmp(var, "core.sparsecheckoutcone")) {
		core_sparse_checkout_cone = git_config_bool(var, value);
		return 0;
	}

	if (!strcmp(var, "core.precomposeunicode")) {
		precomposed_unicode = git_config_bool(var, value);
		return 0;
	}

	if (!strcmp(var, "core.protecthfs")) {
		protect_hfs = git_config_bool(var, value);
		return 0;
	}

	if (!strcmp(var, "core.protectntfs")) {
		protect_ntfs = git_config_bool(var, value);
		return 0;
	}

	if (!strcmp(var, "core.maxtreedepth")) {
		max_allowed_tree_depth = git_config_int(var, value, ctx->kvi);
		return 0;
	}

	/* Add other config variables here and to Documentation/config.adoc. */
	return platform_core_config(var, value, ctx, cb);
}

static int git_default_sparse_config(const char *var, const char *value)
{
	if (!strcmp(var, "sparse.expectfilesoutsideofpatterns")) {
		sparse_expect_files_outside_of_patterns = git_config_bool(var, value);
		return 0;
	}

	/* Add other config variables here and to Documentation/config/sparse.adoc. */
	return 0;
}

static int git_default_i18n_config(const char *var, const char *value)
{
	if (!strcmp(var, "i18n.commitencoding")) {
		FREE_AND_NULL(git_commit_encoding);
		return git_config_string(&git_commit_encoding, var, value);
	}

	if (!strcmp(var, "i18n.logoutputencoding")) {
		FREE_AND_NULL(git_log_output_encoding);
		return git_config_string(&git_log_output_encoding, var, value);
	}

	/* Add other config variables here and to Documentation/config.adoc. */
	return 0;
}

static int git_default_branch_config(const char *var, const char *value)
{
	if (!strcmp(var, "branch.autosetupmerge")) {
		if (value && !strcmp(value, "always")) {
			git_branch_track = BRANCH_TRACK_ALWAYS;
			return 0;
		} else if (value && !strcmp(value, "inherit")) {
			git_branch_track = BRANCH_TRACK_INHERIT;
			return 0;
		} else if (value && !strcmp(value, "simple")) {
			git_branch_track = BRANCH_TRACK_SIMPLE;
			return 0;
		}
		git_branch_track = git_config_bool(var, value);
		return 0;
	}
	if (!strcmp(var, "branch.autosetuprebase")) {
		if (!value)
			return config_error_nonbool(var);
		else if (!strcmp(value, "never"))
			autorebase = AUTOREBASE_NEVER;
		else if (!strcmp(value, "local"))
			autorebase = AUTOREBASE_LOCAL;
		else if (!strcmp(value, "remote"))
			autorebase = AUTOREBASE_REMOTE;
		else if (!strcmp(value, "always"))
			autorebase = AUTOREBASE_ALWAYS;
		else
			return error(_("malformed value for %s"), var);
		return 0;
	}

	/* Add other config variables here and to Documentation/config.adoc. */
	return 0;
}

static int git_default_push_config(const char *var, const char *value)
{
	if (!strcmp(var, "push.default")) {
		if (!value)
			return config_error_nonbool(var);
		else if (!strcmp(value, "nothing"))
			push_default = PUSH_DEFAULT_NOTHING;
		else if (!strcmp(value, "matching"))
			push_default = PUSH_DEFAULT_MATCHING;
		else if (!strcmp(value, "simple"))
			push_default = PUSH_DEFAULT_SIMPLE;
		else if (!strcmp(value, "upstream"))
			push_default = PUSH_DEFAULT_UPSTREAM;
		else if (!strcmp(value, "tracking")) /* deprecated */
			push_default = PUSH_DEFAULT_UPSTREAM;
		else if (!strcmp(value, "current"))
			push_default = PUSH_DEFAULT_CURRENT;
		else {
			error(_("malformed value for %s: %s"), var, value);
			return error(_("must be one of nothing, matching, simple, "
				       "upstream or current"));
		}
		return 0;
	}

	/* Add other config variables here and to Documentation/config.adoc. */
	return 0;
}

static int git_default_mailmap_config(const char *var, const char *value)
{
	if (!strcmp(var, "mailmap.file")) {
		FREE_AND_NULL(git_mailmap_file);
		return git_config_pathname(&git_mailmap_file, var, value);
	}

	if (!strcmp(var, "mailmap.blob")) {
		FREE_AND_NULL(git_mailmap_blob);
		return git_config_string(&git_mailmap_blob, var, value);
	}

	/* Add other config variables here and to Documentation/config.adoc. */
	return 0;
}

static int git_default_attr_config(const char *var, const char *value)
{
	if (!strcmp(var, "attr.tree")) {
		FREE_AND_NULL(git_attr_tree);
		return git_config_string(&git_attr_tree, var, value);
	}

	/*
	 * Add other attribute related config variables here and to
	 * Documentation/config/attr.adoc.
	 */
	return 0;
}

int git_default_config(const char *var, const char *value,
		       const struct config_context *ctx, void *cb)
{
	if (starts_with(var, "core."))
		return git_default_core_config(var, value, ctx, cb);

	if (starts_with(var, "user.") ||
	    starts_with(var, "author.") ||
	    starts_with(var, "committer."))
		return git_ident_config(var, value, ctx, cb);

	if (starts_with(var, "i18n."))
		return git_default_i18n_config(var, value);

	if (starts_with(var, "branch."))
		return git_default_branch_config(var, value);

	if (starts_with(var, "push."))
		return git_default_push_config(var, value);

	if (starts_with(var, "mailmap."))
		return git_default_mailmap_config(var, value);

	if (starts_with(var, "attr."))
		return git_default_attr_config(var, value);

	if (starts_with(var, "advice.") || starts_with(var, "color.advice"))
		return git_default_advice_config(var, value);

	if (!strcmp(var, "pager.color") || !strcmp(var, "color.pager")) {
		pager_use_color = git_config_bool(var,value);
		return 0;
	}

	if (!strcmp(var, "pack.packsizelimit")) {
		pack_size_limit_cfg = git_config_ulong(var, value, ctx->kvi);
		return 0;
	}

	if (!strcmp(var, "pack.compression")) {
		int level = git_config_int(var, value, ctx->kvi);
		if (level == -1)
			level = Z_DEFAULT_COMPRESSION;
		else if (level < 0 || level > Z_BEST_COMPRESSION)
			die(_("bad pack compression level %d"), level);
		pack_compression_level = level;
		pack_compression_seen = 1;
		return 0;
	}

	if (starts_with(var, "sparse."))
		return git_default_sparse_config(var, value);

	/* Add other config variables here and to Documentation/config.adoc. */
	return 0;
}<|MERGE_RESOLUTION|>--- conflicted
+++ resolved
@@ -466,13 +466,6 @@
 
 	if (!strcmp(var, "core.commentchar") ||
 	    !strcmp(var, "core.commentstring")) {
-<<<<<<< HEAD
-		if (!value)
-			return config_error_nonbool(var);
-		else if (!strcasecmp(value, "auto"))
-			auto_comment_line_char = 1;
-		else if (value[0]) {
-=======
 		if (!value) {
 			return config_error_nonbool(var);
 #ifndef WITH_BREAKING_CHANGES
@@ -482,18 +475,13 @@
 			comment_line_str = "#";
 #endif /* !WITH_BREAKING_CHANGES */
 		} else if (value[0]) {
->>>>>>> ace1bb71
 			if (strchr(value, '\n'))
 				return error(_("%s cannot contain newline"), var);
 			comment_line_str = value;
 			FREE_AND_NULL(comment_line_str_to_free);
-<<<<<<< HEAD
-			auto_comment_line_char = 0;
-=======
 #ifndef WITH_BREAKING_CHANGES
 			auto_comment_line_char = 0;
 #endif /* !WITH_BREAKING_CHANGES */
->>>>>>> ace1bb71
 		} else
 			return error(_("%s must have at least one character"), var);
 		return 0;
