--- conflicted
+++ resolved
@@ -1512,9 +1512,7 @@
 				     ce->name);
 		i = index_name_pos(istate, new_ce->name, len);
 	}
-<<<<<<< HEAD
-	istate->cache_nr = dst - istate->cache;
-	return !!last;
+	return unmerged;
 }
 
 struct update_callback_data
@@ -1571,7 +1569,3 @@
 	run_diff_files(&rev, DIFF_RACY_IS_MODIFIED);
 	return !!data.add_errors;
 }
-=======
-	return unmerged;
-}
->>>>>>> d1a43f2a
