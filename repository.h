--- conflicted
+++ resolved
@@ -1,7 +1,6 @@
 #ifndef REPOSITORY_H
 #define REPOSITORY_H
 
-#include "refs.h"
 #include "strmap.h"
 
 struct config_set;
@@ -27,15 +26,12 @@
 	FETCH_NEGOTIATION_NOOP,
 };
 
-<<<<<<< HEAD
-=======
 enum ref_storage_format {
 	REF_STORAGE_FORMAT_UNKNOWN,
 	REF_STORAGE_FORMAT_FILES,
 	REF_STORAGE_FORMAT_REFTABLE,
 };
 
->>>>>>> dc89b7d5
 struct repo_settings {
 	int initialized;
 
