#ifndef MIDX_H
#define MIDX_H

#include "string-list.h"

struct object_id;
struct pack_entry;
struct repository;
struct bitmapped_pack;
struct git_hash_algo;
struct odb_source;

#define MIDX_SIGNATURE 0x4d494458 /* "MIDX" */
#define MIDX_VERSION 1
#define MIDX_BYTE_FILE_VERSION 4
#define MIDX_BYTE_HASH_VERSION 5
#define MIDX_BYTE_NUM_CHUNKS 6
#define MIDX_BYTE_NUM_PACKS 8
#define MIDX_HEADER_SIZE 12

#define MIDX_CHUNK_ALIGNMENT 4
#define MIDX_CHUNKID_PACKNAMES 0x504e414d /* "PNAM" */
#define MIDX_CHUNKID_BITMAPPEDPACKS 0x42544d50 /* "BTMP" */
#define MIDX_CHUNKID_OIDFANOUT 0x4f494446 /* "OIDF" */
#define MIDX_CHUNKID_OIDLOOKUP 0x4f49444c /* "OIDL" */
#define MIDX_CHUNKID_OBJECTOFFSETS 0x4f4f4646 /* "OOFF" */
#define MIDX_CHUNKID_LARGEOFFSETS 0x4c4f4646 /* "LOFF" */
#define MIDX_CHUNKID_REVINDEX 0x52494458 /* "RIDX" */
#define MIDX_CHUNKID_BASE 0x42415345 /* "BASE" */
#define MIDX_CHUNK_OFFSET_WIDTH (2 * sizeof(uint32_t))
#define MIDX_LARGE_OFFSET_NEEDED 0x80000000

#define GIT_TEST_MULTI_PACK_INDEX "GIT_TEST_MULTI_PACK_INDEX"
#define GIT_TEST_MULTI_PACK_INDEX_WRITE_INCREMENTAL \
	"GIT_TEST_MULTI_PACK_INDEX_WRITE_INCREMENTAL"

struct multi_pack_index {
<<<<<<< HEAD
=======
	struct odb_source *source;

>>>>>>> 13296ac9
	const unsigned char *data;
	size_t data_len;

	const uint32_t *revindex_data;
	const uint32_t *revindex_map;
	size_t revindex_len;

	uint32_t signature;
	unsigned char version;
	unsigned char hash_len;
	unsigned char num_chunks;
	uint32_t num_packs;
	uint32_t num_objects;
	int preferred_pack_idx;

	int has_chain;

	const unsigned char *chunk_pack_names;
	size_t chunk_pack_names_len;
	const uint32_t *chunk_bitmapped_packs;
	size_t chunk_bitmapped_packs_len;
	const uint32_t *chunk_oid_fanout;
	const unsigned char *chunk_oid_lookup;
	const unsigned char *chunk_object_offsets;
	const unsigned char *chunk_large_offsets;
	size_t chunk_large_offsets_len;
	const unsigned char *chunk_revindex;
	size_t chunk_revindex_len;

	struct multi_pack_index *base_midx;
	uint32_t num_objects_in_base;
	uint32_t num_packs_in_base;

	const char **pack_names;
	struct packed_git **packs;
};

#define MIDX_PROGRESS     (1 << 0)
#define MIDX_WRITE_REV_INDEX (1 << 1)
#define MIDX_WRITE_BITMAP (1 << 2)
#define MIDX_WRITE_BITMAP_HASH_CACHE (1 << 3)
#define MIDX_WRITE_BITMAP_LOOKUP_TABLE (1 << 4)
#define MIDX_WRITE_INCREMENTAL (1 << 5)

#define MIDX_EXT_REV "rev"
#define MIDX_EXT_BITMAP "bitmap"
#define MIDX_EXT_MIDX "midx"

const unsigned char *get_midx_checksum(struct multi_pack_index *m);
void get_midx_filename(struct odb_source *source, struct strbuf *out);
void get_midx_filename_ext(struct odb_source *source, struct strbuf *out,
			   const unsigned char *hash, const char *ext);
void get_midx_chain_dirname(struct odb_source *source, struct strbuf *out);
void get_midx_chain_filename(struct odb_source *source, struct strbuf *out);
void get_split_midx_filename_ext(struct odb_source *source, struct strbuf *buf,
				 const unsigned char *hash, const char *ext);

struct multi_pack_index *load_multi_pack_index(struct odb_source *source);
int prepare_midx_pack(struct multi_pack_index *m, uint32_t pack_int_id);
struct packed_git *nth_midxed_pack(struct multi_pack_index *m,
				   uint32_t pack_int_id);
int nth_bitmapped_pack(struct multi_pack_index *m,
		       struct bitmapped_pack *bp, uint32_t pack_int_id);
int bsearch_one_midx(const struct object_id *oid, struct multi_pack_index *m,
		     uint32_t *result);
int bsearch_midx(const struct object_id *oid, struct multi_pack_index *m,
		 uint32_t *result);
int midx_has_oid(struct multi_pack_index *m, const struct object_id *oid);
off_t nth_midxed_offset(struct multi_pack_index *m, uint32_t pos);
uint32_t nth_midxed_pack_int_id(struct multi_pack_index *m, uint32_t pos);
struct object_id *nth_midxed_object_oid(struct object_id *oid,
					struct multi_pack_index *m,
					uint32_t n);
int fill_midx_entry(struct multi_pack_index *m, const struct object_id *oid, struct pack_entry *e);
int midx_contains_pack(struct multi_pack_index *m,
		       const char *idx_or_pack_name);
int midx_preferred_pack(struct multi_pack_index *m, uint32_t *pack_int_id);
<<<<<<< HEAD
int prepare_multi_pack_index_one(struct odb_source *source, int local);
=======
int prepare_multi_pack_index_one(struct odb_source *source);
>>>>>>> 13296ac9

/*
 * Variant of write_midx_file which writes a MIDX containing only the packs
 * specified in packs_to_include.
 */
int write_midx_file(struct odb_source *source,
		    const char *preferred_pack_name, const char *refs_snapshot,
		    unsigned flags);
int write_midx_file_only(struct odb_source *source,
			 struct string_list *packs_to_include,
			 const char *preferred_pack_name,
			 const char *refs_snapshot, unsigned flags);
void clear_midx_file(struct repository *r);
int verify_midx_file(struct odb_source *source, unsigned flags);
int expire_midx_packs(struct odb_source *source, unsigned flags);
int midx_repack(struct odb_source *source, size_t batch_size, unsigned flags);

void close_midx(struct multi_pack_index *m);

#endif<|MERGE_RESOLUTION|>--- conflicted
+++ resolved
@@ -35,11 +35,8 @@
 	"GIT_TEST_MULTI_PACK_INDEX_WRITE_INCREMENTAL"
 
 struct multi_pack_index {
-<<<<<<< HEAD
-=======
 	struct odb_source *source;
 
->>>>>>> 13296ac9
 	const unsigned char *data;
 	size_t data_len;
 
@@ -117,11 +114,7 @@
 int midx_contains_pack(struct multi_pack_index *m,
 		       const char *idx_or_pack_name);
 int midx_preferred_pack(struct multi_pack_index *m, uint32_t *pack_int_id);
-<<<<<<< HEAD
-int prepare_multi_pack_index_one(struct odb_source *source, int local);
-=======
 int prepare_multi_pack_index_one(struct odb_source *source);
->>>>>>> 13296ac9
 
 /*
  * Variant of write_midx_file which writes a MIDX containing only the packs
