/*
 * GIT - The information manager from hell
 *
 * Copyright (C) Linus Torvalds, 2005
 * Copyright (C) Johannes Schindelin, 2005
 *
 */
#include "cache.h"
#include "config.h"
#include "repository.h"
#include "lockfile.h"
#include "exec_cmd.h"
#include "strbuf.h"
#include "quote.h"
#include "hashmap.h"
#include "string-list.h"
#include "utf8.h"
#include "dir.h"

struct config_source {
	struct config_source *prev;
	union {
		FILE *file;
		struct config_buf {
			const char *buf;
			size_t len;
			size_t pos;
		} buf;
	} u;
	enum config_origin_type origin_type;
	const char *name;
	const char *path;
	int die_on_error;
	int linenr;
	int eof;
	struct strbuf value;
	struct strbuf var;

	int (*do_fgetc)(struct config_source *c);
	int (*do_ungetc)(int c, struct config_source *conf);
	long (*do_ftell)(struct config_source *c);
};

/*
 * These variables record the "current" config source, which
 * can be accessed by parsing callbacks.
 *
 * The "cf" variable will be non-NULL only when we are actually parsing a real
 * config source (file, blob, cmdline, etc).
 *
 * The "current_config_kvi" variable will be non-NULL only when we are feeding
 * cached config from a configset into a callback.
 *
 * They should generally never be non-NULL at the same time. If they are both
 * NULL, then we aren't parsing anything (and depending on the function looking
 * at the variables, it's either a bug for it to be called in the first place,
 * or it's a function which can be reused for non-config purposes, and should
 * fall back to some sane behavior).
 */
static struct config_source *cf;
static struct key_value_info *current_config_kvi;

/*
 * Similar to the variables above, this gives access to the "scope" of the
 * current value (repo, global, etc). For cached values, it can be found via
 * the current_config_kvi as above. During parsing, the current value can be
 * found in this variable. It's not part of "cf" because it transcends a single
 * file (i.e., a file included from .git/config is still in "repo" scope).
 */
static enum config_scope current_parsing_scope;

static int core_compression_seen;
static int pack_compression_seen;
static int zlib_compression_seen;

static int config_file_fgetc(struct config_source *conf)
{
	return getc_unlocked(conf->u.file);
}

static int config_file_ungetc(int c, struct config_source *conf)
{
	return ungetc(c, conf->u.file);
}

static long config_file_ftell(struct config_source *conf)
{
	return ftell(conf->u.file);
}


static int config_buf_fgetc(struct config_source *conf)
{
	if (conf->u.buf.pos < conf->u.buf.len)
		return conf->u.buf.buf[conf->u.buf.pos++];

	return EOF;
}

static int config_buf_ungetc(int c, struct config_source *conf)
{
	if (conf->u.buf.pos > 0) {
		conf->u.buf.pos--;
		if (conf->u.buf.buf[conf->u.buf.pos] != c)
			die("BUG: config_buf can only ungetc the same character");
		return c;
	}

	return EOF;
}

static long config_buf_ftell(struct config_source *conf)
{
	return conf->u.buf.pos;
}

#define MAX_INCLUDE_DEPTH 10
static const char include_depth_advice[] =
"exceeded maximum include depth (%d) while including\n"
"	%s\n"
"from\n"
"	%s\n"
"Do you have circular includes?";
static int handle_path_include(const char *path, struct config_include_data *inc)
{
	int ret = 0;
	struct strbuf buf = STRBUF_INIT;
	char *expanded;

	if (!path)
		return config_error_nonbool("include.path");

	expanded = expand_user_path(path, 0);
	if (!expanded)
		return error("could not expand include path '%s'", path);
	path = expanded;

	/*
	 * Use an absolute path as-is, but interpret relative paths
	 * based on the including config file.
	 */
	if (!is_absolute_path(path)) {
		char *slash;

		if (!cf || !cf->path)
			return error("relative config includes must come from files");

		slash = find_last_dir_sep(cf->path);
		if (slash)
			strbuf_add(&buf, cf->path, slash - cf->path + 1);
		strbuf_addstr(&buf, path);
		path = buf.buf;
	}

	if (!access_or_die(path, R_OK, 0)) {
		if (++inc->depth > MAX_INCLUDE_DEPTH)
			die(include_depth_advice, MAX_INCLUDE_DEPTH, path,
			    !cf ? "<unknown>" :
			    cf->name ? cf->name :
			    "the command line");
		ret = git_config_from_file(git_config_include, path, inc);
		inc->depth--;
	}
	strbuf_release(&buf);
	free(expanded);
	return ret;
}

static int prepare_include_condition_pattern(struct strbuf *pat)
{
	struct strbuf path = STRBUF_INIT;
	char *expanded;
	int prefix = 0;

	expanded = expand_user_path(pat->buf, 1);
	if (expanded) {
		strbuf_reset(pat);
		strbuf_addstr(pat, expanded);
		free(expanded);
	}

	if (pat->buf[0] == '.' && is_dir_sep(pat->buf[1])) {
		const char *slash;

		if (!cf || !cf->path)
			return error(_("relative config include "
				       "conditionals must come from files"));

		strbuf_realpath(&path, cf->path, 1);
		slash = find_last_dir_sep(path.buf);
		if (!slash)
			die("BUG: how is this possible?");
		strbuf_splice(pat, 0, 1, path.buf, slash - path.buf);
		prefix = slash - path.buf + 1 /* slash */;
	} else if (!is_absolute_path(pat->buf))
		strbuf_insert(pat, 0, "**/", 3);

	if (pat->len && is_dir_sep(pat->buf[pat->len - 1]))
		strbuf_addstr(pat, "**");

	strbuf_release(&path);
	return prefix;
}

static int include_by_gitdir(const struct config_options *opts,
			     const char *cond, size_t cond_len, int icase)
{
	struct strbuf text = STRBUF_INIT;
	struct strbuf pattern = STRBUF_INIT;
	int ret = 0, prefix;
	const char *git_dir;
	int already_tried_absolute = 0;

	if (opts->git_dir)
		git_dir = opts->git_dir;
	else
		goto done;

	strbuf_realpath(&text, git_dir, 1);
	strbuf_add(&pattern, cond, cond_len);
	prefix = prepare_include_condition_pattern(&pattern);

again:
	if (prefix < 0)
		goto done;

	if (prefix > 0) {
		/*
		 * perform literal matching on the prefix part so that
		 * any wildcard character in it can't create side effects.
		 */
		if (text.len < prefix)
			goto done;
		if (!icase && strncmp(pattern.buf, text.buf, prefix))
			goto done;
		if (icase && strncasecmp(pattern.buf, text.buf, prefix))
			goto done;
	}

	ret = !wildmatch(pattern.buf + prefix, text.buf + prefix,
			 icase ? WM_CASEFOLD : 0);

	if (!ret && !already_tried_absolute) {
		/*
		 * We've tried e.g. matching gitdir:~/work, but if
		 * ~/work is a symlink to /mnt/storage/work
		 * strbuf_realpath() will expand it, so the rule won't
		 * match. Let's match against a
		 * strbuf_add_absolute_path() version of the path,
		 * which'll do the right thing
		 */
		strbuf_reset(&text);
		strbuf_add_absolute_path(&text, git_dir);
		already_tried_absolute = 1;
		goto again;
	}
done:
	strbuf_release(&pattern);
	strbuf_release(&text);
	return ret;
}

static int include_condition_is_true(const struct config_options *opts,
				     const char *cond, size_t cond_len)
{

	if (skip_prefix_mem(cond, cond_len, "gitdir:", &cond, &cond_len))
		return include_by_gitdir(opts, cond, cond_len, 0);
	else if (skip_prefix_mem(cond, cond_len, "gitdir/i:", &cond, &cond_len))
		return include_by_gitdir(opts, cond, cond_len, 1);

	/* unknown conditionals are always false */
	return 0;
}

int git_config_include(const char *var, const char *value, void *data)
{
	struct config_include_data *inc = data;
	const char *cond, *key;
	int cond_len;
	int ret;

	/*
	 * Pass along all values, including "include" directives; this makes it
	 * possible to query information on the includes themselves.
	 */
	ret = inc->fn(var, value, inc->data);
	if (ret < 0)
		return ret;

	if (!strcmp(var, "include.path"))
		ret = handle_path_include(value, inc);

	if (!parse_config_key(var, "includeif", &cond, &cond_len, &key) &&
	    (cond && include_condition_is_true(inc->opts, cond, cond_len)) &&
	    !strcmp(key, "path"))
		ret = handle_path_include(value, inc);

	return ret;
}

void git_config_push_parameter(const char *text)
{
	struct strbuf env = STRBUF_INIT;
	const char *old = getenv(CONFIG_DATA_ENVIRONMENT);
	if (old && *old) {
		strbuf_addstr(&env, old);
		strbuf_addch(&env, ' ');
	}
	sq_quote_buf(&env, text);
	setenv(CONFIG_DATA_ENVIRONMENT, env.buf, 1);
	strbuf_release(&env);
}

static inline int iskeychar(int c)
{
	return isalnum(c) || c == '-';
}

/*
 * Auxiliary function to sanity-check and split the key into the section
 * identifier and variable name.
 *
 * Returns 0 on success, -1 when there is an invalid character in the key and
 * -2 if there is no section name in the key.
 *
 * store_key - pointer to char* which will hold a copy of the key with
 *             lowercase section and variable name
 * baselen - pointer to int which will hold the length of the
 *           section + subsection part, can be NULL
 */
static int git_config_parse_key_1(const char *key, char **store_key, int *baselen_, int quiet)
{
	int i, dot, baselen;
	const char *last_dot = strrchr(key, '.');

	/*
	 * Since "key" actually contains the section name and the real
	 * key name separated by a dot, we have to know where the dot is.
	 */

	if (last_dot == NULL || last_dot == key) {
		if (!quiet)
			error("key does not contain a section: %s", key);
		return -CONFIG_NO_SECTION_OR_NAME;
	}

	if (!last_dot[1]) {
		if (!quiet)
			error("key does not contain variable name: %s", key);
		return -CONFIG_NO_SECTION_OR_NAME;
	}

	baselen = last_dot - key;
	if (baselen_)
		*baselen_ = baselen;

	/*
	 * Validate the key and while at it, lower case it for matching.
	 */
	if (store_key)
		*store_key = xmallocz(strlen(key));

	dot = 0;
	for (i = 0; key[i]; i++) {
		unsigned char c = key[i];
		if (c == '.')
			dot = 1;
		/* Leave the extended basename untouched.. */
		if (!dot || i > baselen) {
			if (!iskeychar(c) ||
			    (i == baselen + 1 && !isalpha(c))) {
				if (!quiet)
					error("invalid key: %s", key);
				goto out_free_ret_1;
			}
			c = tolower(c);
		} else if (c == '\n') {
			if (!quiet)
				error("invalid key (newline): %s", key);
			goto out_free_ret_1;
		}
		if (store_key)
			(*store_key)[i] = c;
	}

	return 0;

out_free_ret_1:
	if (store_key) {
		FREE_AND_NULL(*store_key);
	}
	return -CONFIG_INVALID_KEY;
}

int git_config_parse_key(const char *key, char **store_key, int *baselen)
{
	return git_config_parse_key_1(key, store_key, baselen, 0);
}

int git_config_key_is_valid(const char *key)
{
	return !git_config_parse_key_1(key, NULL, NULL, 1);
}

int git_config_parse_parameter(const char *text,
			       config_fn_t fn, void *data)
{
	const char *value;
	char *canonical_name;
	struct strbuf **pair;
	int ret;

	pair = strbuf_split_str(text, '=', 2);
	if (!pair[0])
		return error("bogus config parameter: %s", text);

	if (pair[0]->len && pair[0]->buf[pair[0]->len - 1] == '=') {
		strbuf_setlen(pair[0], pair[0]->len - 1);
		value = pair[1] ? pair[1]->buf : "";
	} else {
		value = NULL;
	}

	strbuf_trim(pair[0]);
	if (!pair[0]->len) {
		strbuf_list_free(pair);
		return error("bogus config parameter: %s", text);
	}

	if (git_config_parse_key(pair[0]->buf, &canonical_name, NULL)) {
		ret = -1;
	} else {
		ret = (fn(canonical_name, value, data) < 0) ? -1 : 0;
		free(canonical_name);
	}
	strbuf_list_free(pair);
	return ret;
}

int git_config_from_parameters(config_fn_t fn, void *data)
{
	const char *env = getenv(CONFIG_DATA_ENVIRONMENT);
	int ret = 0;
	char *envw;
	const char **argv = NULL;
	int nr = 0, alloc = 0;
	int i;
	struct config_source source;

	if (!env)
		return 0;

	memset(&source, 0, sizeof(source));
	source.prev = cf;
	source.origin_type = CONFIG_ORIGIN_CMDLINE;
	cf = &source;

	/* sq_dequote will write over it */
	envw = xstrdup(env);

	if (sq_dequote_to_argv(envw, &argv, &nr, &alloc) < 0) {
		ret = error("bogus format in " CONFIG_DATA_ENVIRONMENT);
		goto out;
	}

	for (i = 0; i < nr; i++) {
		if (git_config_parse_parameter(argv[i], fn, data) < 0) {
			ret = -1;
			goto out;
		}
	}

out:
	free(argv);
	free(envw);
	cf = source.prev;
	return ret;
}

static int get_next_char(void)
{
	int c = cf->do_fgetc(cf);

	if (c == '\r') {
		/* DOS like systems */
		c = cf->do_fgetc(cf);
		if (c != '\n') {
			if (c != EOF)
				cf->do_ungetc(c, cf);
			c = '\r';
		}
	}
	if (c == '\n')
		cf->linenr++;
	if (c == EOF) {
		cf->eof = 1;
		cf->linenr++;
		c = '\n';
	}
	return c;
}

static char *parse_value(void)
{
	int quote = 0, comment = 0, space = 0;

	strbuf_reset(&cf->value);
	for (;;) {
		int c = get_next_char();
		if (c == '\n') {
			if (quote) {
				cf->linenr--;
				return NULL;
			}
			return cf->value.buf;
		}
		if (comment)
			continue;
		if (isspace(c) && !quote) {
			if (cf->value.len)
				space++;
			continue;
		}
		if (!quote) {
			if (c == ';' || c == '#') {
				comment = 1;
				continue;
			}
		}
		for (; space; space--)
			strbuf_addch(&cf->value, ' ');
		if (c == '\\') {
			c = get_next_char();
			switch (c) {
			case '\n':
				continue;
			case 't':
				c = '\t';
				break;
			case 'b':
				c = '\b';
				break;
			case 'n':
				c = '\n';
				break;
			/* Some characters escape as themselves */
			case '\\': case '"':
				break;
			/* Reject unknown escape sequences */
			default:
				return NULL;
			}
			strbuf_addch(&cf->value, c);
			continue;
		}
		if (c == '"') {
			quote = 1-quote;
			continue;
		}
		strbuf_addch(&cf->value, c);
	}
}

static int get_value(config_fn_t fn, void *data, struct strbuf *name)
{
	int c;
	char *value;
	int ret;

	/* Get the full name */
	for (;;) {
		c = get_next_char();
		if (cf->eof)
			break;
		if (!iskeychar(c))
			break;
		strbuf_addch(name, tolower(c));
	}

	while (c == ' ' || c == '\t')
		c = get_next_char();

	value = NULL;
	if (c != '\n') {
		if (c != '=')
			return -1;
		value = parse_value();
		if (!value)
			return -1;
	}
	/*
	 * We already consumed the \n, but we need linenr to point to
	 * the line we just parsed during the call to fn to get
	 * accurate line number in error messages.
	 */
	cf->linenr--;
	ret = fn(name->buf, value, data);
	if (ret >= 0)
		cf->linenr++;
	return ret;
}

static int get_extended_base_var(struct strbuf *name, int c)
{
	do {
		if (c == '\n')
			goto error_incomplete_line;
		c = get_next_char();
	} while (isspace(c));

	/* We require the format to be '[base "extension"]' */
	if (c != '"')
		return -1;
	strbuf_addch(name, '.');

	for (;;) {
		int c = get_next_char();
		if (c == '\n')
			goto error_incomplete_line;
		if (c == '"')
			break;
		if (c == '\\') {
			c = get_next_char();
			if (c == '\n')
				goto error_incomplete_line;
		}
		strbuf_addch(name, c);
	}

	/* Final ']' */
	if (get_next_char() != ']')
		return -1;
	return 0;
error_incomplete_line:
	cf->linenr--;
	return -1;
}

static int get_base_var(struct strbuf *name)
{
	for (;;) {
		int c = get_next_char();
		if (cf->eof)
			return -1;
		if (c == ']')
			return 0;
		if (isspace(c))
			return get_extended_base_var(name, c);
		if (!iskeychar(c) && c != '.')
			return -1;
		strbuf_addch(name, tolower(c));
	}
}

static int git_parse_source(config_fn_t fn, void *data)
{
	int comment = 0;
	int baselen = 0;
	struct strbuf *var = &cf->var;
	int error_return = 0;
	char *error_msg = NULL;

	/* U+FEFF Byte Order Mark in UTF8 */
	const char *bomptr = utf8_bom;

	for (;;) {
		int c = get_next_char();
		if (bomptr && *bomptr) {
			/* We are at the file beginning; skip UTF8-encoded BOM
			 * if present. Sane editors won't put this in on their
			 * own, but e.g. Windows Notepad will do it happily. */
			if (c == (*bomptr & 0377)) {
				bomptr++;
				continue;
			} else {
				/* Do not tolerate partial BOM. */
				if (bomptr != utf8_bom)
					break;
				/* No BOM at file beginning. Cool. */
				bomptr = NULL;
			}
		}
		if (c == '\n') {
			if (cf->eof)
				return 0;
			comment = 0;
			continue;
		}
		if (comment || isspace(c))
			continue;
		if (c == '#' || c == ';') {
			comment = 1;
			continue;
		}
		if (c == '[') {
			/* Reset prior to determining a new stem */
			strbuf_reset(var);
			if (get_base_var(var) < 0 || var->len < 1)
				break;
			strbuf_addch(var, '.');
			baselen = var->len;
			continue;
		}
		if (!isalpha(c))
			break;
		/*
		 * Truncate the var name back to the section header
		 * stem prior to grabbing the suffix part of the name
		 * and the value.
		 */
		strbuf_setlen(var, baselen);
		strbuf_addch(var, tolower(c));
		if (get_value(fn, data, var) < 0)
			break;
	}

	switch (cf->origin_type) {
	case CONFIG_ORIGIN_BLOB:
		error_msg = xstrfmt(_("bad config line %d in blob %s"),
				      cf->linenr, cf->name);
		break;
	case CONFIG_ORIGIN_FILE:
		error_msg = xstrfmt(_("bad config line %d in file %s"),
				      cf->linenr, cf->name);
		break;
	case CONFIG_ORIGIN_STDIN:
		error_msg = xstrfmt(_("bad config line %d in standard input"),
				      cf->linenr);
		break;
	case CONFIG_ORIGIN_SUBMODULE_BLOB:
		error_msg = xstrfmt(_("bad config line %d in submodule-blob %s"),
				       cf->linenr, cf->name);
		break;
	case CONFIG_ORIGIN_CMDLINE:
		error_msg = xstrfmt(_("bad config line %d in command line %s"),
				       cf->linenr, cf->name);
		break;
	default:
		error_msg = xstrfmt(_("bad config line %d in %s"),
				      cf->linenr, cf->name);
	}

	if (cf->die_on_error)
		die("%s", error_msg);
	else
		error_return = error("%s", error_msg);

	free(error_msg);
	return error_return;
}

static int parse_unit_factor(const char *end, uintmax_t *val)
{
	if (!*end)
		return 1;
	else if (!strcasecmp(end, "k")) {
		*val *= 1024;
		return 1;
	}
	else if (!strcasecmp(end, "m")) {
		*val *= 1024 * 1024;
		return 1;
	}
	else if (!strcasecmp(end, "g")) {
		*val *= 1024 * 1024 * 1024;
		return 1;
	}
	return 0;
}

static int git_parse_signed(const char *value, intmax_t *ret, intmax_t max)
{
	if (value && *value) {
		char *end;
		intmax_t val;
		uintmax_t uval;
		uintmax_t factor = 1;

		errno = 0;
		val = strtoimax(value, &end, 0);
		if (errno == ERANGE)
			return 0;
		if (!parse_unit_factor(end, &factor)) {
			errno = EINVAL;
			return 0;
		}
		uval = labs(val);
		uval *= factor;
		if (uval > max || labs(val) > uval) {
			errno = ERANGE;
			return 0;
		}
		val *= factor;
		*ret = val;
		return 1;
	}
	errno = EINVAL;
	return 0;
}

static int git_parse_unsigned(const char *value, uintmax_t *ret, uintmax_t max)
{
	if (value && *value) {
		char *end;
		uintmax_t val;
		uintmax_t oldval;

		errno = 0;
		val = strtoumax(value, &end, 0);
		if (errno == ERANGE)
			return 0;
		oldval = val;
		if (!parse_unit_factor(end, &val)) {
			errno = EINVAL;
			return 0;
		}
		if (val > max || oldval > val) {
			errno = ERANGE;
			return 0;
		}
		*ret = val;
		return 1;
	}
	errno = EINVAL;
	return 0;
}

static int git_parse_int(const char *value, int *ret)
{
	intmax_t tmp;
	if (!git_parse_signed(value, &tmp, maximum_signed_value_of_type(int)))
		return 0;
	*ret = tmp;
	return 1;
}

static int git_parse_int64(const char *value, int64_t *ret)
{
	intmax_t tmp;
	if (!git_parse_signed(value, &tmp, maximum_signed_value_of_type(int64_t)))
		return 0;
	*ret = tmp;
	return 1;
}

int git_parse_ulong(const char *value, unsigned long *ret)
{
	uintmax_t tmp;
	if (!git_parse_unsigned(value, &tmp, maximum_unsigned_value_of_type(long)))
		return 0;
	*ret = tmp;
	return 1;
}

static int git_parse_ssize_t(const char *value, ssize_t *ret)
{
	intmax_t tmp;
	if (!git_parse_signed(value, &tmp, maximum_signed_value_of_type(ssize_t)))
		return 0;
	*ret = tmp;
	return 1;
}

NORETURN
static void die_bad_number(const char *name, const char *value)
{
	const char * error_type = (errno == ERANGE)? _("out of range"):_("invalid unit");

	if (!value)
		value = "";

	if (!(cf && cf->name))
		die(_("bad numeric config value '%s' for '%s': %s"),
		    value, name, error_type);

	switch (cf->origin_type) {
	case CONFIG_ORIGIN_BLOB:
		die(_("bad numeric config value '%s' for '%s' in blob %s: %s"),
		    value, name, cf->name, error_type);
	case CONFIG_ORIGIN_FILE:
		die(_("bad numeric config value '%s' for '%s' in file %s: %s"),
		    value, name, cf->name, error_type);
	case CONFIG_ORIGIN_STDIN:
		die(_("bad numeric config value '%s' for '%s' in standard input: %s"),
		    value, name, error_type);
	case CONFIG_ORIGIN_SUBMODULE_BLOB:
		die(_("bad numeric config value '%s' for '%s' in submodule-blob %s: %s"),
		    value, name, cf->name, error_type);
	case CONFIG_ORIGIN_CMDLINE:
		die(_("bad numeric config value '%s' for '%s' in command line %s: %s"),
		    value, name, cf->name, error_type);
	default:
		die(_("bad numeric config value '%s' for '%s' in %s: %s"),
		    value, name, cf->name, error_type);
	}
}

int git_config_int(const char *name, const char *value)
{
	int ret;
	if (!git_parse_int(value, &ret))
		die_bad_number(name, value);
	return ret;
}

int64_t git_config_int64(const char *name, const char *value)
{
	int64_t ret;
	if (!git_parse_int64(value, &ret))
		die_bad_number(name, value);
	return ret;
}

unsigned long git_config_ulong(const char *name, const char *value)
{
	unsigned long ret;
	if (!git_parse_ulong(value, &ret))
		die_bad_number(name, value);
	return ret;
}

ssize_t git_config_ssize_t(const char *name, const char *value)
{
	ssize_t ret;
	if (!git_parse_ssize_t(value, &ret))
		die_bad_number(name, value);
	return ret;
}

static int git_parse_maybe_bool_text(const char *value)
{
	if (!value)
		return 1;
	if (!*value)
		return 0;
	if (!strcasecmp(value, "true")
	    || !strcasecmp(value, "yes")
	    || !strcasecmp(value, "on"))
		return 1;
	if (!strcasecmp(value, "false")
	    || !strcasecmp(value, "no")
	    || !strcasecmp(value, "off"))
		return 0;
	return -1;
}

int git_parse_maybe_bool(const char *value)
{
	int v = git_parse_maybe_bool_text(value);
	if (0 <= v)
		return v;
	if (git_parse_int(value, &v))
		return !!v;
	return -1;
}

int git_config_bool_or_int(const char *name, const char *value, int *is_bool)
{
	int v = git_parse_maybe_bool_text(value);
	if (0 <= v) {
		*is_bool = 1;
		return v;
	}
	*is_bool = 0;
	return git_config_int(name, value);
}

int git_config_bool(const char *name, const char *value)
{
	int discard;
	return !!git_config_bool_or_int(name, value, &discard);
}

int git_config_string(const char **dest, const char *var, const char *value)
{
	if (!value)
		return config_error_nonbool(var);
	*dest = xstrdup(value);
	return 0;
}

int git_config_pathname(const char **dest, const char *var, const char *value)
{
	if (!value)
		return config_error_nonbool(var);
	*dest = expand_user_path(value, 0);
	if (!*dest)
		die(_("failed to expand user dir in: '%s'"), value);
	return 0;
}

static int git_default_core_config(const char *var, const char *value)
{
	/* This needs a better name */
	if (!strcmp(var, "core.filemode")) {
		trust_executable_bit = git_config_bool(var, value);
		return 0;
	}
	if (!strcmp(var, "core.trustctime")) {
		trust_ctime = git_config_bool(var, value);
		return 0;
	}
	if (!strcmp(var, "core.checkstat")) {
		if (!strcasecmp(value, "default"))
			check_stat = 1;
		else if (!strcasecmp(value, "minimal"))
			check_stat = 0;
	}

	if (!strcmp(var, "core.quotepath")) {
		quote_path_fully = git_config_bool(var, value);
		return 0;
	}

	if (!strcmp(var, "core.symlinks")) {
		has_symlinks = git_config_bool(var, value);
		return 0;
	}

	if (!strcmp(var, "core.ignorecase")) {
		ignore_case = git_config_bool(var, value);
		return 0;
	}

	if (!strcmp(var, "core.attributesfile"))
		return git_config_pathname(&git_attributes_file, var, value);

	if (!strcmp(var, "core.hookspath"))
		return git_config_pathname(&git_hooks_path, var, value);

	if (!strcmp(var, "core.bare")) {
		is_bare_repository_cfg = git_config_bool(var, value);
		return 0;
	}

	if (!strcmp(var, "core.ignorestat")) {
		assume_unchanged = git_config_bool(var, value);
		return 0;
	}

	if (!strcmp(var, "core.prefersymlinkrefs")) {
		prefer_symlink_refs = git_config_bool(var, value);
		return 0;
	}

	if (!strcmp(var, "core.logallrefupdates")) {
		if (value && !strcasecmp(value, "always"))
			log_all_ref_updates = LOG_REFS_ALWAYS;
		else if (git_config_bool(var, value))
			log_all_ref_updates = LOG_REFS_NORMAL;
		else
			log_all_ref_updates = LOG_REFS_NONE;
		return 0;
	}

	if (!strcmp(var, "core.warnambiguousrefs")) {
		warn_ambiguous_refs = git_config_bool(var, value);
		return 0;
	}

	if (!strcmp(var, "core.abbrev")) {
		if (!value)
			return config_error_nonbool(var);
		if (!strcasecmp(value, "auto"))
			default_abbrev = -1;
		else {
			int abbrev = git_config_int(var, value);
			if (abbrev < minimum_abbrev || abbrev > 40)
				return error("abbrev length out of range: %d", abbrev);
			default_abbrev = abbrev;
		}
		return 0;
	}

	if (!strcmp(var, "core.disambiguate"))
		return set_disambiguate_hint_config(var, value);

	if (!strcmp(var, "core.loosecompression")) {
		int level = git_config_int(var, value);
		if (level == -1)
			level = Z_DEFAULT_COMPRESSION;
		else if (level < 0 || level > Z_BEST_COMPRESSION)
			die(_("bad zlib compression level %d"), level);
		zlib_compression_level = level;
		zlib_compression_seen = 1;
		return 0;
	}

	if (!strcmp(var, "core.compression")) {
		int level = git_config_int(var, value);
		if (level == -1)
			level = Z_DEFAULT_COMPRESSION;
		else if (level < 0 || level > Z_BEST_COMPRESSION)
			die(_("bad zlib compression level %d"), level);
		core_compression_level = level;
		core_compression_seen = 1;
		if (!zlib_compression_seen)
			zlib_compression_level = level;
		if (!pack_compression_seen)
			pack_compression_level = level;
		return 0;
	}

	if (!strcmp(var, "core.packedgitwindowsize")) {
		int pgsz_x2 = getpagesize() * 2;
		packed_git_window_size = git_config_ulong(var, value);

		/* This value must be multiple of (pagesize * 2) */
		packed_git_window_size /= pgsz_x2;
		if (packed_git_window_size < 1)
			packed_git_window_size = 1;
		packed_git_window_size *= pgsz_x2;
		return 0;
	}

	if (!strcmp(var, "core.bigfilethreshold")) {
		big_file_threshold = git_config_ulong(var, value);
		return 0;
	}

	if (!strcmp(var, "core.packedgitlimit")) {
		packed_git_limit = git_config_ulong(var, value);
		return 0;
	}

	if (!strcmp(var, "core.deltabasecachelimit")) {
		delta_base_cache_limit = git_config_ulong(var, value);
		return 0;
	}

	if (!strcmp(var, "core.autocrlf")) {
		if (value && !strcasecmp(value, "input")) {
			auto_crlf = AUTO_CRLF_INPUT;
			return 0;
		}
		auto_crlf = git_config_bool(var, value);
		return 0;
	}

	if (!strcmp(var, "core.safecrlf")) {
		if (value && !strcasecmp(value, "warn")) {
			safe_crlf = SAFE_CRLF_WARN;
			return 0;
		}
		safe_crlf = git_config_bool(var, value);
		return 0;
	}

	if (!strcmp(var, "core.eol")) {
		if (value && !strcasecmp(value, "lf"))
			core_eol = EOL_LF;
		else if (value && !strcasecmp(value, "crlf"))
			core_eol = EOL_CRLF;
		else if (value && !strcasecmp(value, "native"))
			core_eol = EOL_NATIVE;
		else
			core_eol = EOL_UNSET;
		return 0;
	}

	if (!strcmp(var, "core.notesref")) {
		notes_ref_name = xstrdup(value);
		return 0;
	}

	if (!strcmp(var, "core.editor"))
		return git_config_string(&editor_program, var, value);

	if (!strcmp(var, "core.commentchar")) {
		if (!value)
			return config_error_nonbool(var);
		else if (!strcasecmp(value, "auto"))
			auto_comment_line_char = 1;
		else if (value[0] && !value[1]) {
			comment_line_char = value[0];
			auto_comment_line_char = 0;
		} else
			return error("core.commentChar should only be one character");
		return 0;
	}

	if (!strcmp(var, "core.askpass"))
		return git_config_string(&askpass_program, var, value);

	if (!strcmp(var, "core.excludesfile"))
		return git_config_pathname(&excludes_file, var, value);

	if (!strcmp(var, "core.whitespace")) {
		if (!value)
			return config_error_nonbool(var);
		whitespace_rule_cfg = parse_whitespace_rule(value);
		return 0;
	}

	if (!strcmp(var, "core.fsyncobjectfiles")) {
		fsync_object_files = git_config_bool(var, value);
		return 0;
	}

	if (!strcmp(var, "core.preloadindex")) {
		core_preload_index = git_config_bool(var, value);
		return 0;
	}

	if (!strcmp(var, "core.createobject")) {
		if (!strcmp(value, "rename"))
			object_creation_mode = OBJECT_CREATION_USES_RENAMES;
		else if (!strcmp(value, "link"))
			object_creation_mode = OBJECT_CREATION_USES_HARDLINKS;
		else
			die(_("invalid mode for object creation: %s"), value);
		return 0;
	}

	if (!strcmp(var, "core.sparsecheckout")) {
		core_apply_sparse_checkout = git_config_bool(var, value);
		return 0;
	}

	if (!strcmp(var, "core.precomposeunicode")) {
		precomposed_unicode = git_config_bool(var, value);
		return 0;
	}

	if (!strcmp(var, "core.protecthfs")) {
		protect_hfs = git_config_bool(var, value);
		return 0;
	}

	if (!strcmp(var, "core.protectntfs")) {
		protect_ntfs = git_config_bool(var, value);
		return 0;
	}

	if (!strcmp(var, "core.hidedotfiles")) {
		if (value && !strcasecmp(value, "dotgitonly"))
			hide_dotfiles = HIDE_DOTFILES_DOTGITONLY;
		else
			hide_dotfiles = git_config_bool(var, value);
		return 0;
	}

	/* Add other config variables here and to Documentation/config.txt. */
	return 0;
}

static int git_default_i18n_config(const char *var, const char *value)
{
	if (!strcmp(var, "i18n.commitencoding"))
		return git_config_string(&git_commit_encoding, var, value);

	if (!strcmp(var, "i18n.logoutputencoding"))
		return git_config_string(&git_log_output_encoding, var, value);

	/* Add other config variables here and to Documentation/config.txt. */
	return 0;
}

static int git_default_branch_config(const char *var, const char *value)
{
	if (!strcmp(var, "branch.autosetupmerge")) {
		if (value && !strcasecmp(value, "always")) {
			git_branch_track = BRANCH_TRACK_ALWAYS;
			return 0;
		}
		git_branch_track = git_config_bool(var, value);
		return 0;
	}
	if (!strcmp(var, "branch.autosetuprebase")) {
		if (!value)
			return config_error_nonbool(var);
		else if (!strcmp(value, "never"))
			autorebase = AUTOREBASE_NEVER;
		else if (!strcmp(value, "local"))
			autorebase = AUTOREBASE_LOCAL;
		else if (!strcmp(value, "remote"))
			autorebase = AUTOREBASE_REMOTE;
		else if (!strcmp(value, "always"))
			autorebase = AUTOREBASE_ALWAYS;
		else
			return error("malformed value for %s", var);
		return 0;
	}

	/* Add other config variables here and to Documentation/config.txt. */
	return 0;
}

static int git_default_push_config(const char *var, const char *value)
{
	if (!strcmp(var, "push.default")) {
		if (!value)
			return config_error_nonbool(var);
		else if (!strcmp(value, "nothing"))
			push_default = PUSH_DEFAULT_NOTHING;
		else if (!strcmp(value, "matching"))
			push_default = PUSH_DEFAULT_MATCHING;
		else if (!strcmp(value, "simple"))
			push_default = PUSH_DEFAULT_SIMPLE;
		else if (!strcmp(value, "upstream"))
			push_default = PUSH_DEFAULT_UPSTREAM;
		else if (!strcmp(value, "tracking")) /* deprecated */
			push_default = PUSH_DEFAULT_UPSTREAM;
		else if (!strcmp(value, "current"))
			push_default = PUSH_DEFAULT_CURRENT;
		else {
			error("malformed value for %s: %s", var, value);
			return error("Must be one of nothing, matching, simple, "
				     "upstream or current.");
		}
		return 0;
	}

	/* Add other config variables here and to Documentation/config.txt. */
	return 0;
}

static int git_default_mailmap_config(const char *var, const char *value)
{
	if (!strcmp(var, "mailmap.file"))
		return git_config_pathname(&git_mailmap_file, var, value);
	if (!strcmp(var, "mailmap.blob"))
		return git_config_string(&git_mailmap_blob, var, value);

	/* Add other config variables here and to Documentation/config.txt. */
	return 0;
}

int git_default_config(const char *var, const char *value, void *dummy)
{
	if (starts_with(var, "core."))
		return git_default_core_config(var, value);

	if (starts_with(var, "user."))
		return git_ident_config(var, value, dummy);

	if (starts_with(var, "i18n."))
		return git_default_i18n_config(var, value);

	if (starts_with(var, "branch."))
		return git_default_branch_config(var, value);

	if (starts_with(var, "push."))
		return git_default_push_config(var, value);

	if (starts_with(var, "mailmap."))
		return git_default_mailmap_config(var, value);

	if (starts_with(var, "advice."))
		return git_default_advice_config(var, value);

	if (!strcmp(var, "pager.color") || !strcmp(var, "color.pager")) {
		pager_use_color = git_config_bool(var,value);
		return 0;
	}

	if (!strcmp(var, "pack.packsizelimit")) {
		pack_size_limit_cfg = git_config_ulong(var, value);
		return 0;
	}

	if (!strcmp(var, "pack.compression")) {
		int level = git_config_int(var, value);
		if (level == -1)
			level = Z_DEFAULT_COMPRESSION;
		else if (level < 0 || level > Z_BEST_COMPRESSION)
			die(_("bad pack compression level %d"), level);
		pack_compression_level = level;
		pack_compression_seen = 1;
		return 0;
	}

	/* Add other config variables here and to Documentation/config.txt. */
	return 0;
}

/*
 * All source specific fields in the union, die_on_error, name and the callbacks
 * fgetc, ungetc, ftell of top need to be initialized before calling
 * this function.
 */
static int do_config_from(struct config_source *top, config_fn_t fn, void *data)
{
	int ret;

	/* push config-file parsing state stack */
	top->prev = cf;
	top->linenr = 1;
	top->eof = 0;
	strbuf_init(&top->value, 1024);
	strbuf_init(&top->var, 1024);
	cf = top;

	ret = git_parse_source(fn, data);

	/* pop config-file parsing state stack */
	strbuf_release(&top->value);
	strbuf_release(&top->var);
	cf = top->prev;

	return ret;
}

static int do_config_from_file(config_fn_t fn,
		const enum config_origin_type origin_type,
		const char *name, const char *path, FILE *f,
		void *data)
{
	struct config_source top;

	top.u.file = f;
	top.origin_type = origin_type;
	top.name = name;
	top.path = path;
	top.die_on_error = 1;
	top.do_fgetc = config_file_fgetc;
	top.do_ungetc = config_file_ungetc;
	top.do_ftell = config_file_ftell;

	return do_config_from(&top, fn, data);
}

static int git_config_from_stdin(config_fn_t fn, void *data)
{
	return do_config_from_file(fn, CONFIG_ORIGIN_STDIN, "", NULL, stdin, data);
}

int git_config_from_file(config_fn_t fn, const char *filename, void *data)
{
	int ret = -1;
	FILE *f;

	f = fopen_or_warn(filename, "r");
	if (f) {
		flockfile(f);
		ret = do_config_from_file(fn, CONFIG_ORIGIN_FILE, filename, filename, f, data);
		funlockfile(f);
		fclose(f);
	}
	return ret;
}

int git_config_from_mem(config_fn_t fn, const enum config_origin_type origin_type,
			const char *name, const char *buf, size_t len, void *data)
{
	struct config_source top;

	top.u.buf.buf = buf;
	top.u.buf.len = len;
	top.u.buf.pos = 0;
	top.origin_type = origin_type;
	top.name = name;
	top.path = NULL;
	top.die_on_error = 0;
	top.do_fgetc = config_buf_fgetc;
	top.do_ungetc = config_buf_ungetc;
	top.do_ftell = config_buf_ftell;

	return do_config_from(&top, fn, data);
}

int git_config_from_blob_oid(config_fn_t fn,
			      const char *name,
			      const struct object_id *oid,
			      void *data)
{
	enum object_type type;
	char *buf;
	unsigned long size;
	int ret;

	buf = read_sha1_file(oid->hash, &type, &size);
	if (!buf)
		return error("unable to load config blob object '%s'", name);
	if (type != OBJ_BLOB) {
		free(buf);
		return error("reference '%s' does not point to a blob", name);
	}

	ret = git_config_from_mem(fn, CONFIG_ORIGIN_BLOB, name, buf, size, data);
	free(buf);

	return ret;
}

static int git_config_from_blob_ref(config_fn_t fn,
				    const char *name,
				    void *data)
{
	struct object_id oid;

	if (get_oid(name, &oid) < 0)
		return error("unable to resolve config blob '%s'", name);
	return git_config_from_blob_oid(fn, name, &oid, data);
}

const char *git_etc_gitconfig(void)
{
	static const char *system_wide;
	if (!system_wide)
		system_wide = system_path(ETC_GITCONFIG);
	return system_wide;
}

/*
 * Parse environment variable 'k' as a boolean (in various
 * possible spellings); if missing, use the default value 'def'.
 */
int git_env_bool(const char *k, int def)
{
	const char *v = getenv(k);
	return v ? git_config_bool(k, v) : def;
}

/*
 * Parse environment variable 'k' as ulong with possibly a unit
 * suffix; if missing, use the default value 'val'.
 */
unsigned long git_env_ulong(const char *k, unsigned long val)
{
	const char *v = getenv(k);
	if (v && !git_parse_ulong(v, &val))
		die("failed to parse %s", k);
	return val;
}

int git_config_system(void)
{
	return !git_env_bool("GIT_CONFIG_NOSYSTEM", 0);
}

static int do_git_config_sequence(const struct config_options *opts,
				  config_fn_t fn, void *data)
{
	int ret = 0;
	char *xdg_config = xdg_config_home("config");
	char *user_config = expand_user_path("~/.gitconfig", 0);
	char *repo_config;

	if (opts->commondir)
		repo_config = mkpathdup("%s/config", opts->commondir);
	else
		repo_config = NULL;

	current_parsing_scope = CONFIG_SCOPE_SYSTEM;
	if (git_config_system() && !access_or_die(git_etc_gitconfig(), R_OK, 0))
		ret += git_config_from_file(fn, git_etc_gitconfig(),
					    data);

	current_parsing_scope = CONFIG_SCOPE_GLOBAL;
	if (xdg_config && !access_or_die(xdg_config, R_OK, ACCESS_EACCES_OK))
		ret += git_config_from_file(fn, xdg_config, data);

	if (user_config && !access_or_die(user_config, R_OK, ACCESS_EACCES_OK))
		ret += git_config_from_file(fn, user_config, data);

	current_parsing_scope = CONFIG_SCOPE_REPO;
	if (repo_config && !access_or_die(repo_config, R_OK, 0))
		ret += git_config_from_file(fn, repo_config, data);

	current_parsing_scope = CONFIG_SCOPE_CMDLINE;
	if (git_config_from_parameters(fn, data) < 0)
		die(_("unable to parse command-line config"));

	current_parsing_scope = CONFIG_SCOPE_UNKNOWN;
	free(xdg_config);
	free(user_config);
	free(repo_config);
	return ret;
}

int config_with_options(config_fn_t fn, void *data,
			struct git_config_source *config_source,
			const struct config_options *opts)
{
	struct config_include_data inc = CONFIG_INCLUDE_INIT;

	if (opts->respect_includes) {
		inc.fn = fn;
		inc.data = data;
		inc.opts = opts;
		fn = git_config_include;
		data = &inc;
	}

	/*
	 * If we have a specific filename, use it. Otherwise, follow the
	 * regular lookup sequence.
	 */
	if (config_source && config_source->use_stdin)
		return git_config_from_stdin(fn, data);
	else if (config_source && config_source->file)
		return git_config_from_file(fn, config_source->file, data);
	else if (config_source && config_source->blob)
		return git_config_from_blob_ref(fn, config_source->blob, data);

	return do_git_config_sequence(opts, fn, data);
}

static void configset_iter(struct config_set *cs, config_fn_t fn, void *data)
{
	int i, value_index;
	struct string_list *values;
	struct config_set_element *entry;
	struct configset_list *list = &cs->list;

	for (i = 0; i < list->nr; i++) {
		entry = list->items[i].e;
		value_index = list->items[i].value_index;
		values = &entry->value_list;

		current_config_kvi = values->items[value_index].util;

		if (fn(entry->key, values->items[value_index].string, data) < 0)
			git_die_config_linenr(entry->key,
					      current_config_kvi->filename,
					      current_config_kvi->linenr);

		current_config_kvi = NULL;
	}
}

void read_early_config(config_fn_t cb, void *data)
{
	struct config_options opts = {0};
	struct strbuf commondir = STRBUF_INIT;
	struct strbuf gitdir = STRBUF_INIT;

	opts.respect_includes = 1;

	if (have_git_dir()) {
		opts.commondir = get_git_common_dir();
		opts.git_dir = get_git_dir();
	/*
	 * When setup_git_directory() was not yet asked to discover the
	 * GIT_DIR, we ask discover_git_directory() to figure out whether there
	 * is any repository config we should use (but unlike
	 * setup_git_directory_gently(), no global state is changed, most
	 * notably, the current working directory is still the same after the
	 * call).
	 */
	} else if (!discover_git_directory(&commondir, &gitdir)) {
		opts.commondir = commondir.buf;
		opts.git_dir = gitdir.buf;
	}

	config_with_options(cb, data, NULL, &opts);

	strbuf_release(&commondir);
	strbuf_release(&gitdir);
}

static struct config_set_element *configset_find_element(struct config_set *cs, const char *key)
{
	struct config_set_element k;
	struct config_set_element *found_entry;
	char *normalized_key;
	/*
	 * `key` may come from the user, so normalize it before using it
	 * for querying entries from the hashmap.
	 */
	if (git_config_parse_key(key, &normalized_key, NULL))
		return NULL;

	hashmap_entry_init(&k, strhash(normalized_key));
	k.key = normalized_key;
	found_entry = hashmap_get(&cs->config_hash, &k, NULL);
	free(normalized_key);
	return found_entry;
}

static int configset_add_value(struct config_set *cs, const char *key, const char *value)
{
	struct config_set_element *e;
	struct string_list_item *si;
	struct configset_list_item *l_item;
	struct key_value_info *kv_info = xmalloc(sizeof(*kv_info));

	e = configset_find_element(cs, key);
	/*
	 * Since the keys are being fed by git_config*() callback mechanism, they
	 * are already normalized. So simply add them without any further munging.
	 */
	if (!e) {
		e = xmalloc(sizeof(*e));
		hashmap_entry_init(e, strhash(key));
		e->key = xstrdup(key);
		string_list_init(&e->value_list, 1);
		hashmap_add(&cs->config_hash, e);
	}
	si = string_list_append_nodup(&e->value_list, xstrdup_or_null(value));

	ALLOC_GROW(cs->list.items, cs->list.nr + 1, cs->list.alloc);
	l_item = &cs->list.items[cs->list.nr++];
	l_item->e = e;
	l_item->value_index = e->value_list.nr - 1;

	if (!cf)
		die("BUG: configset_add_value has no source");
	if (cf->name) {
		kv_info->filename = strintern(cf->name);
		kv_info->linenr = cf->linenr;
		kv_info->origin_type = cf->origin_type;
	} else {
		/* for values read from `git_config_from_parameters()` */
		kv_info->filename = NULL;
		kv_info->linenr = -1;
		kv_info->origin_type = CONFIG_ORIGIN_CMDLINE;
	}
	kv_info->scope = current_parsing_scope;
	si->util = kv_info;

	return 0;
}

static int config_set_element_cmp(const void *unused_cmp_data,
				  const void *entry,
				  const void *entry_or_key,
				  const void *unused_keydata)
{
	const struct config_set_element *e1 = entry;
	const struct config_set_element *e2 = entry_or_key;

	return strcmp(e1->key, e2->key);
}

void git_configset_init(struct config_set *cs)
{
	hashmap_init(&cs->config_hash, config_set_element_cmp, NULL, 0);
	cs->hash_initialized = 1;
	cs->list.nr = 0;
	cs->list.alloc = 0;
	cs->list.items = NULL;
}

void git_configset_clear(struct config_set *cs)
{
	struct config_set_element *entry;
	struct hashmap_iter iter;
	if (!cs->hash_initialized)
		return;

	hashmap_iter_init(&cs->config_hash, &iter);
	while ((entry = hashmap_iter_next(&iter))) {
		free(entry->key);
		string_list_clear(&entry->value_list, 1);
	}
	hashmap_free(&cs->config_hash, 1);
	cs->hash_initialized = 0;
	free(cs->list.items);
	cs->list.nr = 0;
	cs->list.alloc = 0;
	cs->list.items = NULL;
}

static int config_set_callback(const char *key, const char *value, void *cb)
{
	struct config_set *cs = cb;
	configset_add_value(cs, key, value);
	return 0;
}

int git_configset_add_file(struct config_set *cs, const char *filename)
{
	return git_config_from_file(config_set_callback, filename, cs);
}

int git_configset_get_value(struct config_set *cs, const char *key, const char **value)
{
	const struct string_list *values = NULL;
	/*
	 * Follows "last one wins" semantic, i.e., if there are multiple matches for the
	 * queried key in the files of the configset, the value returned will be the last
	 * value in the value list for that key.
	 */
	values = git_configset_get_value_multi(cs, key);

	if (!values)
		return 1;
	assert(values->nr > 0);
	*value = values->items[values->nr - 1].string;
	return 0;
}

const struct string_list *git_configset_get_value_multi(struct config_set *cs, const char *key)
{
	struct config_set_element *e = configset_find_element(cs, key);
	return e ? &e->value_list : NULL;
}

int git_configset_get_string_const(struct config_set *cs, const char *key, const char **dest)
{
	const char *value;
	if (!git_configset_get_value(cs, key, &value))
		return git_config_string(dest, key, value);
	else
		return 1;
}

int git_configset_get_string(struct config_set *cs, const char *key, char **dest)
{
	return git_configset_get_string_const(cs, key, (const char **)dest);
}

int git_configset_get_int(struct config_set *cs, const char *key, int *dest)
{
	const char *value;
	if (!git_configset_get_value(cs, key, &value)) {
		*dest = git_config_int(key, value);
		return 0;
	} else
		return 1;
}

int git_configset_get_ulong(struct config_set *cs, const char *key, unsigned long *dest)
{
	const char *value;
	if (!git_configset_get_value(cs, key, &value)) {
		*dest = git_config_ulong(key, value);
		return 0;
	} else
		return 1;
}

int git_configset_get_bool(struct config_set *cs, const char *key, int *dest)
{
	const char *value;
	if (!git_configset_get_value(cs, key, &value)) {
		*dest = git_config_bool(key, value);
		return 0;
	} else
		return 1;
}

int git_configset_get_bool_or_int(struct config_set *cs, const char *key,
				int *is_bool, int *dest)
{
	const char *value;
	if (!git_configset_get_value(cs, key, &value)) {
		*dest = git_config_bool_or_int(key, value, is_bool);
		return 0;
	} else
		return 1;
}

int git_configset_get_maybe_bool(struct config_set *cs, const char *key, int *dest)
{
	const char *value;
	if (!git_configset_get_value(cs, key, &value)) {
		*dest = git_parse_maybe_bool(value);
		if (*dest == -1)
			return -1;
		return 0;
	} else
		return 1;
}

int git_configset_get_pathname(struct config_set *cs, const char *key, const char **dest)
{
	const char *value;
	if (!git_configset_get_value(cs, key, &value))
		return git_config_pathname(dest, key, value);
	else
		return 1;
}

/* Functions use to read configuration from a repository */
static void repo_read_config(struct repository *repo)
{
	struct config_options opts;

	opts.respect_includes = 1;
	opts.commondir = repo->commondir;
	opts.git_dir = repo->gitdir;

	if (!repo->config)
		repo->config = xcalloc(1, sizeof(struct config_set));
	else
		git_configset_clear(repo->config);

	git_configset_init(repo->config);

	if (config_with_options(config_set_callback, repo->config, NULL, &opts) < 0)
		/*
		 * config_with_options() normally returns only
		 * zero, as most errors are fatal, and
		 * non-fatal potential errors are guarded by "if"
		 * statements that are entered only when no error is
		 * possible.
		 *
		 * If we ever encounter a non-fatal error, it means
		 * something went really wrong and we should stop
		 * immediately.
		 */
		die(_("unknown error occurred while reading the configuration files"));
}

static void git_config_check_init(struct repository *repo)
{
	if (repo->config && repo->config->hash_initialized)
		return;
	repo_read_config(repo);
}

static void repo_config_clear(struct repository *repo)
{
	if (!repo->config || !repo->config->hash_initialized)
		return;
	git_configset_clear(repo->config);
}

void repo_config(struct repository *repo, config_fn_t fn, void *data)
{
	git_config_check_init(repo);
	configset_iter(repo->config, fn, data);
}

int repo_config_get_value(struct repository *repo,
			  const char *key, const char **value)
{
	git_config_check_init(repo);
	return git_configset_get_value(repo->config, key, value);
}

const struct string_list *repo_config_get_value_multi(struct repository *repo,
						      const char *key)
{
	git_config_check_init(repo);
	return git_configset_get_value_multi(repo->config, key);
}

int repo_config_get_string_const(struct repository *repo,
				 const char *key, const char **dest)
{
	int ret;
	git_config_check_init(repo);
	ret = git_configset_get_string_const(repo->config, key, dest);
	if (ret < 0)
		git_die_config(key, NULL);
	return ret;
}

int repo_config_get_string(struct repository *repo,
			   const char *key, char **dest)
{
	git_config_check_init(repo);
	return repo_config_get_string_const(repo, key, (const char **)dest);
}

int repo_config_get_int(struct repository *repo,
			const char *key, int *dest)
{
	git_config_check_init(repo);
	return git_configset_get_int(repo->config, key, dest);
}

int repo_config_get_ulong(struct repository *repo,
			  const char *key, unsigned long *dest)
{
	git_config_check_init(repo);
	return git_configset_get_ulong(repo->config, key, dest);
}

int repo_config_get_bool(struct repository *repo,
			 const char *key, int *dest)
{
	git_config_check_init(repo);
	return git_configset_get_bool(repo->config, key, dest);
}

int repo_config_get_bool_or_int(struct repository *repo,
				const char *key, int *is_bool, int *dest)
{
	git_config_check_init(repo);
	return git_configset_get_bool_or_int(repo->config, key, is_bool, dest);
}

int repo_config_get_maybe_bool(struct repository *repo,
			       const char *key, int *dest)
{
	git_config_check_init(repo);
	return git_configset_get_maybe_bool(repo->config, key, dest);
}

int repo_config_get_pathname(struct repository *repo,
			     const char *key, const char **dest)
{
	int ret;
	git_config_check_init(repo);
	ret = git_configset_get_pathname(repo->config, key, dest);
	if (ret < 0)
		git_die_config(key, NULL);
	return ret;
}

/* Functions used historically to read configuration from 'the_repository' */
void git_config(config_fn_t fn, void *data)
{
	repo_config(the_repository, fn, data);
}

void git_config_clear(void)
{
	repo_config_clear(the_repository);
}

int git_config_get_value(const char *key, const char **value)
{
	return repo_config_get_value(the_repository, key, value);
}

const struct string_list *git_config_get_value_multi(const char *key)
{
	return repo_config_get_value_multi(the_repository, key);
}

int git_config_get_string_const(const char *key, const char **dest)
{
	return repo_config_get_string_const(the_repository, key, dest);
}

int git_config_get_string(const char *key, char **dest)
{
	return repo_config_get_string(the_repository, key, dest);
}

int git_config_get_int(const char *key, int *dest)
{
	return repo_config_get_int(the_repository, key, dest);
}

int git_config_get_ulong(const char *key, unsigned long *dest)
{
	return repo_config_get_ulong(the_repository, key, dest);
}

int git_config_get_bool(const char *key, int *dest)
{
	return repo_config_get_bool(the_repository, key, dest);
}

int git_config_get_bool_or_int(const char *key, int *is_bool, int *dest)
{
	return repo_config_get_bool_or_int(the_repository, key, is_bool, dest);
}

int git_config_get_maybe_bool(const char *key, int *dest)
{
	return repo_config_get_maybe_bool(the_repository, key, dest);
}

int git_config_get_pathname(const char *key, const char **dest)
{
	return repo_config_get_pathname(the_repository, key, dest);
}

/*
 * Note: This function exists solely to maintain backward compatibility with
 * 'fetch' and 'update_clone' storing configuration in '.gitmodules' and should
 * NOT be used anywhere else.
 *
 * Runs the provided config function on the '.gitmodules' file found in the
 * working directory.
 */
void config_from_gitmodules(config_fn_t fn, void *data)
{
	if (the_repository->worktree) {
		char *file = repo_worktree_path(the_repository, GITMODULES_FILE);
		git_config_from_file(fn, file, data);
		free(file);
	}
}

int git_config_get_expiry(const char *key, const char **output)
{
	int ret = git_config_get_string_const(key, output);
	if (ret)
		return ret;
	if (strcmp(*output, "now")) {
		timestamp_t now = approxidate("now");
		if (approxidate(*output) >= now)
			git_die_config(key, _("Invalid %s: '%s'"), key, *output);
	}
	return ret;
}

int git_config_get_expiry_in_days(const char *key, timestamp_t *expiry, timestamp_t now)
{
	char *expiry_string;
	intmax_t days;
	timestamp_t when;

	if (git_config_get_string(key, &expiry_string))
		return 1; /* no such thing */

	if (git_parse_signed(expiry_string, &days, maximum_signed_value_of_type(int))) {
		const int scale = 86400;
		*expiry = now - days * scale;
		return 0;
	}

	if (!parse_expiry_date(expiry_string, &when)) {
		*expiry = when;
		return 0;
	}
	return -1; /* thing exists but cannot be parsed */
}

int git_config_get_untracked_cache(void)
{
	int val = -1;
	const char *v;

	/* Hack for test programs like test-dump-untracked-cache */
	if (ignore_untracked_cache_config)
		return -1;

	if (!git_config_get_maybe_bool("core.untrackedcache", &val))
		return val;

	if (!git_config_get_value("core.untrackedcache", &v)) {
		if (!strcasecmp(v, "keep"))
			return -1;

		error(_("unknown core.untrackedCache value '%s'; "
			"using 'keep' default value"), v);
		return -1;
	}

	return -1; /* default value */
}

int git_config_get_split_index(void)
{
	int val;

	if (!git_config_get_maybe_bool("core.splitindex", &val))
		return val;

	return -1; /* default value */
}

int git_config_get_max_percent_split_change(void)
{
	int val = -1;

	if (!git_config_get_int("splitindex.maxpercentchange", &val)) {
		if (0 <= val && val <= 100)
			return val;

		return error(_("splitIndex.maxPercentChange value '%d' "
			       "should be between 0 and 100"), val);
	}

	return -1; /* default value */
}

int git_config_get_fsmonitor(void)
{
	if (git_config_get_pathname("core.fsmonitor", &core_fsmonitor))
		core_fsmonitor = getenv("GIT_FSMONITOR_TEST");

	if (core_fsmonitor && !*core_fsmonitor)
		core_fsmonitor = NULL;

	if (core_fsmonitor)
		return 1;

	return 0;
}

NORETURN
void git_die_config_linenr(const char *key, const char *filename, int linenr)
{
	if (!filename)
		die(_("unable to parse '%s' from command-line config"), key);
	else
		die(_("bad config variable '%s' in file '%s' at line %d"),
		    key, filename, linenr);
}

NORETURN __attribute__((format(printf, 2, 3)))
void git_die_config(const char *key, const char *err, ...)
{
	const struct string_list *values;
	struct key_value_info *kv_info;

	if (err) {
		va_list params;
		va_start(params, err);
		vreportf("error: ", err, params);
		va_end(params);
	}
	values = git_config_get_value_multi(key);
	kv_info = values->items[values->nr - 1].util;
	git_die_config_linenr(key, kv_info->filename, kv_info->linenr);
}

/*
 * Find all the stuff for git_config_set() below.
 */

static struct {
	int baselen;
	char *key;
	int do_not_match;
	regex_t *value_regex;
	int multi_replace;
	size_t *offset;
	unsigned int offset_alloc;
	enum { START, SECTION_SEEN, SECTION_END_SEEN, KEY_SEEN } state;
	unsigned int seen;
} store;

static int matches(const char *key, const char *value)
{
	if (strcmp(key, store.key))
		return 0; /* not ours */
	if (!store.value_regex)
		return 1; /* always matches */
	if (store.value_regex == CONFIG_REGEX_NONE)
		return 0; /* never matches */

	return store.do_not_match ^
		(value && !regexec(store.value_regex, value, 0, NULL, 0));
}

static int store_aux(const char *key, const char *value, void *cb)
{
	const char *ep;
	size_t section_len;

	switch (store.state) {
	case KEY_SEEN:
		if (matches(key, value)) {
			if (store.seen == 1 && store.multi_replace == 0) {
				warning(_("%s has multiple values"), key);
			}

			ALLOC_GROW(store.offset, store.seen + 1,
				   store.offset_alloc);

			store.offset[store.seen] = cf->do_ftell(cf);
			store.seen++;
		}
		break;
	case SECTION_SEEN:
		/*
		 * What we are looking for is in store.key (both
		 * section and var), and its section part is baselen
		 * long.  We found key (again, both section and var).
		 * We would want to know if this key is in the same
		 * section as what we are looking for.  We already
		 * know we are in the same section as what should
		 * hold store.key.
		 */
		ep = strrchr(key, '.');
		section_len = ep - key;

		if ((section_len != store.baselen) ||
		    memcmp(key, store.key, section_len+1)) {
			store.state = SECTION_END_SEEN;
			break;
		}

		/*
		 * Do not increment matches: this is no match, but we
		 * just made sure we are in the desired section.
		 */
		ALLOC_GROW(store.offset, store.seen + 1,
			   store.offset_alloc);
		store.offset[store.seen] = cf->do_ftell(cf);
		/* fallthru */
	case SECTION_END_SEEN:
	case START:
		if (matches(key, value)) {
			ALLOC_GROW(store.offset, store.seen + 1,
				   store.offset_alloc);
			store.offset[store.seen] = cf->do_ftell(cf);
			store.state = KEY_SEEN;
			store.seen++;
		} else {
			if (strrchr(key, '.') - key == store.baselen &&
			      !strncmp(key, store.key, store.baselen)) {
					store.state = SECTION_SEEN;
					ALLOC_GROW(store.offset,
						   store.seen + 1,
						   store.offset_alloc);
					store.offset[store.seen] = cf->do_ftell(cf);
			}
		}
	}
	return 0;
}

static int write_error(const char *filename)
{
	error("failed to write new configuration file %s", filename);

	/* Same error code as "failed to rename". */
	return 4;
}

static struct strbuf store_create_section(const char *key)
{
	const char *dot;
	int i;
	struct strbuf sb = STRBUF_INIT;

	dot = memchr(key, '.', store.baselen);
	if (dot) {
		strbuf_addf(&sb, "[%.*s \"", (int)(dot - key), key);
		for (i = dot - key + 1; i < store.baselen; i++) {
			if (key[i] == '"' || key[i] == '\\')
				strbuf_addch(&sb, '\\');
			strbuf_addch(&sb, key[i]);
		}
		strbuf_addstr(&sb, "\"]\n");
	} else {
		strbuf_addf(&sb, "[%.*s]\n", store.baselen, key);
	}

	return sb;
}

static ssize_t write_section(int fd, const char *key)
{
	struct strbuf sb = store_create_section(key);
	ssize_t ret;

	ret = write_in_full(fd, sb.buf, sb.len) == sb.len;
	strbuf_release(&sb);

	return ret;
}

static ssize_t write_pair(int fd, const char *key, const char *value)
{
	int i;
	ssize_t ret;
	int length = strlen(key + store.baselen + 1);
	const char *quote = "";
	struct strbuf sb = STRBUF_INIT;

	/*
	 * Check to see if the value needs to be surrounded with a dq pair.
	 * Note that problematic characters are always backslash-quoted; this
	 * check is about not losing leading or trailing SP and strings that
	 * follow beginning-of-comment characters (i.e. ';' and '#') by the
	 * configuration parser.
	 */
	if (value[0] == ' ')
		quote = "\"";
	for (i = 0; value[i]; i++)
		if (value[i] == ';' || value[i] == '#')
			quote = "\"";
	if (i && value[i - 1] == ' ')
		quote = "\"";

	strbuf_addf(&sb, "\t%.*s = %s",
		    length, key + store.baselen + 1, quote);

	for (i = 0; value[i]; i++)
		switch (value[i]) {
		case '\n':
			strbuf_addstr(&sb, "\\n");
			break;
		case '\t':
			strbuf_addstr(&sb, "\\t");
			break;
		case '"':
		case '\\':
			strbuf_addch(&sb, '\\');
			/* fallthrough */
		default:
			strbuf_addch(&sb, value[i]);
			break;
		}
	strbuf_addf(&sb, "%s\n", quote);

	ret = write_in_full(fd, sb.buf, sb.len);
	strbuf_release(&sb);

	return ret;
}

static ssize_t find_beginning_of_line(const char *contents, size_t size,
	size_t offset_, int *found_bracket)
{
	size_t equal_offset = size, bracket_offset = size;
	ssize_t offset;

contline:
	for (offset = offset_-2; offset > 0
			&& contents[offset] != '\n'; offset--)
		switch (contents[offset]) {
			case '=': equal_offset = offset; break;
			case ']': bracket_offset = offset; break;
		}
	if (offset > 0 && contents[offset-1] == '\\') {
		offset_ = offset;
		goto contline;
	}
	if (bracket_offset < equal_offset) {
		*found_bracket = 1;
		offset = bracket_offset+1;
	} else
		offset++;

	return offset;
}

int git_config_set_in_file_gently(const char *config_filename,
				  const char *key, const char *value)
{
	return git_config_set_multivar_in_file_gently(config_filename, key, value, NULL, 0);
}

void git_config_set_in_file(const char *config_filename,
			    const char *key, const char *value)
{
	git_config_set_multivar_in_file(config_filename, key, value, NULL, 0);
}

int git_config_set_gently(const char *key, const char *value)
{
	return git_config_set_multivar_gently(key, value, NULL, 0);
}

void git_config_set(const char *key, const char *value)
{
	git_config_set_multivar(key, value, NULL, 0);
}

/*
 * If value==NULL, unset in (remove from) config,
 * if value_regex!=NULL, disregard key/value pairs where value does not match.
 * if value_regex==CONFIG_REGEX_NONE, do not match any existing values
 *     (only add a new one)
 * if multi_replace==0, nothing, or only one matching key/value is replaced,
 *     else all matching key/values (regardless how many) are removed,
 *     before the new pair is written.
 *
 * Returns 0 on success.
 *
 * This function does this:
 *
 * - it locks the config file by creating ".git/config.lock"
 *
 * - it then parses the config using store_aux() as validator to find
 *   the position on the key/value pair to replace. If it is to be unset,
 *   it must be found exactly once.
 *
 * - the config file is mmap()ed and the part before the match (if any) is
 *   written to the lock file, then the changed part and the rest.
 *
 * - the config file is removed and the lock file rename()d to it.
 *
 */
int git_config_set_multivar_in_file_gently(const char *config_filename,
					   const char *key, const char *value,
					   const char *value_regex,
					   int multi_replace)
{
	int fd = -1, in_fd = -1;
	int ret;
	struct lock_file lock = LOCK_INIT;
	char *filename_buf = NULL;
	char *contents = NULL;
	size_t contents_sz;

	/* parse-key returns negative; flip the sign to feed exit(3) */
	ret = 0 - git_config_parse_key(key, &store.key, &store.baselen);
	if (ret)
		goto out_free;

	store.multi_replace = multi_replace;

	if (!config_filename)
		config_filename = filename_buf = git_pathdup("config");

	/*
	 * The lock serves a purpose in addition to locking: the new
	 * contents of .git/config will be written into it.
	 */
	fd = hold_lock_file_for_update(&lock, config_filename, 0);
	if (fd < 0) {
		error_errno("could not lock config file %s", config_filename);
		free(store.key);
		ret = CONFIG_NO_LOCK;
		goto out_free;
	}

	/*
	 * If .git/config does not exist yet, write a minimal version.
	 */
	in_fd = open(config_filename, O_RDONLY);
	if ( in_fd < 0 ) {
		free(store.key);

		if ( ENOENT != errno ) {
			error_errno("opening %s", config_filename);
			ret = CONFIG_INVALID_FILE; /* same as "invalid config file" */
			goto out_free;
		}
		/* if nothing to unset, error out */
		if (value == NULL) {
			ret = CONFIG_NOTHING_SET;
			goto out_free;
		}

		store.key = (char *)key;
		if (write_section(fd, key) < 0 ||
		    write_pair(fd, key, value) < 0)
			goto write_err_out;
	} else {
		struct stat st;
		size_t copy_begin, copy_end;
		int i, new_line = 0;

		if (value_regex == NULL)
			store.value_regex = NULL;
		else if (value_regex == CONFIG_REGEX_NONE)
			store.value_regex = CONFIG_REGEX_NONE;
		else {
			if (value_regex[0] == '!') {
				store.do_not_match = 1;
				value_regex++;
			} else
				store.do_not_match = 0;

			store.value_regex = (regex_t*)xmalloc(sizeof(regex_t));
			if (regcomp(store.value_regex, value_regex,
					REG_EXTENDED)) {
				error("invalid pattern: %s", value_regex);
				free(store.value_regex);
				ret = CONFIG_INVALID_PATTERN;
				goto out_free;
			}
		}

		ALLOC_GROW(store.offset, 1, store.offset_alloc);
		store.offset[0] = 0;
		store.state = START;
		store.seen = 0;

		/*
		 * After this, store.offset will contain the *end* offset
		 * of the last match, or remain at 0 if no match was found.
		 * As a side effect, we make sure to transform only a valid
		 * existing config file.
		 */
		if (git_config_from_file(store_aux, config_filename, NULL)) {
			error("invalid config file %s", config_filename);
			free(store.key);
			if (store.value_regex != NULL &&
			    store.value_regex != CONFIG_REGEX_NONE) {
				regfree(store.value_regex);
				free(store.value_regex);
			}
			ret = CONFIG_INVALID_FILE;
			goto out_free;
		}

		free(store.key);
		if (store.value_regex != NULL &&
		    store.value_regex != CONFIG_REGEX_NONE) {
			regfree(store.value_regex);
			free(store.value_regex);
		}

		/* if nothing to unset, or too many matches, error out */
		if ((store.seen == 0 && value == NULL) ||
				(store.seen > 1 && multi_replace == 0)) {
			ret = CONFIG_NOTHING_SET;
			goto out_free;
		}

		if (fstat(in_fd, &st) == -1) {
			error_errno(_("fstat on %s failed"), config_filename);
			ret = CONFIG_INVALID_FILE;
			goto out_free;
		}

		contents_sz = xsize_t(st.st_size);
		contents = xmmap_gently(NULL, contents_sz, PROT_READ,
					MAP_PRIVATE, in_fd, 0);
		if (contents == MAP_FAILED) {
			if (errno == ENODEV && S_ISDIR(st.st_mode))
				errno = EISDIR;
			error_errno("unable to mmap '%s'", config_filename);
			ret = CONFIG_INVALID_FILE;
			contents = NULL;
			goto out_free;
		}
		close(in_fd);
		in_fd = -1;

		if (chmod(get_lock_file_path(&lock), st.st_mode & 07777) < 0) {
			error_errno("chmod on %s failed", get_lock_file_path(&lock));
			ret = CONFIG_NO_WRITE;
			goto out_free;
		}

		if (store.seen == 0)
			store.seen = 1;

		for (i = 0, copy_begin = 0; i < store.seen; i++) {
			if (store.offset[i] == 0) {
				store.offset[i] = copy_end = contents_sz;
			} else if (store.state != KEY_SEEN) {
				copy_end = store.offset[i];
			} else
				copy_end = find_beginning_of_line(
					contents, contents_sz,
					store.offset[i]-2, &new_line);

			if (copy_end > 0 && contents[copy_end-1] != '\n')
				new_line = 1;

			/* write the first part of the config */
			if (copy_end > copy_begin) {
				if (write_in_full(fd, contents + copy_begin,
						  copy_end - copy_begin) < 0)
					goto write_err_out;
				if (new_line &&
				    write_str_in_full(fd, "\n") < 0)
					goto write_err_out;
			}
			copy_begin = store.offset[i];
		}

		/* write the pair (value == NULL means unset) */
		if (value != NULL) {
			if (store.state == START) {
				if (write_section(fd, key) < 0)
					goto write_err_out;
			}
			if (write_pair(fd, key, value) < 0)
				goto write_err_out;
		}

		/* write the rest of the config */
		if (copy_begin < contents_sz)
			if (write_in_full(fd, contents + copy_begin,
					  contents_sz - copy_begin) < 0)
				goto write_err_out;

		munmap(contents, contents_sz);
		contents = NULL;
	}

	if (commit_lock_file(&lock) < 0) {
		error_errno("could not write config file %s", config_filename);
		ret = CONFIG_NO_WRITE;
		goto out_free;
	}

	ret = 0;

	/* Invalidate the config cache */
	git_config_clear();

out_free:
	rollback_lock_file(&lock);
	free(filename_buf);
	if (contents)
		munmap(contents, contents_sz);
	if (in_fd >= 0)
		close(in_fd);
	return ret;

write_err_out:
	ret = write_error(get_lock_file_path(&lock));
	goto out_free;

}

void git_config_set_multivar_in_file(const char *config_filename,
				     const char *key, const char *value,
				     const char *value_regex, int multi_replace)
{
	if (!git_config_set_multivar_in_file_gently(config_filename, key, value,
						    value_regex, multi_replace))
		return;
	if (value)
		die(_("could not set '%s' to '%s'"), key, value);
	else
		die(_("could not unset '%s'"), key);
}

int git_config_set_multivar_gently(const char *key, const char *value,
				   const char *value_regex, int multi_replace)
{
	return git_config_set_multivar_in_file_gently(NULL, key, value, value_regex,
						      multi_replace);
}

void git_config_set_multivar(const char *key, const char *value,
			     const char *value_regex, int multi_replace)
{
	git_config_set_multivar_in_file(NULL, key, value, value_regex,
					multi_replace);
}

static int section_name_match (const char *buf, const char *name)
{
	int i = 0, j = 0, dot = 0;
	if (buf[i] != '[')
		return 0;
	for (i = 1; buf[i] && buf[i] != ']'; i++) {
		if (!dot && isspace(buf[i])) {
			dot = 1;
			if (name[j++] != '.')
				break;
			for (i++; isspace(buf[i]); i++)
				; /* do nothing */
			if (buf[i] != '"')
				break;
			continue;
		}
		if (buf[i] == '\\' && dot)
			i++;
		else if (buf[i] == '"' && dot) {
			for (i++; isspace(buf[i]); i++)
				; /* do_nothing */
			break;
		}
		if (buf[i] != name[j++])
			break;
	}
	if (buf[i] == ']' && name[j] == 0) {
		/*
		 * We match, now just find the right length offset by
		 * gobbling up any whitespace after it, as well
		 */
		i++;
		for (; buf[i] && isspace(buf[i]); i++)
			; /* do nothing */
		return i;
	}
	return 0;
}

static int section_name_is_ok(const char *name)
{
	/* Empty section names are bogus. */
	if (!*name)
		return 0;

	/*
	 * Before a dot, we must be alphanumeric or dash. After the first dot,
	 * anything goes, so we can stop checking.
	 */
	for (; *name && *name != '.'; name++)
		if (*name != '-' && !isalnum(*name))
			return 0;
	return 1;
}

/* if new_name == NULL, the section is removed instead */
static int git_config_copy_or_rename_section_in_file(const char *config_filename,
				      const char *old_name, const char *new_name, int copy)
{
	int ret = 0, remove = 0;
	char *filename_buf = NULL;
	struct lock_file lock = LOCK_INIT;
	int out_fd;
	char buf[1024];
	FILE *config_file = NULL;
	struct stat st;
	struct strbuf copystr = STRBUF_INIT;

	if (new_name && !section_name_is_ok(new_name)) {
		ret = error("invalid section name: %s", new_name);
		goto out_no_rollback;
	}

	if (!config_filename)
		config_filename = filename_buf = git_pathdup("config");

	out_fd = hold_lock_file_for_update(&lock, config_filename, 0);
	if (out_fd < 0) {
		ret = error("could not lock config file %s", config_filename);
		goto out;
	}

	if (!(config_file = fopen(config_filename, "rb"))) {
		ret = warn_on_fopen_errors(config_filename);
		if (ret)
			goto out;
		/* no config file means nothing to rename, no error */
		goto commit_and_out;
	}

	if (fstat(fileno(config_file), &st) == -1) {
		ret = error_errno(_("fstat on %s failed"), config_filename);
		goto out;
	}

	if (chmod(get_lock_file_path(&lock), st.st_mode & 07777) < 0) {
		ret = error_errno("chmod on %s failed",
				  get_lock_file_path(&lock));
		goto out;
	}

	while (fgets(buf, sizeof(buf), config_file)) {
		int i;
		int length;
		int is_section = 0;
		char *output = buf;
		for (i = 0; buf[i] && isspace(buf[i]); i++)
			; /* do nothing */
		if (buf[i] == '[') {
			/* it's a section */
			int offset;
			is_section = 1;

			/*
			 * When encountering a new section under -c we
			 * need to flush out any section we're already
			 * coping and begin anew. There might be
			 * multiple [branch "$name"] sections.
			 */
			if (copystr.len > 0) {
<<<<<<< HEAD
				if (write_in_full(out_fd, copystr.buf, copystr.len) != copystr.len) {
					ret = write_error(get_lock_file_path(&lock));
=======
				if (write_in_full(out_fd, copystr.buf, copystr.len) < 0) {
					ret = write_error(get_lock_file_path(lock));
>>>>>>> c5e3bc6e
					goto out;
				}
				strbuf_reset(&copystr);
			}

			offset = section_name_match(&buf[i], old_name);
			if (offset > 0) {
				ret++;
				if (new_name == NULL) {
					remove = 1;
					continue;
				}
				store.baselen = strlen(new_name);
				if (!copy) {
					if (write_section(out_fd, new_name) < 0) {
						ret = write_error(get_lock_file_path(&lock));
						goto out;
					}
					/*
					 * We wrote out the new section, with
					 * a newline, now skip the old
					 * section's length
					 */
					output += offset + i;
					if (strlen(output) > 0) {
						/*
						 * More content means there's
						 * a declaration to put on the
						 * next line; indent with a
						 * tab
						 */
						output -= 1;
						output[0] = '\t';
					}
				} else {
					copystr = store_create_section(new_name);
				}
			}
			remove = 0;
		}
		if (remove)
			continue;
		length = strlen(output);

		if (!is_section && copystr.len > 0) {
			strbuf_add(&copystr, output, length);
		}

		if (write_in_full(out_fd, output, length) < 0) {
			ret = write_error(get_lock_file_path(&lock));
			goto out;
		}
	}

	/*
	 * Copy a trailing section at the end of the config, won't be
	 * flushed by the usual "flush because we have a new section
	 * logic in the loop above.
	 */
	if (copystr.len > 0) {
<<<<<<< HEAD
		if (write_in_full(out_fd, copystr.buf, copystr.len) != copystr.len) {
			ret = write_error(get_lock_file_path(&lock));
=======
		if (write_in_full(out_fd, copystr.buf, copystr.len) < 0) {
			ret = write_error(get_lock_file_path(lock));
>>>>>>> c5e3bc6e
			goto out;
		}
		strbuf_reset(&copystr);
	}

	fclose(config_file);
	config_file = NULL;
commit_and_out:
	if (commit_lock_file(&lock) < 0)
		ret = error_errno("could not write config file %s",
				  config_filename);
out:
	if (config_file)
		fclose(config_file);
	rollback_lock_file(&lock);
out_no_rollback:
	free(filename_buf);
	return ret;
}

int git_config_rename_section_in_file(const char *config_filename,
				      const char *old_name, const char *new_name)
{
	return git_config_copy_or_rename_section_in_file(config_filename,
					 old_name, new_name, 0);
}

int git_config_rename_section(const char *old_name, const char *new_name)
{
	return git_config_rename_section_in_file(NULL, old_name, new_name);
}

int git_config_copy_section_in_file(const char *config_filename,
				      const char *old_name, const char *new_name)
{
	return git_config_copy_or_rename_section_in_file(config_filename,
					 old_name, new_name, 1);
}

int git_config_copy_section(const char *old_name, const char *new_name)
{
	return git_config_copy_section_in_file(NULL, old_name, new_name);
}

/*
 * Call this to report error for your variable that should not
 * get a boolean value (i.e. "[my] var" means "true").
 */
#undef config_error_nonbool
int config_error_nonbool(const char *var)
{
	return error("missing value for '%s'", var);
}

int parse_config_key(const char *var,
		     const char *section,
		     const char **subsection, int *subsection_len,
		     const char **key)
{
	const char *dot;

	/* Does it start with "section." ? */
	if (!skip_prefix(var, section, &var) || *var != '.')
		return -1;

	/*
	 * Find the key; we don't know yet if we have a subsection, but we must
	 * parse backwards from the end, since the subsection may have dots in
	 * it, too.
	 */
	dot = strrchr(var, '.');
	*key = dot + 1;

	/* Did we have a subsection at all? */
	if (dot == var) {
		if (subsection) {
			*subsection = NULL;
			*subsection_len = 0;
		}
	}
	else {
		if (!subsection)
			return -1;
		*subsection = var + 1;
		*subsection_len = dot - *subsection;
	}

	return 0;
}

const char *current_config_origin_type(void)
{
	int type;
	if (current_config_kvi)
		type = current_config_kvi->origin_type;
	else if(cf)
		type = cf->origin_type;
	else
		die("BUG: current_config_origin_type called outside config callback");

	switch (type) {
	case CONFIG_ORIGIN_BLOB:
		return "blob";
	case CONFIG_ORIGIN_FILE:
		return "file";
	case CONFIG_ORIGIN_STDIN:
		return "standard input";
	case CONFIG_ORIGIN_SUBMODULE_BLOB:
		return "submodule-blob";
	case CONFIG_ORIGIN_CMDLINE:
		return "command line";
	default:
		die("BUG: unknown config origin type");
	}
}

const char *current_config_name(void)
{
	const char *name;
	if (current_config_kvi)
		name = current_config_kvi->filename;
	else if (cf)
		name = cf->name;
	else
		die("BUG: current_config_name called outside config callback");
	return name ? name : "";
}

enum config_scope current_config_scope(void)
{
	if (current_config_kvi)
		return current_config_kvi->scope;
	else
		return current_parsing_scope;
}<|MERGE_RESOLUTION|>--- conflicted
+++ resolved
@@ -2824,13 +2824,8 @@
 			 * multiple [branch "$name"] sections.
 			 */
 			if (copystr.len > 0) {
-<<<<<<< HEAD
-				if (write_in_full(out_fd, copystr.buf, copystr.len) != copystr.len) {
+				if (write_in_full(out_fd, copystr.buf, copystr.len) < 0) {
 					ret = write_error(get_lock_file_path(&lock));
-=======
-				if (write_in_full(out_fd, copystr.buf, copystr.len) < 0) {
-					ret = write_error(get_lock_file_path(lock));
->>>>>>> c5e3bc6e
 					goto out;
 				}
 				strbuf_reset(&copystr);
@@ -2891,13 +2886,8 @@
 	 * logic in the loop above.
 	 */
 	if (copystr.len > 0) {
-<<<<<<< HEAD
-		if (write_in_full(out_fd, copystr.buf, copystr.len) != copystr.len) {
+		if (write_in_full(out_fd, copystr.buf, copystr.len) < 0) {
 			ret = write_error(get_lock_file_path(&lock));
-=======
-		if (write_in_full(out_fd, copystr.buf, copystr.len) < 0) {
-			ret = write_error(get_lock_file_path(lock));
->>>>>>> c5e3bc6e
 			goto out;
 		}
 		strbuf_reset(&copystr);
