#include "git-compat-util.h"
#include "config.h"
#include "lockfile.h"
#include "pack.h"
#include "packfile.h"
#include "commit.h"
#include "object.h"
#include "refs.h"
#include "revision.h"
#include "sha1-lookup.h"
#include "commit-graph.h"
#include "object-store.h"
#include "alloc.h"
#include "hashmap.h"
#include "replace-object.h"
#include "progress.h"
#include "bloom.h"
#include "commit-slab.h"
#include "shallow.h"

void git_test_write_commit_graph_or_die(void)
{
	int flags = 0;
	if (!git_env_bool(GIT_TEST_COMMIT_GRAPH, 0))
		return;

	if (git_env_bool(GIT_TEST_COMMIT_GRAPH_CHANGED_PATHS, 0))
		flags = COMMIT_GRAPH_WRITE_BLOOM_FILTERS;

	if (write_commit_graph_reachable(the_repository->objects->odb,
					 flags, NULL))
		die("failed to write commit-graph under GIT_TEST_COMMIT_GRAPH");
}

#define GRAPH_SIGNATURE 0x43475048 /* "CGPH" */
#define GRAPH_CHUNKID_OIDFANOUT 0x4f494446 /* "OIDF" */
#define GRAPH_CHUNKID_OIDLOOKUP 0x4f49444c /* "OIDL" */
#define GRAPH_CHUNKID_DATA 0x43444154 /* "CDAT" */
#define GRAPH_CHUNKID_EXTRAEDGES 0x45444745 /* "EDGE" */
#define GRAPH_CHUNKID_BLOOMINDEXES 0x42494458 /* "BIDX" */
#define GRAPH_CHUNKID_BLOOMDATA 0x42444154 /* "BDAT" */
#define GRAPH_CHUNKID_BASE 0x42415345 /* "BASE" */
#define MAX_NUM_CHUNKS 7

#define GRAPH_DATA_WIDTH (the_hash_algo->rawsz + 16)

#define GRAPH_VERSION_1 0x1
#define GRAPH_VERSION GRAPH_VERSION_1

#define GRAPH_EXTRA_EDGES_NEEDED 0x80000000
#define GRAPH_EDGE_LAST_MASK 0x7fffffff
#define GRAPH_PARENT_NONE 0x70000000

#define GRAPH_LAST_EDGE 0x80000000

#define GRAPH_HEADER_SIZE 8
#define GRAPH_FANOUT_SIZE (4 * 256)
#define GRAPH_CHUNKLOOKUP_WIDTH 12
#define GRAPH_MIN_SIZE (GRAPH_HEADER_SIZE + 4 * GRAPH_CHUNKLOOKUP_WIDTH \
			+ GRAPH_FANOUT_SIZE + the_hash_algo->rawsz)

/* Remember to update object flag allocation in object.h */
#define REACHABLE       (1u<<15)

/* Keep track of the order in which commits are added to our list. */
define_commit_slab(commit_pos, int);
static struct commit_pos commit_pos = COMMIT_SLAB_INIT(1, commit_pos);

static void set_commit_pos(struct repository *r, const struct object_id *oid)
{
	static int32_t max_pos;
	struct commit *commit = lookup_commit(r, oid);

	if (!commit)
		return; /* should never happen, but be lenient */

	*commit_pos_at(&commit_pos, commit) = max_pos++;
}

static int commit_pos_cmp(const void *va, const void *vb)
{
	const struct commit *a = *(const struct commit **)va;
	const struct commit *b = *(const struct commit **)vb;
	return commit_pos_at(&commit_pos, a) -
	       commit_pos_at(&commit_pos, b);
}

define_commit_slab(commit_graph_data_slab, struct commit_graph_data);
static struct commit_graph_data_slab commit_graph_data_slab =
	COMMIT_SLAB_INIT(1, commit_graph_data_slab);

uint32_t commit_graph_position(const struct commit *c)
{
	struct commit_graph_data *data =
		commit_graph_data_slab_peek(&commit_graph_data_slab, c);

	return data ? data->graph_pos : COMMIT_NOT_FROM_GRAPH;
}

uint32_t commit_graph_generation(const struct commit *c)
{
	struct commit_graph_data *data =
		commit_graph_data_slab_peek(&commit_graph_data_slab, c);

	if (!data)
		return GENERATION_NUMBER_INFINITY;
	else if (data->graph_pos == COMMIT_NOT_FROM_GRAPH)
		return GENERATION_NUMBER_INFINITY;

	return data->generation;
}

static struct commit_graph_data *commit_graph_data_at(const struct commit *c)
{
	unsigned int i, nth_slab;
	struct commit_graph_data *data =
		commit_graph_data_slab_peek(&commit_graph_data_slab, c);

	if (data)
		return data;

	nth_slab = c->index / commit_graph_data_slab.slab_size;
	data = commit_graph_data_slab_at(&commit_graph_data_slab, c);

	/*
	 * commit-slab initializes elements with zero, overwrite this with
	 * COMMIT_NOT_FROM_GRAPH for graph_pos.
	 *
	 * We avoid initializing generation with checking if graph position
	 * is not COMMIT_NOT_FROM_GRAPH.
	 */
	for (i = 0; i < commit_graph_data_slab.slab_size; i++) {
		commit_graph_data_slab.slab[nth_slab][i].graph_pos =
			COMMIT_NOT_FROM_GRAPH;
	}

	return data;
}

static int commit_gen_cmp(const void *va, const void *vb)
{
	const struct commit *a = *(const struct commit **)va;
	const struct commit *b = *(const struct commit **)vb;

	uint32_t generation_a = commit_graph_generation(a);
	uint32_t generation_b = commit_graph_generation(b);
	/* lower generation commits first */
	if (generation_a < generation_b)
		return -1;
	else if (generation_a > generation_b)
		return 1;

	/* use date as a heuristic when generations are equal */
	if (a->date < b->date)
		return -1;
	else if (a->date > b->date)
		return 1;
	return 0;
}

char *get_commit_graph_filename(struct object_directory *obj_dir)
{
	return xstrfmt("%s/info/commit-graph", obj_dir->path);
}

static char *get_split_graph_filename(struct object_directory *odb,
				      const char *oid_hex)
{
	return xstrfmt("%s/info/commit-graphs/graph-%s.graph", odb->path,
		       oid_hex);
}

static char *get_chain_filename(struct object_directory *odb)
{
	return xstrfmt("%s/info/commit-graphs/commit-graph-chain", odb->path);
}

static uint8_t oid_version(void)
{
	return 1;
}

static struct commit_graph *alloc_commit_graph(void)
{
	struct commit_graph *g = xcalloc(1, sizeof(*g));

	return g;
}

extern int read_replace_refs;

static int commit_graph_compatible(struct repository *r)
{
	if (!r->gitdir)
		return 0;

	if (read_replace_refs) {
		prepare_replace_object(r);
		if (hashmap_get_size(&r->objects->replace_map->map))
			return 0;
	}

	prepare_commit_graft(r);
	if (r->parsed_objects &&
	    (r->parsed_objects->grafts_nr || r->parsed_objects->substituted_parent))
		return 0;
	if (is_repository_shallow(r))
		return 0;

	return 1;
}

int open_commit_graph(const char *graph_file, int *fd, struct stat *st)
{
	*fd = git_open(graph_file);
	if (*fd < 0)
		return 0;
	if (fstat(*fd, st)) {
		close(*fd);
		return 0;
	}
	return 1;
}

struct commit_graph *load_commit_graph_one_fd_st(int fd, struct stat *st,
						 struct object_directory *odb)
{
	void *graph_map;
	size_t graph_size;
	struct commit_graph *ret;

	graph_size = xsize_t(st->st_size);

	if (graph_size < GRAPH_MIN_SIZE) {
		close(fd);
		error(_("commit-graph file is too small"));
		return NULL;
	}
	graph_map = xmmap(NULL, graph_size, PROT_READ, MAP_PRIVATE, fd, 0);
	close(fd);
	ret = parse_commit_graph(graph_map, graph_size);

	if (ret)
		ret->odb = odb;
	else
		munmap(graph_map, graph_size);

	return ret;
}

static int verify_commit_graph_lite(struct commit_graph *g)
{
	/*
	 * Basic validation shared between parse_commit_graph()
	 * which'll be called every time the graph is used, and the
	 * much more expensive verify_commit_graph() used by
	 * "commit-graph verify".
	 *
	 * There should only be very basic checks here to ensure that
	 * we don't e.g. segfault in fill_commit_in_graph(), but
	 * because this is a very hot codepath nothing that e.g. loops
	 * over g->num_commits, or runs a checksum on the commit-graph
	 * itself.
	 */
	if (!g->chunk_oid_fanout) {
		error("commit-graph is missing the OID Fanout chunk");
		return 1;
	}
	if (!g->chunk_oid_lookup) {
		error("commit-graph is missing the OID Lookup chunk");
		return 1;
	}
	if (!g->chunk_commit_data) {
		error("commit-graph is missing the Commit Data chunk");
		return 1;
	}

	return 0;
}

struct commit_graph *parse_commit_graph(void *graph_map, size_t graph_size)
{
	const unsigned char *data, *chunk_lookup;
	uint32_t i;
	struct commit_graph *graph;
	uint64_t next_chunk_offset;
	uint32_t graph_signature;
	unsigned char graph_version, hash_version;

	if (!graph_map)
		return NULL;

	if (graph_size < GRAPH_MIN_SIZE)
		return NULL;

	data = (const unsigned char *)graph_map;

	graph_signature = get_be32(data);
	if (graph_signature != GRAPH_SIGNATURE) {
		error(_("commit-graph signature %X does not match signature %X"),
		      graph_signature, GRAPH_SIGNATURE);
		return NULL;
	}

	graph_version = *(unsigned char*)(data + 4);
	if (graph_version != GRAPH_VERSION) {
		error(_("commit-graph version %X does not match version %X"),
		      graph_version, GRAPH_VERSION);
		return NULL;
	}

	hash_version = *(unsigned char*)(data + 5);
	if (hash_version != oid_version()) {
		error(_("commit-graph hash version %X does not match version %X"),
		      hash_version, oid_version());
		return NULL;
	}

	graph = alloc_commit_graph();

	graph->hash_len = the_hash_algo->rawsz;
	graph->num_chunks = *(unsigned char*)(data + 6);
	graph->data = graph_map;
	graph->data_len = graph_size;

	if (graph_size < GRAPH_HEADER_SIZE +
			 (graph->num_chunks + 1) * GRAPH_CHUNKLOOKUP_WIDTH +
			 GRAPH_FANOUT_SIZE + the_hash_algo->rawsz) {
		error(_("commit-graph file is too small to hold %u chunks"),
		      graph->num_chunks);
		free(graph);
		return NULL;
	}

	chunk_lookup = data + 8;
	next_chunk_offset = get_be64(chunk_lookup + 4);
	for (i = 0; i < graph->num_chunks; i++) {
		uint32_t chunk_id;
		uint64_t chunk_offset = next_chunk_offset;
		int chunk_repeated = 0;

<<<<<<< HEAD
		if (data + graph_size - chunk_lookup <
		    GRAPH_CHUNKLOOKUP_WIDTH) {
			error(_("commit-graph chunk lookup table entry missing; file may be incomplete"));
			goto free_and_return;
		}

=======
>>>>>>> 7fbfe07a
		chunk_id = get_be32(chunk_lookup + 0);

		chunk_lookup += GRAPH_CHUNKLOOKUP_WIDTH;
		next_chunk_offset = get_be64(chunk_lookup + 4);

		if (chunk_offset > graph_size - the_hash_algo->rawsz) {
			error(_("commit-graph improper chunk offset %08x%08x"), (uint32_t)(chunk_offset >> 32),
			      (uint32_t)chunk_offset);
			goto free_and_return;
		}

		switch (chunk_id) {
		case GRAPH_CHUNKID_OIDFANOUT:
			if (graph->chunk_oid_fanout)
				chunk_repeated = 1;
			else
				graph->chunk_oid_fanout = (uint32_t*)(data + chunk_offset);
			break;

		case GRAPH_CHUNKID_OIDLOOKUP:
			if (graph->chunk_oid_lookup)
				chunk_repeated = 1;
			else {
				graph->chunk_oid_lookup = data + chunk_offset;
				graph->num_commits = (next_chunk_offset - chunk_offset)
						     / graph->hash_len;
			}
			break;

		case GRAPH_CHUNKID_DATA:
			if (graph->chunk_commit_data)
				chunk_repeated = 1;
			else
				graph->chunk_commit_data = data + chunk_offset;
			break;

		case GRAPH_CHUNKID_EXTRAEDGES:
			if (graph->chunk_extra_edges)
				chunk_repeated = 1;
			else
				graph->chunk_extra_edges = data + chunk_offset;
			break;

		case GRAPH_CHUNKID_BASE:
			if (graph->chunk_base_graphs)
				chunk_repeated = 1;
			else
				graph->chunk_base_graphs = data + chunk_offset;
			break;

		case GRAPH_CHUNKID_BLOOMINDEXES:
			if (graph->chunk_bloom_indexes)
				chunk_repeated = 1;
			else
				graph->chunk_bloom_indexes = data + chunk_offset;
			break;

		case GRAPH_CHUNKID_BLOOMDATA:
			if (graph->chunk_bloom_data)
				chunk_repeated = 1;
			else {
				uint32_t hash_version;
				graph->chunk_bloom_data = data + chunk_offset;
				hash_version = get_be32(data + chunk_offset);

				if (hash_version != 1)
					break;

				graph->bloom_filter_settings = xmalloc(sizeof(struct bloom_filter_settings));
				graph->bloom_filter_settings->hash_version = hash_version;
				graph->bloom_filter_settings->num_hashes = get_be32(data + chunk_offset + 4);
				graph->bloom_filter_settings->bits_per_entry = get_be32(data + chunk_offset + 8);
			}
			break;
		}

		if (chunk_repeated) {
			error(_("commit-graph chunk id %08x appears multiple times"), chunk_id);
			goto free_and_return;
		}
	}

	if (graph->chunk_bloom_indexes && graph->chunk_bloom_data) {
		init_bloom_filters();
	} else {
		/* We need both the bloom chunks to exist together. Else ignore the data */
		graph->chunk_bloom_indexes = NULL;
		graph->chunk_bloom_data = NULL;
		FREE_AND_NULL(graph->bloom_filter_settings);
	}

	hashcpy(graph->oid.hash, graph->data + graph->data_len - graph->hash_len);

	if (verify_commit_graph_lite(graph))
		goto free_and_return;

	return graph;

free_and_return:
	free(graph->bloom_filter_settings);
	free(graph);
	return NULL;
}

static struct commit_graph *load_commit_graph_one(const char *graph_file,
						  struct object_directory *odb)
{

	struct stat st;
	int fd;
	struct commit_graph *g;
	int open_ok = open_commit_graph(graph_file, &fd, &st);

	if (!open_ok)
		return NULL;

	g = load_commit_graph_one_fd_st(fd, &st, odb);

	if (g)
		g->filename = xstrdup(graph_file);

	return g;
}

static struct commit_graph *load_commit_graph_v1(struct repository *r,
						 struct object_directory *odb)
{
	char *graph_name = get_commit_graph_filename(odb);
	struct commit_graph *g = load_commit_graph_one(graph_name, odb);
	free(graph_name);

	return g;
}

static int add_graph_to_chain(struct commit_graph *g,
			      struct commit_graph *chain,
			      struct object_id *oids,
			      int n)
{
	struct commit_graph *cur_g = chain;

	if (n && !g->chunk_base_graphs) {
		warning(_("commit-graph has no base graphs chunk"));
		return 0;
	}

	while (n) {
		n--;

		if (!cur_g ||
		    !oideq(&oids[n], &cur_g->oid) ||
		    !hasheq(oids[n].hash, g->chunk_base_graphs + g->hash_len * n)) {
			warning(_("commit-graph chain does not match"));
			return 0;
		}

		cur_g = cur_g->base_graph;
	}

	g->base_graph = chain;

	if (chain)
		g->num_commits_in_base = chain->num_commits + chain->num_commits_in_base;

	return 1;
}

static struct commit_graph *load_commit_graph_chain(struct repository *r,
						    struct object_directory *odb)
{
	struct commit_graph *graph_chain = NULL;
	struct strbuf line = STRBUF_INIT;
	struct stat st;
	struct object_id *oids;
	int i = 0, valid = 1, count;
	char *chain_name = get_chain_filename(odb);
	FILE *fp;
	int stat_res;

	fp = fopen(chain_name, "r");
	stat_res = stat(chain_name, &st);
	free(chain_name);

	if (!fp ||
	    stat_res ||
	    st.st_size <= the_hash_algo->hexsz)
		return NULL;

	count = st.st_size / (the_hash_algo->hexsz + 1);
	oids = xcalloc(count, sizeof(struct object_id));

	prepare_alt_odb(r);

	for (i = 0; i < count; i++) {
		struct object_directory *odb;

		if (strbuf_getline_lf(&line, fp) == EOF)
			break;

		if (get_oid_hex(line.buf, &oids[i])) {
			warning(_("invalid commit-graph chain: line '%s' not a hash"),
				line.buf);
			valid = 0;
			break;
		}

		valid = 0;
		for (odb = r->objects->odb; odb; odb = odb->next) {
			char *graph_name = get_split_graph_filename(odb, line.buf);
			struct commit_graph *g = load_commit_graph_one(graph_name, odb);

			free(graph_name);

			if (g) {
				if (add_graph_to_chain(g, graph_chain, oids, i)) {
					graph_chain = g;
					valid = 1;
				}

				break;
			}
		}

		if (!valid) {
			warning(_("unable to find all commit-graph files"));
			break;
		}
	}

	free(oids);
	fclose(fp);
	strbuf_release(&line);

	return graph_chain;
}

struct commit_graph *read_commit_graph_one(struct repository *r,
					   struct object_directory *odb)
{
	struct commit_graph *g = load_commit_graph_v1(r, odb);

	if (!g)
		g = load_commit_graph_chain(r, odb);

	return g;
}

static void prepare_commit_graph_one(struct repository *r,
				     struct object_directory *odb)
{

	if (r->objects->commit_graph)
		return;

	r->objects->commit_graph = read_commit_graph_one(r, odb);
}

/*
 * Return 1 if commit_graph is non-NULL, and 0 otherwise.
 *
 * On the first invocation, this function attempts to load the commit
 * graph if the_repository is configured to have one.
 */
static int prepare_commit_graph(struct repository *r)
{
	struct object_directory *odb;

	/*
	 * This must come before the "already attempted?" check below, because
	 * we want to disable even an already-loaded graph file.
	 */
	if (r->commit_graph_disabled)
		return 0;

	if (r->objects->commit_graph_attempted)
		return !!r->objects->commit_graph;
	r->objects->commit_graph_attempted = 1;

	if (git_env_bool(GIT_TEST_COMMIT_GRAPH_DIE_ON_LOAD, 0))
		die("dying as requested by the '%s' variable on commit-graph load!",
		    GIT_TEST_COMMIT_GRAPH_DIE_ON_LOAD);

	prepare_repo_settings(r);

	if (!git_env_bool(GIT_TEST_COMMIT_GRAPH, 0) &&
	    r->settings.core_commit_graph != 1)
		/*
		 * This repository is not configured to use commit graphs, so
		 * do not load one. (But report commit_graph_attempted anyway
		 * so that commit graph loading is not attempted again for this
		 * repository.)
		 */
		return 0;

	if (!commit_graph_compatible(r))
		return 0;

	prepare_alt_odb(r);
	for (odb = r->objects->odb;
	     !r->objects->commit_graph && odb;
	     odb = odb->next)
		prepare_commit_graph_one(r, odb);
	return !!r->objects->commit_graph;
}

int generation_numbers_enabled(struct repository *r)
{
	uint32_t first_generation;
	struct commit_graph *g;
	if (!prepare_commit_graph(r))
	       return 0;

	g = r->objects->commit_graph;

	if (!g->num_commits)
		return 0;

	first_generation = get_be32(g->chunk_commit_data +
				    g->hash_len + 8) >> 2;

	return !!first_generation;
}

static void close_commit_graph_one(struct commit_graph *g)
{
	if (!g)
		return;

	close_commit_graph_one(g->base_graph);
	free_commit_graph(g);
}

void close_commit_graph(struct raw_object_store *o)
{
	close_commit_graph_one(o->commit_graph);
	o->commit_graph = NULL;
}

static int bsearch_graph(struct commit_graph *g, struct object_id *oid, uint32_t *pos)
{
	return bsearch_hash(oid->hash, g->chunk_oid_fanout,
			    g->chunk_oid_lookup, g->hash_len, pos);
}

static void load_oid_from_graph(struct commit_graph *g,
				uint32_t pos,
				struct object_id *oid)
{
	uint32_t lex_index;

	while (g && pos < g->num_commits_in_base)
		g = g->base_graph;

	if (!g)
		BUG("NULL commit-graph");

	if (pos >= g->num_commits + g->num_commits_in_base)
		die(_("invalid commit position. commit-graph is likely corrupt"));

	lex_index = pos - g->num_commits_in_base;

	hashcpy(oid->hash, g->chunk_oid_lookup + g->hash_len * lex_index);
}

static struct commit_list **insert_parent_or_die(struct repository *r,
						 struct commit_graph *g,
						 uint32_t pos,
						 struct commit_list **pptr)
{
	struct commit *c;
	struct object_id oid;

	if (pos >= g->num_commits + g->num_commits_in_base)
		die("invalid parent position %"PRIu32, pos);

	load_oid_from_graph(g, pos, &oid);
	c = lookup_commit(r, &oid);
	if (!c)
		die(_("could not find commit %s"), oid_to_hex(&oid));
	commit_graph_data_at(c)->graph_pos = pos;
	return &commit_list_insert(c, pptr)->next;
}

static void fill_commit_graph_info(struct commit *item, struct commit_graph *g, uint32_t pos)
{
	const unsigned char *commit_data;
	struct commit_graph_data *graph_data;
	uint32_t lex_index;

	while (pos < g->num_commits_in_base)
		g = g->base_graph;

	lex_index = pos - g->num_commits_in_base;
	commit_data = g->chunk_commit_data + GRAPH_DATA_WIDTH * lex_index;

	graph_data = commit_graph_data_at(item);
	graph_data->graph_pos = pos;
	graph_data->generation = get_be32(commit_data + g->hash_len + 8) >> 2;
}

static inline void set_commit_tree(struct commit *c, struct tree *t)
{
	c->maybe_tree = t;
}

static int fill_commit_in_graph(struct repository *r,
				struct commit *item,
				struct commit_graph *g, uint32_t pos)
{
	uint32_t edge_value;
	uint32_t *parent_data_ptr;
	uint64_t date_low, date_high;
	struct commit_list **pptr;
	struct commit_graph_data *graph_data;
	const unsigned char *commit_data;
	uint32_t lex_index;

	while (pos < g->num_commits_in_base)
		g = g->base_graph;

	if (pos >= g->num_commits + g->num_commits_in_base)
		die(_("invalid commit position. commit-graph is likely corrupt"));

	/*
	 * Store the "full" position, but then use the
	 * "local" position for the rest of the calculation.
	 */
	graph_data = commit_graph_data_at(item);
	graph_data->graph_pos = pos;
	lex_index = pos - g->num_commits_in_base;

	commit_data = g->chunk_commit_data + (g->hash_len + 16) * lex_index;

	item->object.parsed = 1;

	set_commit_tree(item, NULL);

	date_high = get_be32(commit_data + g->hash_len + 8) & 0x3;
	date_low = get_be32(commit_data + g->hash_len + 12);
	item->date = (timestamp_t)((date_high << 32) | date_low);

	graph_data->generation = get_be32(commit_data + g->hash_len + 8) >> 2;

	pptr = &item->parents;

	edge_value = get_be32(commit_data + g->hash_len);
	if (edge_value == GRAPH_PARENT_NONE)
		return 1;
	pptr = insert_parent_or_die(r, g, edge_value, pptr);

	edge_value = get_be32(commit_data + g->hash_len + 4);
	if (edge_value == GRAPH_PARENT_NONE)
		return 1;
	if (!(edge_value & GRAPH_EXTRA_EDGES_NEEDED)) {
		pptr = insert_parent_or_die(r, g, edge_value, pptr);
		return 1;
	}

	parent_data_ptr = (uint32_t*)(g->chunk_extra_edges +
			  4 * (uint64_t)(edge_value & GRAPH_EDGE_LAST_MASK));
	do {
		edge_value = get_be32(parent_data_ptr);
		pptr = insert_parent_or_die(r, g,
					    edge_value & GRAPH_EDGE_LAST_MASK,
					    pptr);
		parent_data_ptr++;
	} while (!(edge_value & GRAPH_LAST_EDGE));

	return 1;
}

static int find_commit_in_graph(struct commit *item, struct commit_graph *g, uint32_t *pos)
{
	uint32_t graph_pos = commit_graph_position(item);
	if (graph_pos != COMMIT_NOT_FROM_GRAPH) {
		*pos = graph_pos;
		return 1;
	} else {
		struct commit_graph *cur_g = g;
		uint32_t lex_index;

		while (cur_g && !bsearch_graph(cur_g, &(item->object.oid), &lex_index))
			cur_g = cur_g->base_graph;

		if (cur_g) {
			*pos = lex_index + cur_g->num_commits_in_base;
			return 1;
		}

		return 0;
	}
}

static int parse_commit_in_graph_one(struct repository *r,
				     struct commit_graph *g,
				     struct commit *item)
{
	uint32_t pos;

	if (item->object.parsed)
		return 1;

	if (find_commit_in_graph(item, g, &pos))
		return fill_commit_in_graph(r, item, g, pos);

	return 0;
}

int parse_commit_in_graph(struct repository *r, struct commit *item)
{
	if (!prepare_commit_graph(r))
		return 0;
	return parse_commit_in_graph_one(r, r->objects->commit_graph, item);
}

void load_commit_graph_info(struct repository *r, struct commit *item)
{
	uint32_t pos;
	if (!prepare_commit_graph(r))
		return;
	if (find_commit_in_graph(item, r->objects->commit_graph, &pos))
		fill_commit_graph_info(item, r->objects->commit_graph, pos);
}

static struct tree *load_tree_for_commit(struct repository *r,
					 struct commit_graph *g,
					 struct commit *c)
{
	struct object_id oid;
	const unsigned char *commit_data;
	uint32_t graph_pos = commit_graph_position(c);

	while (graph_pos < g->num_commits_in_base)
		g = g->base_graph;

	commit_data = g->chunk_commit_data +
			GRAPH_DATA_WIDTH * (graph_pos - g->num_commits_in_base);

	hashcpy(oid.hash, commit_data);
	set_commit_tree(c, lookup_tree(r, &oid));

	return c->maybe_tree;
}

static struct tree *get_commit_tree_in_graph_one(struct repository *r,
						 struct commit_graph *g,
						 const struct commit *c)
{
	if (c->maybe_tree)
		return c->maybe_tree;
	if (commit_graph_position(c) == COMMIT_NOT_FROM_GRAPH)
		BUG("get_commit_tree_in_graph_one called from non-commit-graph commit");

	return load_tree_for_commit(r, g, (struct commit *)c);
}

struct tree *get_commit_tree_in_graph(struct repository *r, const struct commit *c)
{
	return get_commit_tree_in_graph_one(r, r->objects->commit_graph, c);
}

struct packed_commit_list {
	struct commit **list;
	int nr;
	int alloc;
};

struct packed_oid_list {
	struct object_id *list;
	int nr;
	int alloc;
};

struct write_commit_graph_context {
	struct repository *r;
	struct object_directory *odb;
	char *graph_name;
	struct packed_oid_list oids;
	struct packed_commit_list commits;
	int num_extra_edges;
	unsigned long approx_nr_objects;
	struct progress *progress;
	int progress_done;
	uint64_t progress_cnt;

	char *base_graph_name;
	int num_commit_graphs_before;
	int num_commit_graphs_after;
	char **commit_graph_filenames_before;
	char **commit_graph_filenames_after;
	char **commit_graph_hash_after;
	uint32_t new_num_commits_in_base;
	struct commit_graph *new_base_graph;

	unsigned append:1,
		 report_progress:1,
		 split:1,
		 changed_paths:1,
		 order_by_pack:1;

	const struct split_commit_graph_opts *split_opts;
	size_t total_bloom_filter_data_size;
};

static void write_graph_chunk_fanout(struct hashfile *f,
				     struct write_commit_graph_context *ctx)
{
	int i, count = 0;
	struct commit **list = ctx->commits.list;

	/*
	 * Write the first-level table (the list is sorted,
	 * but we use a 256-entry lookup to be able to avoid
	 * having to do eight extra binary search iterations).
	 */
	for (i = 0; i < 256; i++) {
		while (count < ctx->commits.nr) {
			if ((*list)->object.oid.hash[0] != i)
				break;
			display_progress(ctx->progress, ++ctx->progress_cnt);
			count++;
			list++;
		}

		hashwrite_be32(f, count);
	}
}

static void write_graph_chunk_oids(struct hashfile *f, int hash_len,
				   struct write_commit_graph_context *ctx)
{
	struct commit **list = ctx->commits.list;
	int count;
	for (count = 0; count < ctx->commits.nr; count++, list++) {
		display_progress(ctx->progress, ++ctx->progress_cnt);
		hashwrite(f, (*list)->object.oid.hash, (int)hash_len);
	}
}

static const unsigned char *commit_to_sha1(size_t index, void *table)
{
	struct commit **commits = table;
	return commits[index]->object.oid.hash;
}

static void write_graph_chunk_data(struct hashfile *f, int hash_len,
				   struct write_commit_graph_context *ctx)
{
	struct commit **list = ctx->commits.list;
	struct commit **last = ctx->commits.list + ctx->commits.nr;
	uint32_t num_extra_edges = 0;

	while (list < last) {
		struct commit_list *parent;
		struct object_id *tree;
		int edge_value;
		uint32_t packedDate[2];
		display_progress(ctx->progress, ++ctx->progress_cnt);

		if (parse_commit_no_graph(*list))
			die(_("unable to parse commit %s"),
				oid_to_hex(&(*list)->object.oid));
		tree = get_commit_tree_oid(*list);
		hashwrite(f, tree->hash, hash_len);

		parent = (*list)->parents;

		if (!parent)
			edge_value = GRAPH_PARENT_NONE;
		else {
			edge_value = sha1_pos(parent->item->object.oid.hash,
					      ctx->commits.list,
					      ctx->commits.nr,
					      commit_to_sha1);

			if (edge_value >= 0)
				edge_value += ctx->new_num_commits_in_base;
			else if (ctx->new_base_graph) {
				uint32_t pos;
				if (find_commit_in_graph(parent->item,
							 ctx->new_base_graph,
							 &pos))
					edge_value = pos;
			}

			if (edge_value < 0)
				BUG("missing parent %s for commit %s",
				    oid_to_hex(&parent->item->object.oid),
				    oid_to_hex(&(*list)->object.oid));
		}

		hashwrite_be32(f, edge_value);

		if (parent)
			parent = parent->next;

		if (!parent)
			edge_value = GRAPH_PARENT_NONE;
		else if (parent->next)
			edge_value = GRAPH_EXTRA_EDGES_NEEDED | num_extra_edges;
		else {
			edge_value = sha1_pos(parent->item->object.oid.hash,
					      ctx->commits.list,
					      ctx->commits.nr,
					      commit_to_sha1);

			if (edge_value >= 0)
				edge_value += ctx->new_num_commits_in_base;
			else if (ctx->new_base_graph) {
				uint32_t pos;
				if (find_commit_in_graph(parent->item,
							 ctx->new_base_graph,
							 &pos))
					edge_value = pos;
			}

			if (edge_value < 0)
				BUG("missing parent %s for commit %s",
				    oid_to_hex(&parent->item->object.oid),
				    oid_to_hex(&(*list)->object.oid));
		}

		hashwrite_be32(f, edge_value);

		if (edge_value & GRAPH_EXTRA_EDGES_NEEDED) {
			do {
				num_extra_edges++;
				parent = parent->next;
			} while (parent);
		}

		if (sizeof((*list)->date) > 4)
			packedDate[0] = htonl(((*list)->date >> 32) & 0x3);
		else
			packedDate[0] = 0;

		packedDate[0] |= htonl(commit_graph_data_at(*list)->generation << 2);

		packedDate[1] = htonl((*list)->date);
		hashwrite(f, packedDate, 8);

		list++;
	}
}

static void write_graph_chunk_extra_edges(struct hashfile *f,
					  struct write_commit_graph_context *ctx)
{
	struct commit **list = ctx->commits.list;
	struct commit **last = ctx->commits.list + ctx->commits.nr;
	struct commit_list *parent;

	while (list < last) {
		int num_parents = 0;

		display_progress(ctx->progress, ++ctx->progress_cnt);

		for (parent = (*list)->parents; num_parents < 3 && parent;
		     parent = parent->next)
			num_parents++;

		if (num_parents <= 2) {
			list++;
			continue;
		}

		/* Since num_parents > 2, this initializer is safe. */
		for (parent = (*list)->parents->next; parent; parent = parent->next) {
			int edge_value = sha1_pos(parent->item->object.oid.hash,
						  ctx->commits.list,
						  ctx->commits.nr,
						  commit_to_sha1);

			if (edge_value >= 0)
				edge_value += ctx->new_num_commits_in_base;
			else if (ctx->new_base_graph) {
				uint32_t pos;
				if (find_commit_in_graph(parent->item,
							 ctx->new_base_graph,
							 &pos))
					edge_value = pos;
			}

			if (edge_value < 0)
				BUG("missing parent %s for commit %s",
				    oid_to_hex(&parent->item->object.oid),
				    oid_to_hex(&(*list)->object.oid));
			else if (!parent->next)
				edge_value |= GRAPH_LAST_EDGE;

			hashwrite_be32(f, edge_value);
		}

		list++;
	}
}

static void write_graph_chunk_bloom_indexes(struct hashfile *f,
					    struct write_commit_graph_context *ctx)
{
	struct commit **list = ctx->commits.list;
	struct commit **last = ctx->commits.list + ctx->commits.nr;
	uint32_t cur_pos = 0;

	while (list < last) {
		struct bloom_filter *filter = get_bloom_filter(ctx->r, *list, 0);
		cur_pos += filter->len;
		display_progress(ctx->progress, ++ctx->progress_cnt);
		hashwrite_be32(f, cur_pos);
		list++;
	}
}

static void write_graph_chunk_bloom_data(struct hashfile *f,
					 struct write_commit_graph_context *ctx,
					 const struct bloom_filter_settings *settings)
{
	struct commit **list = ctx->commits.list;
	struct commit **last = ctx->commits.list + ctx->commits.nr;

	hashwrite_be32(f, settings->hash_version);
	hashwrite_be32(f, settings->num_hashes);
	hashwrite_be32(f, settings->bits_per_entry);

	while (list < last) {
		struct bloom_filter *filter = get_bloom_filter(ctx->r, *list, 0);
		display_progress(ctx->progress, ++ctx->progress_cnt);
		hashwrite(f, filter->data, filter->len * sizeof(unsigned char));
		list++;
	}
}

static int oid_compare(const void *_a, const void *_b)
{
	const struct object_id *a = (const struct object_id *)_a;
	const struct object_id *b = (const struct object_id *)_b;
	return oidcmp(a, b);
}

static int add_packed_commits(const struct object_id *oid,
			      struct packed_git *pack,
			      uint32_t pos,
			      void *data)
{
	struct write_commit_graph_context *ctx = (struct write_commit_graph_context*)data;
	enum object_type type;
	off_t offset = nth_packed_object_offset(pack, pos);
	struct object_info oi = OBJECT_INFO_INIT;

	if (ctx->progress)
		display_progress(ctx->progress, ++ctx->progress_done);

	oi.typep = &type;
	if (packed_object_info(ctx->r, pack, offset, &oi) < 0)
		die(_("unable to get type of object %s"), oid_to_hex(oid));

	if (type != OBJ_COMMIT)
		return 0;

	ALLOC_GROW(ctx->oids.list, ctx->oids.nr + 1, ctx->oids.alloc);
	oidcpy(&(ctx->oids.list[ctx->oids.nr]), oid);
	ctx->oids.nr++;

	set_commit_pos(ctx->r, oid);

	return 0;
}

static void add_missing_parents(struct write_commit_graph_context *ctx, struct commit *commit)
{
	struct commit_list *parent;
	for (parent = commit->parents; parent; parent = parent->next) {
		if (!(parent->item->object.flags & REACHABLE)) {
			ALLOC_GROW(ctx->oids.list, ctx->oids.nr + 1, ctx->oids.alloc);
			oidcpy(&ctx->oids.list[ctx->oids.nr], &(parent->item->object.oid));
			ctx->oids.nr++;
			parent->item->object.flags |= REACHABLE;
		}
	}
}

static void close_reachable(struct write_commit_graph_context *ctx)
{
	int i;
	struct commit *commit;
	enum commit_graph_split_flags flags = ctx->split_opts ?
		ctx->split_opts->flags : COMMIT_GRAPH_SPLIT_UNSPECIFIED;

	if (ctx->report_progress)
		ctx->progress = start_delayed_progress(
					_("Loading known commits in commit graph"),
					ctx->oids.nr);
	for (i = 0; i < ctx->oids.nr; i++) {
		display_progress(ctx->progress, i + 1);
		commit = lookup_commit(ctx->r, &ctx->oids.list[i]);
		if (commit)
			commit->object.flags |= REACHABLE;
	}
	stop_progress(&ctx->progress);

	/*
	 * As this loop runs, ctx->oids.nr may grow, but not more
	 * than the number of missing commits in the reachable
	 * closure.
	 */
	if (ctx->report_progress)
		ctx->progress = start_delayed_progress(
					_("Expanding reachable commits in commit graph"),
					0);
	for (i = 0; i < ctx->oids.nr; i++) {
		display_progress(ctx->progress, i + 1);
		commit = lookup_commit(ctx->r, &ctx->oids.list[i]);

		if (!commit)
			continue;
		if (ctx->split) {
			if ((!parse_commit(commit) &&
			     commit_graph_position(commit) == COMMIT_NOT_FROM_GRAPH) ||
			    flags == COMMIT_GRAPH_SPLIT_REPLACE)
				add_missing_parents(ctx, commit);
		} else if (!parse_commit_no_graph(commit))
			add_missing_parents(ctx, commit);
	}
	stop_progress(&ctx->progress);

	if (ctx->report_progress)
		ctx->progress = start_delayed_progress(
					_("Clearing commit marks in commit graph"),
					ctx->oids.nr);
	for (i = 0; i < ctx->oids.nr; i++) {
		display_progress(ctx->progress, i + 1);
		commit = lookup_commit(ctx->r, &ctx->oids.list[i]);

		if (commit)
			commit->object.flags &= ~REACHABLE;
	}
	stop_progress(&ctx->progress);
}

static void compute_generation_numbers(struct write_commit_graph_context *ctx)
{
	int i;
	struct commit_list *list = NULL;

	if (ctx->report_progress)
		ctx->progress = start_delayed_progress(
					_("Computing commit graph generation numbers"),
					ctx->commits.nr);
	for (i = 0; i < ctx->commits.nr; i++) {
		uint32_t generation = commit_graph_data_at(ctx->commits.list[i])->generation;

		display_progress(ctx->progress, i + 1);
		if (generation != GENERATION_NUMBER_INFINITY &&
		    generation != GENERATION_NUMBER_ZERO)
			continue;

		commit_list_insert(ctx->commits.list[i], &list);
		while (list) {
			struct commit *current = list->item;
			struct commit_list *parent;
			int all_parents_computed = 1;
			uint32_t max_generation = 0;

			for (parent = current->parents; parent; parent = parent->next) {
				generation = commit_graph_data_at(parent->item)->generation;

				if (generation == GENERATION_NUMBER_INFINITY ||
				    generation == GENERATION_NUMBER_ZERO) {
					all_parents_computed = 0;
					commit_list_insert(parent->item, &list);
					break;
				} else if (generation > max_generation) {
					max_generation = generation;
				}
			}

			if (all_parents_computed) {
				struct commit_graph_data *data = commit_graph_data_at(current);

				data->generation = max_generation + 1;
				pop_commit(&list);

				if (data->generation > GENERATION_NUMBER_MAX)
					data->generation = GENERATION_NUMBER_MAX;
			}
		}
	}
	stop_progress(&ctx->progress);
}

static void compute_bloom_filters(struct write_commit_graph_context *ctx)
{
	int i;
	struct progress *progress = NULL;
	struct commit **sorted_commits;

	init_bloom_filters();

	if (ctx->report_progress)
		progress = start_delayed_progress(
			_("Computing commit changed paths Bloom filters"),
			ctx->commits.nr);

	ALLOC_ARRAY(sorted_commits, ctx->commits.nr);
	COPY_ARRAY(sorted_commits, ctx->commits.list, ctx->commits.nr);

	if (ctx->order_by_pack)
		QSORT(sorted_commits, ctx->commits.nr, commit_pos_cmp);
	else
		QSORT(sorted_commits, ctx->commits.nr, commit_gen_cmp);

	for (i = 0; i < ctx->commits.nr; i++) {
		struct commit *c = sorted_commits[i];
		struct bloom_filter *filter = get_bloom_filter(ctx->r, c, 1);
		ctx->total_bloom_filter_data_size += sizeof(unsigned char) * filter->len;
		display_progress(progress, i + 1);
	}

	free(sorted_commits);
	stop_progress(&progress);
}

struct refs_cb_data {
	struct oidset *commits;
	struct progress *progress;
};

static int add_ref_to_set(const char *refname,
			  const struct object_id *oid,
			  int flags, void *cb_data)
{
	struct object_id peeled;
	struct refs_cb_data *data = (struct refs_cb_data *)cb_data;

	if (!peel_ref(refname, &peeled))
		oid = &peeled;
	if (oid_object_info(the_repository, oid, NULL) == OBJ_COMMIT)
		oidset_insert(data->commits, oid);

	display_progress(data->progress, oidset_size(data->commits));

	return 0;
}

int write_commit_graph_reachable(struct object_directory *odb,
				 enum commit_graph_write_flags flags,
				 const struct split_commit_graph_opts *split_opts)
{
	struct oidset commits = OIDSET_INIT;
	struct refs_cb_data data;
	int result;

	memset(&data, 0, sizeof(data));
	data.commits = &commits;
	if (flags & COMMIT_GRAPH_WRITE_PROGRESS)
		data.progress = start_delayed_progress(
			_("Collecting referenced commits"), 0);

	for_each_ref(add_ref_to_set, &data);

	stop_progress(&data.progress);

	result = write_commit_graph(odb, NULL, &commits,
				    flags, split_opts);

	oidset_clear(&commits);
	return result;
}

static int fill_oids_from_packs(struct write_commit_graph_context *ctx,
				struct string_list *pack_indexes)
{
	uint32_t i;
	struct strbuf progress_title = STRBUF_INIT;
	struct strbuf packname = STRBUF_INIT;
	int dirlen;

	strbuf_addf(&packname, "%s/pack/", ctx->odb->path);
	dirlen = packname.len;
	if (ctx->report_progress) {
		strbuf_addf(&progress_title,
			    Q_("Finding commits for commit graph in %d pack",
			       "Finding commits for commit graph in %d packs",
			       pack_indexes->nr),
			    pack_indexes->nr);
		ctx->progress = start_delayed_progress(progress_title.buf, 0);
		ctx->progress_done = 0;
	}
	for (i = 0; i < pack_indexes->nr; i++) {
		struct packed_git *p;
		strbuf_setlen(&packname, dirlen);
		strbuf_addstr(&packname, pack_indexes->items[i].string);
		p = add_packed_git(packname.buf, packname.len, 1);
		if (!p) {
			error(_("error adding pack %s"), packname.buf);
			return -1;
		}
		if (open_pack_index(p)) {
			error(_("error opening index for %s"), packname.buf);
			return -1;
		}
		for_each_object_in_pack(p, add_packed_commits, ctx,
					FOR_EACH_OBJECT_PACK_ORDER);
		close_pack(p);
		free(p);
	}

	stop_progress(&ctx->progress);
	strbuf_release(&progress_title);
	strbuf_release(&packname);

	return 0;
}

static int fill_oids_from_commits(struct write_commit_graph_context *ctx,
				  struct oidset *commits)
{
	struct oidset_iter iter;
	struct object_id *oid;

	if (!oidset_size(commits))
		return 0;

	oidset_iter_init(commits, &iter);
	while ((oid = oidset_iter_next(&iter))) {
		ALLOC_GROW(ctx->oids.list, ctx->oids.nr + 1, ctx->oids.alloc);
		oidcpy(&ctx->oids.list[ctx->oids.nr], oid);
		ctx->oids.nr++;
	}

	return 0;
}

static void fill_oids_from_all_packs(struct write_commit_graph_context *ctx)
{
	if (ctx->report_progress)
		ctx->progress = start_delayed_progress(
			_("Finding commits for commit graph among packed objects"),
			ctx->approx_nr_objects);
	for_each_packed_object(add_packed_commits, ctx,
			       FOR_EACH_OBJECT_PACK_ORDER);
	if (ctx->progress_done < ctx->approx_nr_objects)
		display_progress(ctx->progress, ctx->approx_nr_objects);
	stop_progress(&ctx->progress);
}

static uint32_t count_distinct_commits(struct write_commit_graph_context *ctx)
{
	uint32_t i, count_distinct = 1;

	if (ctx->report_progress)
		ctx->progress = start_delayed_progress(
			_("Counting distinct commits in commit graph"),
			ctx->oids.nr);
	display_progress(ctx->progress, 0); /* TODO: Measure QSORT() progress */
	QSORT(ctx->oids.list, ctx->oids.nr, oid_compare);

	for (i = 1; i < ctx->oids.nr; i++) {
		display_progress(ctx->progress, i + 1);
		if (!oideq(&ctx->oids.list[i - 1], &ctx->oids.list[i])) {
			if (ctx->split) {
				struct commit *c = lookup_commit(ctx->r, &ctx->oids.list[i]);

				if (!c || commit_graph_position(c) != COMMIT_NOT_FROM_GRAPH)
					continue;
			}

			count_distinct++;
		}
	}
	stop_progress(&ctx->progress);

	return count_distinct;
}

static void copy_oids_to_commits(struct write_commit_graph_context *ctx)
{
	uint32_t i;
	enum commit_graph_split_flags flags = ctx->split_opts ?
		ctx->split_opts->flags : COMMIT_GRAPH_SPLIT_UNSPECIFIED;

	ctx->num_extra_edges = 0;
	if (ctx->report_progress)
		ctx->progress = start_delayed_progress(
			_("Finding extra edges in commit graph"),
			ctx->oids.nr);
	for (i = 0; i < ctx->oids.nr; i++) {
		unsigned int num_parents;

		display_progress(ctx->progress, i + 1);
		if (i > 0 && oideq(&ctx->oids.list[i - 1], &ctx->oids.list[i]))
			continue;

		ALLOC_GROW(ctx->commits.list, ctx->commits.nr + 1, ctx->commits.alloc);
		ctx->commits.list[ctx->commits.nr] = lookup_commit(ctx->r, &ctx->oids.list[i]);

		if (ctx->split && flags != COMMIT_GRAPH_SPLIT_REPLACE &&
		    commit_graph_position(ctx->commits.list[ctx->commits.nr]) != COMMIT_NOT_FROM_GRAPH)
			continue;

		if (ctx->split && flags == COMMIT_GRAPH_SPLIT_REPLACE)
			parse_commit(ctx->commits.list[ctx->commits.nr]);
		else
			parse_commit_no_graph(ctx->commits.list[ctx->commits.nr]);

		num_parents = commit_list_count(ctx->commits.list[ctx->commits.nr]->parents);
		if (num_parents > 2)
			ctx->num_extra_edges += num_parents - 1;

		ctx->commits.nr++;
	}
	stop_progress(&ctx->progress);
}

static int write_graph_chunk_base_1(struct hashfile *f,
				    struct commit_graph *g)
{
	int num = 0;

	if (!g)
		return 0;

	num = write_graph_chunk_base_1(f, g->base_graph);
	hashwrite(f, g->oid.hash, the_hash_algo->rawsz);
	return num + 1;
}

static int write_graph_chunk_base(struct hashfile *f,
				  struct write_commit_graph_context *ctx)
{
	int num = write_graph_chunk_base_1(f, ctx->new_base_graph);

	if (num != ctx->num_commit_graphs_after - 1) {
		error(_("failed to write correct number of base graph ids"));
		return -1;
	}

	return 0;
}

struct chunk_info {
	uint32_t id;
	uint64_t size;
};

static int write_commit_graph_file(struct write_commit_graph_context *ctx)
{
	uint32_t i;
	int fd;
	struct hashfile *f;
	struct lock_file lk = LOCK_INIT;
	struct chunk_info chunks[MAX_NUM_CHUNKS + 1];
	const unsigned hashsz = the_hash_algo->rawsz;
	struct strbuf progress_title = STRBUF_INIT;
	int num_chunks = 3;
	uint64_t chunk_offset;
	struct object_id file_hash;
	const struct bloom_filter_settings bloom_settings = DEFAULT_BLOOM_FILTER_SETTINGS;

	if (ctx->split) {
		struct strbuf tmp_file = STRBUF_INIT;

		strbuf_addf(&tmp_file,
			    "%s/info/commit-graphs/tmp_graph_XXXXXX",
			    ctx->odb->path);
		ctx->graph_name = strbuf_detach(&tmp_file, NULL);
	} else {
		ctx->graph_name = get_commit_graph_filename(ctx->odb);
	}

	if (safe_create_leading_directories(ctx->graph_name)) {
		UNLEAK(ctx->graph_name);
		error(_("unable to create leading directories of %s"),
			ctx->graph_name);
		return -1;
	}

	if (ctx->split) {
		char *lock_name = get_chain_filename(ctx->odb);

		hold_lock_file_for_update_mode(&lk, lock_name,
					       LOCK_DIE_ON_ERROR, 0444);

		fd = git_mkstemp_mode(ctx->graph_name, 0444);
		if (fd < 0) {
			error(_("unable to create temporary graph layer"));
			return -1;
		}

		if (adjust_shared_perm(ctx->graph_name)) {
			error(_("unable to adjust shared permissions for '%s'"),
			      ctx->graph_name);
			return -1;
		}

		f = hashfd(fd, ctx->graph_name);
	} else {
		hold_lock_file_for_update_mode(&lk, ctx->graph_name,
					       LOCK_DIE_ON_ERROR, 0444);
		fd = lk.tempfile->fd;
		f = hashfd(lk.tempfile->fd, lk.tempfile->filename.buf);
	}

	chunks[0].id = GRAPH_CHUNKID_OIDFANOUT;
	chunks[0].size = GRAPH_FANOUT_SIZE;
	chunks[1].id = GRAPH_CHUNKID_OIDLOOKUP;
	chunks[1].size = hashsz * ctx->commits.nr;
	chunks[2].id = GRAPH_CHUNKID_DATA;
	chunks[2].size = (hashsz + 16) * ctx->commits.nr;
	if (ctx->num_extra_edges) {
		chunks[num_chunks].id = GRAPH_CHUNKID_EXTRAEDGES;
		chunks[num_chunks].size = 4 * ctx->num_extra_edges;
		num_chunks++;
	}
	if (ctx->changed_paths) {
		chunks[num_chunks].id = GRAPH_CHUNKID_BLOOMINDEXES;
		chunks[num_chunks].size = sizeof(uint32_t) * ctx->commits.nr;
		num_chunks++;
		chunks[num_chunks].id = GRAPH_CHUNKID_BLOOMDATA;
		chunks[num_chunks].size = sizeof(uint32_t) * 3
					  + ctx->total_bloom_filter_data_size;
		num_chunks++;
	}
	if (ctx->num_commit_graphs_after > 1) {
		chunks[num_chunks].id = GRAPH_CHUNKID_BASE;
		chunks[num_chunks].size = hashsz * (ctx->num_commit_graphs_after - 1);
		num_chunks++;
	}

	chunks[num_chunks].id = 0;
	chunks[num_chunks].size = 0;

	hashwrite_be32(f, GRAPH_SIGNATURE);

	hashwrite_u8(f, GRAPH_VERSION);
	hashwrite_u8(f, oid_version());
	hashwrite_u8(f, num_chunks);
	hashwrite_u8(f, ctx->num_commit_graphs_after - 1);

	chunk_offset = 8 + (num_chunks + 1) * GRAPH_CHUNKLOOKUP_WIDTH;
	for (i = 0; i <= num_chunks; i++) {
		uint32_t chunk_write[3];

		chunk_write[0] = htonl(chunks[i].id);
		chunk_write[1] = htonl(chunk_offset >> 32);
		chunk_write[2] = htonl(chunk_offset & 0xffffffff);
		hashwrite(f, chunk_write, 12);

		chunk_offset += chunks[i].size;
	}

	if (ctx->report_progress) {
		strbuf_addf(&progress_title,
			    Q_("Writing out commit graph in %d pass",
			       "Writing out commit graph in %d passes",
			       num_chunks),
			    num_chunks);
		ctx->progress = start_delayed_progress(
			progress_title.buf,
			num_chunks * ctx->commits.nr);
	}
	write_graph_chunk_fanout(f, ctx);
	write_graph_chunk_oids(f, hashsz, ctx);
	write_graph_chunk_data(f, hashsz, ctx);
	if (ctx->num_extra_edges)
		write_graph_chunk_extra_edges(f, ctx);
	if (ctx->changed_paths) {
		write_graph_chunk_bloom_indexes(f, ctx);
		write_graph_chunk_bloom_data(f, ctx, &bloom_settings);
	}
	if (ctx->num_commit_graphs_after > 1 &&
	    write_graph_chunk_base(f, ctx)) {
		return -1;
	}
	stop_progress(&ctx->progress);
	strbuf_release(&progress_title);

	if (ctx->split && ctx->base_graph_name && ctx->num_commit_graphs_after > 1) {
		char *new_base_hash = xstrdup(oid_to_hex(&ctx->new_base_graph->oid));
		char *new_base_name = get_split_graph_filename(ctx->new_base_graph->odb, new_base_hash);

		free(ctx->commit_graph_filenames_after[ctx->num_commit_graphs_after - 2]);
		free(ctx->commit_graph_hash_after[ctx->num_commit_graphs_after - 2]);
		ctx->commit_graph_filenames_after[ctx->num_commit_graphs_after - 2] = new_base_name;
		ctx->commit_graph_hash_after[ctx->num_commit_graphs_after - 2] = new_base_hash;
	}

	close_commit_graph(ctx->r->objects);
	finalize_hashfile(f, file_hash.hash, CSUM_HASH_IN_STREAM | CSUM_FSYNC);

	if (ctx->split) {
		FILE *chainf = fdopen_lock_file(&lk, "w");
		char *final_graph_name;
		int result;

		close(fd);

		if (!chainf) {
			error(_("unable to open commit-graph chain file"));
			return -1;
		}

		if (ctx->base_graph_name) {
			const char *dest;
			int idx = ctx->num_commit_graphs_after - 1;
			if (ctx->num_commit_graphs_after > 1)
				idx--;

			dest = ctx->commit_graph_filenames_after[idx];

			if (strcmp(ctx->base_graph_name, dest)) {
				result = rename(ctx->base_graph_name, dest);

				if (result) {
					error(_("failed to rename base commit-graph file"));
					return -1;
				}
			}
		} else {
			char *graph_name = get_commit_graph_filename(ctx->odb);
			unlink(graph_name);
		}

		ctx->commit_graph_hash_after[ctx->num_commit_graphs_after - 1] = xstrdup(oid_to_hex(&file_hash));
		final_graph_name = get_split_graph_filename(ctx->odb,
					ctx->commit_graph_hash_after[ctx->num_commit_graphs_after - 1]);
		ctx->commit_graph_filenames_after[ctx->num_commit_graphs_after - 1] = final_graph_name;

		result = rename(ctx->graph_name, final_graph_name);

		for (i = 0; i < ctx->num_commit_graphs_after; i++)
			fprintf(lk.tempfile->fp, "%s\n", ctx->commit_graph_hash_after[i]);

		if (result) {
			error(_("failed to rename temporary commit-graph file"));
			return -1;
		}
	}

	commit_lock_file(&lk);

	return 0;
}

static void split_graph_merge_strategy(struct write_commit_graph_context *ctx)
{
	struct commit_graph *g;
	uint32_t num_commits;
	enum commit_graph_split_flags flags = COMMIT_GRAPH_SPLIT_UNSPECIFIED;
	uint32_t i;

	int max_commits = 0;
	int size_mult = 2;

	if (ctx->split_opts) {
		max_commits = ctx->split_opts->max_commits;

		if (ctx->split_opts->size_multiple)
			size_mult = ctx->split_opts->size_multiple;

		flags = ctx->split_opts->flags;
	}

	g = ctx->r->objects->commit_graph;
	num_commits = ctx->commits.nr;
	if (flags == COMMIT_GRAPH_SPLIT_REPLACE)
		ctx->num_commit_graphs_after = 1;
	else
		ctx->num_commit_graphs_after = ctx->num_commit_graphs_before + 1;

	if (flags != COMMIT_GRAPH_SPLIT_MERGE_PROHIBITED &&
	    flags != COMMIT_GRAPH_SPLIT_REPLACE) {
		while (g && (g->num_commits <= size_mult * num_commits ||
			    (max_commits && num_commits > max_commits))) {
			if (g->odb != ctx->odb)
				break;

			num_commits += g->num_commits;
			g = g->base_graph;

			ctx->num_commit_graphs_after--;
		}
	}

	if (flags != COMMIT_GRAPH_SPLIT_REPLACE)
		ctx->new_base_graph = g;
	else if (ctx->num_commit_graphs_after != 1)
		BUG("split_graph_merge_strategy: num_commit_graphs_after "
		    "should be 1 with --split=replace");

	if (ctx->num_commit_graphs_after == 2) {
		char *old_graph_name = get_commit_graph_filename(g->odb);

		if (!strcmp(g->filename, old_graph_name) &&
		    g->odb != ctx->odb) {
			ctx->num_commit_graphs_after = 1;
			ctx->new_base_graph = NULL;
		}

		free(old_graph_name);
	}

	CALLOC_ARRAY(ctx->commit_graph_filenames_after, ctx->num_commit_graphs_after);
	CALLOC_ARRAY(ctx->commit_graph_hash_after, ctx->num_commit_graphs_after);

	for (i = 0; i < ctx->num_commit_graphs_after &&
		    i < ctx->num_commit_graphs_before; i++)
		ctx->commit_graph_filenames_after[i] = xstrdup(ctx->commit_graph_filenames_before[i]);

	i = ctx->num_commit_graphs_before - 1;
	g = ctx->r->objects->commit_graph;

	while (g) {
		if (i < ctx->num_commit_graphs_after)
			ctx->commit_graph_hash_after[i] = xstrdup(oid_to_hex(&g->oid));

		i--;
		g = g->base_graph;
	}
}

static void merge_commit_graph(struct write_commit_graph_context *ctx,
			       struct commit_graph *g)
{
	uint32_t i;
	uint32_t offset = g->num_commits_in_base;

	ALLOC_GROW(ctx->commits.list, ctx->commits.nr + g->num_commits, ctx->commits.alloc);

	for (i = 0; i < g->num_commits; i++) {
		struct object_id oid;
		struct commit *result;

		display_progress(ctx->progress, i + 1);

		load_oid_from_graph(g, i + offset, &oid);

		/* only add commits if they still exist in the repo */
		result = lookup_commit_reference_gently(ctx->r, &oid, 1);

		if (result) {
			ctx->commits.list[ctx->commits.nr] = result;
			ctx->commits.nr++;
		}
	}
}

static int commit_compare(const void *_a, const void *_b)
{
	const struct commit *a = *(const struct commit **)_a;
	const struct commit *b = *(const struct commit **)_b;
	return oidcmp(&a->object.oid, &b->object.oid);
}

static void sort_and_scan_merged_commits(struct write_commit_graph_context *ctx)
{
	uint32_t i;

	if (ctx->report_progress)
		ctx->progress = start_delayed_progress(
					_("Scanning merged commits"),
					ctx->commits.nr);

	QSORT(ctx->commits.list, ctx->commits.nr, commit_compare);

	ctx->num_extra_edges = 0;
	for (i = 0; i < ctx->commits.nr; i++) {
		display_progress(ctx->progress, i);

		if (i && oideq(&ctx->commits.list[i - 1]->object.oid,
			  &ctx->commits.list[i]->object.oid)) {
			die(_("unexpected duplicate commit id %s"),
			    oid_to_hex(&ctx->commits.list[i]->object.oid));
		} else {
			unsigned int num_parents;

			num_parents = commit_list_count(ctx->commits.list[i]->parents);
			if (num_parents > 2)
				ctx->num_extra_edges += num_parents - 1;
		}
	}

	stop_progress(&ctx->progress);
}

static void merge_commit_graphs(struct write_commit_graph_context *ctx)
{
	struct commit_graph *g = ctx->r->objects->commit_graph;
	uint32_t current_graph_number = ctx->num_commit_graphs_before;

	while (g && current_graph_number >= ctx->num_commit_graphs_after) {
		current_graph_number--;

		if (ctx->report_progress)
			ctx->progress = start_delayed_progress(_("Merging commit-graph"), 0);

		merge_commit_graph(ctx, g);
		stop_progress(&ctx->progress);

		g = g->base_graph;
	}

	if (g) {
		ctx->new_base_graph = g;
		ctx->new_num_commits_in_base = g->num_commits + g->num_commits_in_base;
	}

	if (ctx->new_base_graph)
		ctx->base_graph_name = xstrdup(ctx->new_base_graph->filename);

	sort_and_scan_merged_commits(ctx);
}

static void mark_commit_graphs(struct write_commit_graph_context *ctx)
{
	uint32_t i;
	time_t now = time(NULL);

	for (i = ctx->num_commit_graphs_after - 1; i < ctx->num_commit_graphs_before; i++) {
		struct stat st;
		struct utimbuf updated_time;

		stat(ctx->commit_graph_filenames_before[i], &st);

		updated_time.actime = st.st_atime;
		updated_time.modtime = now;
		utime(ctx->commit_graph_filenames_before[i], &updated_time);
	}
}

static void expire_commit_graphs(struct write_commit_graph_context *ctx)
{
	struct strbuf path = STRBUF_INIT;
	DIR *dir;
	struct dirent *de;
	size_t dirnamelen;
	timestamp_t expire_time = time(NULL);

	if (ctx->split_opts && ctx->split_opts->expire_time)
		expire_time = ctx->split_opts->expire_time;
	if (!ctx->split) {
		char *chain_file_name = get_chain_filename(ctx->odb);
		unlink(chain_file_name);
		free(chain_file_name);
		ctx->num_commit_graphs_after = 0;
	}

	strbuf_addstr(&path, ctx->odb->path);
	strbuf_addstr(&path, "/info/commit-graphs");
	dir = opendir(path.buf);

	if (!dir)
		goto out;

	strbuf_addch(&path, '/');
	dirnamelen = path.len;
	while ((de = readdir(dir)) != NULL) {
		struct stat st;
		uint32_t i, found = 0;

		strbuf_setlen(&path, dirnamelen);
		strbuf_addstr(&path, de->d_name);

		stat(path.buf, &st);

		if (st.st_mtime > expire_time)
			continue;
		if (path.len < 6 || strcmp(path.buf + path.len - 6, ".graph"))
			continue;

		for (i = 0; i < ctx->num_commit_graphs_after; i++) {
			if (!strcmp(ctx->commit_graph_filenames_after[i],
				    path.buf)) {
				found = 1;
				break;
			}
		}

		if (!found)
			unlink(path.buf);
	}

out:
	strbuf_release(&path);
}

int write_commit_graph(struct object_directory *odb,
		       struct string_list *pack_indexes,
		       struct oidset *commits,
		       enum commit_graph_write_flags flags,
		       const struct split_commit_graph_opts *split_opts)
{
	struct write_commit_graph_context *ctx;
	uint32_t i, count_distinct = 0;
	int res = 0;
	int replace = 0;

	if (!commit_graph_compatible(the_repository))
		return 0;

	ctx = xcalloc(1, sizeof(struct write_commit_graph_context));
	ctx->r = the_repository;
	ctx->odb = odb;
	ctx->append = flags & COMMIT_GRAPH_WRITE_APPEND ? 1 : 0;
	ctx->report_progress = flags & COMMIT_GRAPH_WRITE_PROGRESS ? 1 : 0;
	ctx->split = flags & COMMIT_GRAPH_WRITE_SPLIT ? 1 : 0;
	ctx->split_opts = split_opts;
	ctx->changed_paths = flags & COMMIT_GRAPH_WRITE_BLOOM_FILTERS ? 1 : 0;
	ctx->total_bloom_filter_data_size = 0;

	if (ctx->split) {
		struct commit_graph *g;
		prepare_commit_graph(ctx->r);

		g = ctx->r->objects->commit_graph;

		while (g) {
			ctx->num_commit_graphs_before++;
			g = g->base_graph;
		}

		if (ctx->num_commit_graphs_before) {
			ALLOC_ARRAY(ctx->commit_graph_filenames_before, ctx->num_commit_graphs_before);
			i = ctx->num_commit_graphs_before;
			g = ctx->r->objects->commit_graph;

			while (g) {
				ctx->commit_graph_filenames_before[--i] = xstrdup(g->filename);
				g = g->base_graph;
			}
		}

		if (ctx->split_opts)
			replace = ctx->split_opts->flags & COMMIT_GRAPH_SPLIT_REPLACE;
	}

	ctx->approx_nr_objects = approximate_object_count();
	ctx->oids.alloc = ctx->approx_nr_objects / 32;

	if (ctx->split && split_opts && ctx->oids.alloc > split_opts->max_commits)
		ctx->oids.alloc = split_opts->max_commits;

	if (ctx->append) {
		prepare_commit_graph_one(ctx->r, ctx->odb);
		if (ctx->r->objects->commit_graph)
			ctx->oids.alloc += ctx->r->objects->commit_graph->num_commits;
	}

	if (ctx->oids.alloc < 1024)
		ctx->oids.alloc = 1024;
	ALLOC_ARRAY(ctx->oids.list, ctx->oids.alloc);

	if (ctx->append && ctx->r->objects->commit_graph) {
		struct commit_graph *g = ctx->r->objects->commit_graph;
		for (i = 0; i < g->num_commits; i++) {
			const unsigned char *hash = g->chunk_oid_lookup + g->hash_len * i;
			hashcpy(ctx->oids.list[ctx->oids.nr++].hash, hash);
		}
	}

	if (pack_indexes) {
		ctx->order_by_pack = 1;
		if ((res = fill_oids_from_packs(ctx, pack_indexes)))
			goto cleanup;
	}

	if (commits) {
		if ((res = fill_oids_from_commits(ctx, commits)))
			goto cleanup;
	}

	if (!pack_indexes && !commits) {
		ctx->order_by_pack = 1;
		fill_oids_from_all_packs(ctx);
	}

	close_reachable(ctx);

	count_distinct = count_distinct_commits(ctx);

	if (count_distinct >= GRAPH_EDGE_LAST_MASK) {
		error(_("the commit graph format cannot write %d commits"), count_distinct);
		res = -1;
		goto cleanup;
	}

	ctx->commits.alloc = count_distinct;
	ALLOC_ARRAY(ctx->commits.list, ctx->commits.alloc);

	copy_oids_to_commits(ctx);

	if (ctx->commits.nr >= GRAPH_EDGE_LAST_MASK) {
		error(_("too many commits to write graph"));
		res = -1;
		goto cleanup;
	}

	if (!ctx->commits.nr && !replace)
		goto cleanup;

	if (ctx->split) {
		split_graph_merge_strategy(ctx);

		if (!replace)
			merge_commit_graphs(ctx);
	} else
		ctx->num_commit_graphs_after = 1;

	compute_generation_numbers(ctx);

	if (ctx->changed_paths)
		compute_bloom_filters(ctx);

	res = write_commit_graph_file(ctx);

	if (ctx->split)
		mark_commit_graphs(ctx);

	expire_commit_graphs(ctx);

cleanup:
	free(ctx->graph_name);
	free(ctx->commits.list);
	free(ctx->oids.list);

	if (ctx->commit_graph_filenames_after) {
		for (i = 0; i < ctx->num_commit_graphs_after; i++) {
			free(ctx->commit_graph_filenames_after[i]);
			free(ctx->commit_graph_hash_after[i]);
		}

		for (i = 0; i < ctx->num_commit_graphs_before; i++)
			free(ctx->commit_graph_filenames_before[i]);

		free(ctx->commit_graph_filenames_after);
		free(ctx->commit_graph_filenames_before);
		free(ctx->commit_graph_hash_after);
	}

	free(ctx);

	return res;
}

#define VERIFY_COMMIT_GRAPH_ERROR_HASH 2
static int verify_commit_graph_error;

static void graph_report(const char *fmt, ...)
{
	va_list ap;

	verify_commit_graph_error = 1;
	va_start(ap, fmt);
	vfprintf(stderr, fmt, ap);
	fprintf(stderr, "\n");
	va_end(ap);
}

#define GENERATION_ZERO_EXISTS 1
#define GENERATION_NUMBER_EXISTS 2

int verify_commit_graph(struct repository *r, struct commit_graph *g, int flags)
{
	uint32_t i, cur_fanout_pos = 0;
	struct object_id prev_oid, cur_oid, checksum;
	int generation_zero = 0;
	struct hashfile *f;
	int devnull;
	struct progress *progress = NULL;
	int local_error = 0;

	if (!g) {
		graph_report("no commit-graph file loaded");
		return 1;
	}

	verify_commit_graph_error = verify_commit_graph_lite(g);
	if (verify_commit_graph_error)
		return verify_commit_graph_error;

	devnull = open("/dev/null", O_WRONLY);
	f = hashfd(devnull, NULL);
	hashwrite(f, g->data, g->data_len - g->hash_len);
	finalize_hashfile(f, checksum.hash, CSUM_CLOSE);
	if (!hasheq(checksum.hash, g->data + g->data_len - g->hash_len)) {
		graph_report(_("the commit-graph file has incorrect checksum and is likely corrupt"));
		verify_commit_graph_error = VERIFY_COMMIT_GRAPH_ERROR_HASH;
	}

	for (i = 0; i < g->num_commits; i++) {
		struct commit *graph_commit;

		hashcpy(cur_oid.hash, g->chunk_oid_lookup + g->hash_len * i);

		if (i && oidcmp(&prev_oid, &cur_oid) >= 0)
			graph_report(_("commit-graph has incorrect OID order: %s then %s"),
				     oid_to_hex(&prev_oid),
				     oid_to_hex(&cur_oid));

		oidcpy(&prev_oid, &cur_oid);

		while (cur_oid.hash[0] > cur_fanout_pos) {
			uint32_t fanout_value = get_be32(g->chunk_oid_fanout + cur_fanout_pos);

			if (i != fanout_value)
				graph_report(_("commit-graph has incorrect fanout value: fanout[%d] = %u != %u"),
					     cur_fanout_pos, fanout_value, i);
			cur_fanout_pos++;
		}

		graph_commit = lookup_commit(r, &cur_oid);
		if (!parse_commit_in_graph_one(r, g, graph_commit))
			graph_report(_("failed to parse commit %s from commit-graph"),
				     oid_to_hex(&cur_oid));
	}

	while (cur_fanout_pos < 256) {
		uint32_t fanout_value = get_be32(g->chunk_oid_fanout + cur_fanout_pos);

		if (g->num_commits != fanout_value)
			graph_report(_("commit-graph has incorrect fanout value: fanout[%d] = %u != %u"),
				     cur_fanout_pos, fanout_value, i);

		cur_fanout_pos++;
	}

	if (verify_commit_graph_error & ~VERIFY_COMMIT_GRAPH_ERROR_HASH)
		return verify_commit_graph_error;

	if (flags & COMMIT_GRAPH_WRITE_PROGRESS)
		progress = start_progress(_("Verifying commits in commit graph"),
					g->num_commits);

	for (i = 0; i < g->num_commits; i++) {
		struct commit *graph_commit, *odb_commit;
		struct commit_list *graph_parents, *odb_parents;
		uint32_t max_generation = 0;
		uint32_t generation;

		display_progress(progress, i + 1);
		hashcpy(cur_oid.hash, g->chunk_oid_lookup + g->hash_len * i);

		graph_commit = lookup_commit(r, &cur_oid);
		odb_commit = (struct commit *)create_object(r, &cur_oid, alloc_commit_node(r));
		if (parse_commit_internal(odb_commit, 0, 0)) {
			graph_report(_("failed to parse commit %s from object database for commit-graph"),
				     oid_to_hex(&cur_oid));
			continue;
		}

		if (!oideq(&get_commit_tree_in_graph_one(r, g, graph_commit)->object.oid,
			   get_commit_tree_oid(odb_commit)))
			graph_report(_("root tree OID for commit %s in commit-graph is %s != %s"),
				     oid_to_hex(&cur_oid),
				     oid_to_hex(get_commit_tree_oid(graph_commit)),
				     oid_to_hex(get_commit_tree_oid(odb_commit)));

		graph_parents = graph_commit->parents;
		odb_parents = odb_commit->parents;

		while (graph_parents) {
			if (odb_parents == NULL) {
				graph_report(_("commit-graph parent list for commit %s is too long"),
					     oid_to_hex(&cur_oid));
				break;
			}

			/* parse parent in case it is in a base graph */
			parse_commit_in_graph_one(r, g, graph_parents->item);

			if (!oideq(&graph_parents->item->object.oid, &odb_parents->item->object.oid))
				graph_report(_("commit-graph parent for %s is %s != %s"),
					     oid_to_hex(&cur_oid),
					     oid_to_hex(&graph_parents->item->object.oid),
					     oid_to_hex(&odb_parents->item->object.oid));

			generation = commit_graph_generation(graph_parents->item);
			if (generation > max_generation)
				max_generation = generation;

			graph_parents = graph_parents->next;
			odb_parents = odb_parents->next;
		}

		if (odb_parents != NULL)
			graph_report(_("commit-graph parent list for commit %s terminates early"),
				     oid_to_hex(&cur_oid));

		if (!commit_graph_generation(graph_commit)) {
			if (generation_zero == GENERATION_NUMBER_EXISTS)
				graph_report(_("commit-graph has generation number zero for commit %s, but non-zero elsewhere"),
					     oid_to_hex(&cur_oid));
			generation_zero = GENERATION_ZERO_EXISTS;
		} else if (generation_zero == GENERATION_ZERO_EXISTS)
			graph_report(_("commit-graph has non-zero generation number for commit %s, but zero elsewhere"),
				     oid_to_hex(&cur_oid));

		if (generation_zero == GENERATION_ZERO_EXISTS)
			continue;

		/*
		 * If one of our parents has generation GENERATION_NUMBER_MAX, then
		 * our generation is also GENERATION_NUMBER_MAX. Decrement to avoid
		 * extra logic in the following condition.
		 */
		if (max_generation == GENERATION_NUMBER_MAX)
			max_generation--;

		generation = commit_graph_generation(graph_commit);
		if (generation != max_generation + 1)
			graph_report(_("commit-graph generation for commit %s is %u != %u"),
				     oid_to_hex(&cur_oid),
				     generation,
				     max_generation + 1);

		if (graph_commit->date != odb_commit->date)
			graph_report(_("commit date for commit %s in commit-graph is %"PRItime" != %"PRItime),
				     oid_to_hex(&cur_oid),
				     graph_commit->date,
				     odb_commit->date);
	}
	stop_progress(&progress);

	local_error = verify_commit_graph_error;

	if (!(flags & COMMIT_GRAPH_VERIFY_SHALLOW) && g->base_graph)
		local_error |= verify_commit_graph(r, g->base_graph, flags);

	return local_error;
}

void free_commit_graph(struct commit_graph *g)
{
	if (!g)
		return;
	if (g->data) {
		munmap((void *)g->data, g->data_len);
		g->data = NULL;
	}
	free(g->filename);
	free(g->bloom_filter_settings);
	free(g);
}

void disable_commit_graph(struct repository *r)
{
	r->commit_graph_disabled = 1;
}<|MERGE_RESOLUTION|>--- conflicted
+++ resolved
@@ -339,15 +339,6 @@
 		uint64_t chunk_offset = next_chunk_offset;
 		int chunk_repeated = 0;
 
-<<<<<<< HEAD
-		if (data + graph_size - chunk_lookup <
-		    GRAPH_CHUNKLOOKUP_WIDTH) {
-			error(_("commit-graph chunk lookup table entry missing; file may be incomplete"));
-			goto free_and_return;
-		}
-
-=======
->>>>>>> 7fbfe07a
 		chunk_id = get_be32(chunk_lookup + 0);
 
 		chunk_lookup += GRAPH_CHUNKLOOKUP_WIDTH;
