--- conflicted
+++ resolved
@@ -24,15 +24,10 @@
 	uint64_t max;
 };
 
-<<<<<<< HEAD
-void merged_table_release(struct reftable_merged_table *mt);
-
 struct reftable_iterator;
 
 void merged_table_init_iter(struct reftable_merged_table *mt,
 			    struct reftable_iterator *it,
 			    uint8_t typ);
 
-=======
->>>>>>> 25a0023f
 #endif