#ifndef SEQUENCER_H
#define SEQUENCER_H

const char *git_path_commit_editmsg(void);
const char *git_path_seq_dir(void);

#define APPEND_SIGNOFF_DEDUP (1u << 0)

enum replay_action {
	REPLAY_REVERT,
	REPLAY_PICK,
	REPLAY_INTERACTIVE_REBASE
};

enum commit_msg_cleanup_mode {
	COMMIT_MSG_CLEANUP_SPACE,
	COMMIT_MSG_CLEANUP_NONE,
	COMMIT_MSG_CLEANUP_SCISSORS,
	COMMIT_MSG_CLEANUP_ALL
};

struct replay_opts {
	enum replay_action action;

	/* Boolean options */
	int edit;
	int record_origin;
	int no_commit;
	int signoff;
	int allow_ff;
	int allow_rerere_auto;
	int allow_empty;
	int allow_empty_message;
	int keep_redundant_commits;
	int verbose;

	int mainline;

	char *gpg_sign;
	enum commit_msg_cleanup_mode default_msg_cleanup;

	/* Merge strategy */
	char *strategy;
	char **xopts;
	size_t xopts_nr, xopts_alloc;

<<<<<<< HEAD
	/* Used by fixup/squash */
	struct strbuf current_fixups;
	int current_fixup_count;
=======
	/* placeholder commit for -i --root */
	struct object_id squash_onto;
	int have_squash_onto;
>>>>>>> 8fa6eea0

	/* Only used by REPLAY_NONE */
	struct rev_info *revs;
};
#define REPLAY_OPTS_INIT { .action = -1, .current_fixups = STRBUF_INIT }

/* Call this to setup defaults before parsing command line options */
void sequencer_init_config(struct replay_opts *opts);
int sequencer_pick_revisions(struct replay_opts *opts);
int sequencer_continue(struct replay_opts *opts);
int sequencer_rollback(struct replay_opts *opts);
int sequencer_remove_state(struct replay_opts *opts);

#define TODO_LIST_KEEP_EMPTY (1U << 0)
#define TODO_LIST_SHORTEN_IDS (1U << 1)
#define TODO_LIST_ABBREVIATE_CMDS (1U << 2)
#define TODO_LIST_REBASE_MERGES (1U << 3)
/*
 * When rebasing merges, commits that do have the base commit as ancestor
 * ("cousins") are *not* rebased onto the new base by default. If those
 * commits should be rebased onto the new base, this flag needs to be passed.
 */
#define TODO_LIST_REBASE_COUSINS (1U << 4)
int sequencer_make_script(FILE *out, int argc, const char **argv,
			  unsigned flags);

int sequencer_add_exec_commands(const char *command);
int transform_todos(unsigned flags);
int check_todo_list(void);
int skip_unnecessary_picks(void);
int rearrange_squash(void);

extern const char sign_off_header[];

void append_signoff(struct strbuf *msgbuf, int ignore_footer, unsigned flag);
void append_conflicts_hint(struct strbuf *msgbuf);
int message_is_empty(const struct strbuf *sb,
		     enum commit_msg_cleanup_mode cleanup_mode);
int template_untouched(const struct strbuf *sb, const char *template_file,
		       enum commit_msg_cleanup_mode cleanup_mode);
int update_head_with_reflog(const struct commit *old_head,
			    const struct object_id *new_head,
			    const char *action, const struct strbuf *msg,
			    struct strbuf *err);
void commit_post_rewrite(const struct commit *current_head,
			 const struct object_id *new_head);

#define SUMMARY_INITIAL_COMMIT   (1 << 0)
#define SUMMARY_SHOW_AUTHOR_DATE (1 << 1)
void print_commit_summary(const char *prefix, const struct object_id *oid,
			  unsigned int flags);
#endif<|MERGE_RESOLUTION|>--- conflicted
+++ resolved
@@ -44,15 +44,13 @@
 	char **xopts;
 	size_t xopts_nr, xopts_alloc;
 
-<<<<<<< HEAD
 	/* Used by fixup/squash */
 	struct strbuf current_fixups;
 	int current_fixup_count;
-=======
+
 	/* placeholder commit for -i --root */
 	struct object_id squash_onto;
 	int have_squash_onto;
->>>>>>> 8fa6eea0
 
 	/* Only used by REPLAY_NONE */
 	struct rev_info *revs;
