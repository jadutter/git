--- conflicted
+++ resolved
@@ -49,8 +49,6 @@
 	repo->parsed_objects = parsed_object_pool_new();
 	ALLOC_ARRAY(repo->index, 1);
 	index_state_init(repo->index, repo);
-<<<<<<< HEAD
-=======
 
 	/*
 	 * When a command runs inside a repository, it learns what
@@ -73,7 +71,6 @@
 	 */
 	if (repo == the_repository)
 		set_default_hash_algo(repo);
->>>>>>> 4674ab68
 }
 
 static void expand_base_dir(char **out, const char *in,
