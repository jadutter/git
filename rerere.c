--- conflicted
+++ resolved
@@ -1066,20 +1066,13 @@
 	}
 
 	filename = rerere_path(id, "postimage");
-<<<<<<< HEAD
-	if (unlink(filename))
-		return (errno == ENOENT
-			? error("no remembered resolution for %s", path)
-			: error_errno("cannot unlink %s", filename));
-=======
 	if (unlink(filename)) {
 		if (errno == ENOENT)
 			error("no remembered resolution for %s", path);
 		else
-			error("cannot unlink %s: %s", filename, strerror(errno));
+			error_errno("cannot unlink %s", filename);
 		goto fail_exit;
 	}
->>>>>>> d9d501b0
 
 	/*
 	 * Update the preimage so that the user can resolve the
